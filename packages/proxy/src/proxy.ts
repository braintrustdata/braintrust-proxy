--- conflicted
+++ resolved
@@ -5,12 +5,8 @@
   ResponseFormat as responseFormatSchema,
   ObjectReferenceType,
 } from "./generated_types";
-<<<<<<< HEAD
 import { Attributes } from "@opentelemetry/api";
-=======
-import { Meter, MeterProvider } from "@opentelemetry/api";
 import jsonSchemaToOpenAPISchema from "@openapi-contrib/json-schema-to-openapi-schema";
->>>>>>> e39e331c
 import {
   APISecret,
   AzureEntraSecretSchema,
