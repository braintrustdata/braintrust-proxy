--- conflicted
+++ resolved
@@ -58,12 +58,8 @@
         "mistral",
         "ollama",
         "groq",
-<<<<<<< HEAD
-=======
         "lepton",
         "fireworks",
-        "bedrock",
->>>>>>> 38be43d0
         "js",
       ]),
       metadata: BaseMetadataSchema.nullish(),
