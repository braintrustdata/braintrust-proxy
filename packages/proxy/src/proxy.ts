--- conflicted
+++ resolved
@@ -1754,11 +1754,7 @@
     });
   }
 
-<<<<<<< HEAD
-  if (bodyData?.model.startsWith("o1-pro")) {
-=======
   if (bodyData?.model?.startsWith("o1-pro")) {
->>>>>>> 83bdd55f
     return fetchOpenAIResponsesTranslate({
       headers,
       body: bodyData,
