import { v4 as uuidv4 } from "uuid";
import {
  ChatCompletionMessageToolCall,
  ChatCompletionTool,
  ChatCompletionToolMessageParam,
} from "openai/resources";
<<<<<<< HEAD
import { getTimestampInSeconds, isEmpty } from "../util";
=======
import { getTimestampInSeconds, isEmpty, isObject } from "../util";
>>>>>>> 52417e87
import { Message } from "@braintrust/core/typespecs";
import { z } from "zod";
import {
  MessageParam,
  ToolResultBlockParam,
  ToolUseBlockParam,
} from "@anthropic-ai/sdk/resources";
import { convertMediaToBase64 } from "./util";
import {
  ImageBlockParam,
  DocumentBlockParam,
  MessageCreateParamsBase,
  Base64ImageSource,
<<<<<<< HEAD
  MessageCreateParams,
  ThinkingConfigParam,
} from "@anthropic-ai/sdk/resources/messages";
import {
  OpenAIChatCompletion,
  OpenAIChatCompletionChoice,
  OpenAIChatCompletionChunk,
  OpenAIChatCompletionChunkChoiceDelta,
  OpenAIChatCompletionCreateParams,
} from "@types";
import { getBudgetMultiplier } from "utils";
import { cleanOpenAIParams } from "utils/openai";
=======
  CacheControlEphemeral,
} from "@anthropic-ai/sdk/resources/messages";
import { ChatCompletionCreateParamsBase } from "openai/resources/chat/completions";
import { CompletionUsage } from "types/openai";
>>>>>>> 52417e87

/*
Example events:
{"type":"message_start","message":{"id":"msg_019qcQGjCYv4QGAzYyCUr9TJ","type":"message","role":"assistant","content":[],"model":"claude-2.1","stop_reason":null,"stop_sequence":null,"usage":{"input_tokens":14,"output_tokens":1}}}
{"type":"content_block_start","index":0,"content_block":{"type":"text","text":""}}
{"type": "ping"}
{"type":"content_block_delta","index":0,"delta":{"type":"text_delta","text":"1"}}
{"type":"content_block_delta","index":0,"delta":{"type":"text_delta","text":" +"}}
{"type":"content_block_delta","index":0,"delta":{"type":"text_delta","text":" 1"}}
{"type":"content_block_delta","index":0,"delta":{"type":"text_delta","text":" ="}}
{"type":"content_block_delta","index":0,"delta":{"type":"text_delta","text":" 2"}}
{"type":"content_block_stop","index":0}
{"type":"message_delta","delta":{"stop_reason":"end_turn","stop_sequence":null},"usage":{"output_tokens":9}}
{"type":"message_stop"}

Tools:

{
  type: 'content_block_start',
  index: 1,
  content_block: {
    type: 'tool_use',
    id: 'toolu_014nvqv5sKcHB8qiNQ7R31WP',
    name: 'add',
    input: {}
  }
}
{
  type: 'content_block_delta',
  index: 1,
  delta: { type: 'input_json_delta', partial_json: '' }
}
{
  type: 'content_block_delta',
  index: 1,
  delta: { type: 'input_json_delta', partial_json: '{"a"' }
}
{ type: 'content_block_stop', index: 1 }
{
  type: 'message_delta',
  delta: { stop_reason: 'tool_use', stop_sequence: null },
  usage: { output_tokens: 82 }
}
*/

export const anthropicDeltaSchema = z.union([
  z.object({
    type: z.literal("text_delta"),
    text: z.string(),
  }),
  z.object({
    type: z.literal("input_json_delta"),
    partial_json: z.string(),
  }),
  z.object({
    type: z.literal("stop_reason"),
    stop_reason: z.string(),
    stop_sequence: z.string().nullish(),
  }),
]);

export const anthropicUsage = z.object({
  input_tokens: z.number().optional(),
  output_tokens: z.number().optional(),
  cache_creation_input_tokens: z.number().optional(),
  cache_read_input_tokens: z.number().optional(),
});

export const anthropicStreamEventSchema = z.discriminatedUnion("type", [
  z.object({
    type: z.literal("message_start"),
    message: z.object({
      id: z.string(),
      type: z.literal("message"),
      role: z.literal("assistant"),
      content: z.array(z.unknown()),
      stop_reason: z.string().nullish(),
      stop_sequence: z.string().nullish(),
      usage: anthropicUsage.optional(),
      model: z.string(),
    }),
  }),
  z.object({
    type: z.literal("content_block_start"),
    index: z.number(),
    content_block: z.union([
      z.object({
        type: z.literal("text"),
        text: z.string(),
      }),
      z.object({
        type: z.literal("thinking"),
        thinking: z.string(),
        signature: z.string(),
      }),
      z.object({
        type: z.literal("tool_use"),
        id: z.string(),
        name: z.string(),
        input: z.record(z.unknown()),
      }),
    ]),
  }),
  z.object({
    type: z.literal("content_block_delta"),
    index: z.number(),
    delta: z.any(),
  }),
  z.object({
    type: z.literal("content_block_stop"),
    index: z.number(),
  }),
  z.object({
    type: z.literal("message_delta"),
    delta: z.object({
      stop_reason: z.union([
        z.literal("end_turn"),
        z.literal("tool_use"),
        z.literal("max_tokens"),
        z.literal("stop_sequence"),
      ]),
      stop_sequence: z.string().nullish(),
    }),
    usage: anthropicUsage.optional(),
  }),
  z.object({
    type: z.literal("message_stop"),
  }),
  z.object({
    type: z.literal("ping"),
  }),
  z.object({
    type: z.literal("overloaded_error"),
  }),
]);

export type AnthropicStreamEvent = z.infer<typeof anthropicStreamEventSchema>;

/*
Example completion:

{"completion":" 1+1 is equal to 2.","stop_reason":"stop_sequence","model":"claude-instant-1.2","stop":"\n\nHuman:","log_id":"52b6541a56276366ef89078152bfb52372ebc52e8a139d1a44cd0a6ca13c7c4d"}
{"id":"msg_015zpNgnRMvPbU6JQ4iUqN81","type":"message","role":"assistant","content":[{"type":"text","text":"1 + 1 = 2"}],"model":"claude-2.1","stop_reason":"end_turn","stop_sequence":null,"usage":{"input_tokens":14,"output_tokens":9}}
*/
export interface AnthropicCompletion {
  id: string;
  type: "message";
  role: "assistant";
  content: [
    | { type: "text"; text: string }
    | { type: "thinking"; thinking: string; signature: string }
    | {
        type: "tool_use";
        id: string;
        name: string;
        input: Record<string, unknown>;
      },
  ];
  model: string;
  stop_reason: string;
  stop_sequence: string | null;
  usage: {
    input_tokens: number;
    output_tokens: number;
    cache_creation_input_tokens?: number;
    cache_read_input_tokens?: number;
  };
}

function updateUsage(
  anthropic: z.infer<typeof anthropicUsage>,
  openai: Partial<CompletionUsage>,
) {
  if (!isEmpty(anthropic.cache_read_input_tokens)) {
    openai.prompt_tokens_details = {
      ...openai.prompt_tokens_details,
      cached_tokens: anthropic.cache_read_input_tokens,
    };
  }
  if (!isEmpty(anthropic.cache_creation_input_tokens)) {
    openai.prompt_tokens_details = {
      ...openai.prompt_tokens_details,
      cache_creation_tokens: anthropic.cache_creation_input_tokens,
    };
  }

  if (!isEmpty(anthropic.input_tokens)) {
    // OpenAI's convention is to accumulate all input tokens, including cached tokens.
    openai.prompt_tokens =
      anthropic.input_tokens +
      (anthropic.cache_creation_input_tokens ?? 0) +
      (anthropic.cache_read_input_tokens ?? 0);
  }

  if (!isEmpty(anthropic.output_tokens)) {
    openai.completion_tokens = anthropic.output_tokens;
  }
  openai.total_tokens =
    (openai.prompt_tokens ?? 0) + (openai.completion_tokens ?? 0);
}

export function anthropicEventToOpenAIEvent(
  idx: number,
  usage: Partial<CompletionUsage>,
  eventU: unknown,
  isStructuredOutput: boolean,
): { event: OpenAIChatCompletionChunk | null; finished: boolean } {
  const parsedEvent = anthropicStreamEventSchema.safeParse(eventU);
  if (!parsedEvent.success) {
    throw new Error(
      `Unable to parse Anthropic event: ${JSON.stringify(eventU)}\n${
        parsedEvent.error.message
      }`,
    );
  }
  const event = parsedEvent.data;
  if (event.type === "message_stop") {
    return {
      event: null,
      finished: true,
    };
  }

  let content: string | undefined = undefined;
  let tool_calls:
    | OpenAIChatCompletionChunkChoiceDelta["tool_calls"]
    | undefined = undefined;

  let reasoning: OpenAIChatCompletionChunkChoiceDelta["reasoning"] | undefined =
    undefined;

  if (event.type === "message_start") {
    if (event.message.usage) {
      updateUsage(event.message.usage, usage);
    }
    return {
      event: null,
      finished: false,
    };
  } else if (
    event.type === "content_block_start" &&
    event.content_block.type === "text"
  ) {
    content = event.content_block.text.trimStart();
  } else if (
    event.type === "content_block_start" &&
    event.content_block.type === "tool_use"
  ) {
    if (
      event.content_block.input &&
      Object.keys(event.content_block.input).length > 0
    ) {
      throw new Error(
        `Unknown non-empty tool use 'input' field in Anthropic: ${JSON.stringify(
          eventU,
        )}`,
      );
    }
    if (isStructuredOutput) {
      content = "";
    } else {
      tool_calls = [
        {
          id: event.content_block.id,
          index: event.index,
          type: "function",
          function: {
            name: event.content_block.name,
            arguments: "",
          },
        },
      ];
    }
  } else if (
    event.type === "content_block_delta" &&
    event.delta.type === "text_delta"
  ) {
    content = idx === 0 ? event.delta.text.trimStart() : event.delta.text;
  } else if (
    event.type === "content_block_start" &&
    event.content_block.type === "thinking"
  ) {
    reasoning = {
      id: event.content_block.signature,
      content: event.content_block.thinking,
    };
  } else if (
    event.type === "content_block_delta" &&
    event.delta.type === "thinking_delta"
  ) {
    reasoning = {
      content: event.delta.thinking,
    };
  } else if (
    event.type === "content_block_delta" &&
    event.delta.type === "signature_delta"
  ) {
    reasoning = {
      id: event.delta.signature,
    };
  } else if (
    event.type === "content_block_delta" &&
    event.delta.type === "input_json_delta"
  ) {
    if (isStructuredOutput) {
      content = event.delta.partial_json;
    } else {
      tool_calls = [
        {
          index: event.index,
          function: {
            arguments: event.delta.partial_json,
          },
        },
      ];
    }
  } else if (event.type === "message_delta") {
    if (event.usage) {
      updateUsage(event.usage, usage);
    }
    return {
      event: {
        id: uuidv4(),
        choices: [
          {
            delta: {},
            finish_reason:
              isStructuredOutput && event.delta.stop_reason === "tool_use"
                ? "stop"
                : event.delta.stop_reason === "end_turn" ||
                    event.delta.stop_reason === "stop_sequence"
                  ? "stop"
                  : "tool_calls",
            index: 0,
          },
        ],
        model: "",
        object: "chat.completion.chunk",
        created: getTimestampInSeconds(),
        usage:
          !isEmpty(usage.completion_tokens) && !isEmpty(usage.prompt_tokens)
            ? (usage as CompletionUsage)
            : undefined,
      },
      finished: true,
    };
  } else if (event.type === "ping" || event.type === "content_block_stop") {
    return {
      event: null,
      finished: false,
    };
  } else {
    console.warn(
      `Skipping unhandled Anthropic stream event: ${JSON.stringify(eventU)}`,
    );
    return {
      event: null,
      finished: false,
    };
  }

  return {
    event: {
      id: uuidv4(),
      choices: [
        {
          delta: {
            content,
            tool_calls: isStructuredOutput ? undefined : tool_calls,
            role: "assistant",
            reasoning,
          },
          finish_reason: null, // Anthropic places this in a separate stream event.
          index: 0,
        },
      ],
      created: getTimestampInSeconds(),
      model: "",
      object: "chat.completion.chunk",
    },
    finished: false,
  };
}

export function anthropicCompletionToOpenAICompletion(
  completion: AnthropicCompletion,
  isFunction: boolean,
  isStructuredOutput: boolean,
): OpenAIChatCompletion {
  // TODO: will we ever have text -> thinking -> text -> tool_use, thus are we dropping tokens?
  const firstText = completion.content.find((c) => c.type === "text");
  const firstThinking = completion.content.find((c) => c.type === "thinking");
  const firstTool = completion.content.find((c) => c.type === "tool_use");
<<<<<<< HEAD

=======
  let usage: CompletionUsage | undefined = undefined;
  if (completion.usage) {
    usage = {
      prompt_tokens: 0,
      completion_tokens: 0,
      total_tokens: 0,
    };
    updateUsage(completion.usage, usage);
  }
>>>>>>> 52417e87
  return {
    id: completion.id,
    choices: [
      {
        logprobs: null,
        finish_reason:
          isStructuredOutput && firstTool
            ? "stop"
            : anthropicFinishReason(completion.stop_reason) || "stop",
        index: 0,
        message: {
          role: "assistant",
          content:
            isStructuredOutput && firstTool
              ? JSON.stringify(firstTool.input)
              : firstText?.text.trimStart() ?? null,
          tool_calls:
            !isStructuredOutput && !isFunction && firstTool
              ? [
                  {
                    id: firstTool.id,
                    type: "function",
                    function: {
                      name: firstTool.name,
                      arguments: JSON.stringify(firstTool.input),
                    },
                  },
                ]
              : undefined,
          function_call:
            isFunction && firstTool
              ? {
                  name: firstTool.name,
                  arguments: JSON.stringify(firstTool.input),
                }
              : undefined,
          refusal: null,
          ...(firstThinking && {
            reasoning: [
              {
                id: firstThinking.signature,
                content: firstThinking.thinking,
              },
            ],
          }),
        },
      },
    ],
    created: getTimestampInSeconds(),
    model: completion.model,
    object: "chat.completion",
    usage,
  };
}

function anthropicFinishReason(
  stop_reason: string,
): OpenAIChatCompletionChoice["finish_reason"] | null {
  return stop_reason === "stop_reason"
    ? "stop"
    : stop_reason === "max_tokens"
      ? "length"
      : null;
}

export async function makeAnthropicMediaBlock(
  media: string,
): Promise<ImageBlockParam | DocumentBlockParam> {
  const { media_type, data } = await convertMediaToBase64({
    media,
    allowedMediaTypes: [
      "image/jpeg",
      "image/png",
      "image/gif",
      "image/webp",
      "application/pdf",
    ],
    maxMediaBytes: 5 * 1024 * 1024,
  });
  if (media_type === "application/pdf") {
    return {
      type: "document",
      source: {
        type: "base64",
        media_type,
        data,
      },
    };
  } else {
    return {
      type: "image",
      source: {
        type: "base64",
        media_type: media_type as Base64ImageSource["media_type"],
        data,
      },
    };
  }
}

export function extractCacheControl(
  part: unknown,
): CacheControlEphemeral | undefined {
  return isObject(part) &&
    "cache_control" in part &&
    isObject(part.cache_control)
    ? (part.cache_control as CacheControlEphemeral)
    : undefined;
}

export async function openAIContentToAnthropicContent(
  content: Message["content"],
): Promise<Exclude<MessageParam["content"], string>> {
  if (typeof content === "string") {
    return [{ type: "text", text: content }];
  }
  return Promise.all(
    (content ?? []).map(async (part) => ({
      ...(part.type === "text"
        ? part
        : await makeAnthropicMediaBlock(part.image_url.url)),
      cache_control: extractCacheControl(part),
    })),
  );
}

export function openAIToolMessageToAnthropicToolCall(
  toolCall: ChatCompletionToolMessageParam,
): ToolResultBlockParam[] {
  return [
    {
      tool_use_id: toolCall.tool_call_id,
      type: "tool_result",
      content: toolCall.content,
      cache_control: extractCacheControl(toolCall),
    },
  ];
}

export function openAIToolCallsToAnthropicToolUse(
  toolCalls: ChatCompletionMessageToolCall[],
): ToolUseBlockParam[] {
  return toolCalls.map((t) => ({
    id: t.id,
    type: "tool_use",
    input: JSON.parse(t.function.arguments),
    name: t.function.name,
    cache_control: extractCacheControl(t),
  }));
}

export function upgradeAnthropicContentMessage(
  content: MessageParam["content"],
): Exclude<MessageParam["content"], string> {
  if (typeof content === "string") {
    if (content.trim() !== "") {
      return [{ text: content, type: "text" }];
    } else {
      return [];
    }
  } else {
    return content;
  }
}

export function flattenAnthropicMessages(
  messages: Array<MessageParam>,
): Array<MessageParam> {
  const result: Array<MessageParam> = [];
  for (let i = 0; i < messages.length; i++) {
    if (
      result.length > 0 &&
      result[result.length - 1].role === messages[i].role
    ) {
      result[result.length - 1].content = upgradeAnthropicContentMessage(
        result[result.length - 1].content,
      ).concat(upgradeAnthropicContentMessage(messages[i].content));
    } else {
      result.push(messages[i]);
    }
  }
  return result;
}

const anthropicToolSchema = z.object({
  name: z.string().regex(/^[a-zA-Z0-9_-]{1,64}$/),
  description: z.string().nullish(),
  input_schema: z.any(),
});

const anthropicTools = z.array(anthropicToolSchema);

export function openAIToolsToAnthropicTools(
  toolsU: unknown,
): z.infer<typeof anthropicTools> {
  // We don't have a zoddified version of ChatCompletionTool, so
  // just do some basic checks:
  if (!Array.isArray(toolsU)) {
    throw new Error("Expected an array of tools");
  }

  const tools = toolsU as Array<ChatCompletionTool>;
  return tools.map((tool) => {
    return anthropicToolSchema.parse({
      name: tool.function.name,
      description: tool.function.description,
      input_schema: tool.function.parameters,
    });
  });
}

export function anthropicToolChoiceToOpenAIToolChoice(
  toolChoice: OpenAIChatCompletionCreateParams["tool_choice"],
): MessageCreateParamsBase["tool_choice"] {
  if (!toolChoice) {
    return undefined;
  }
  switch (toolChoice) {
    case "none":
      return undefined;
    case "auto":
      return { type: "auto" };
    case "required":
      return { type: "any" };
    default:
      return { type: "tool", name: toolChoice.function.name };
  }
}

export function openaiParamsToAnthropicMesssageParams(
  openai: OpenAIChatCompletionCreateParams,
): MessageCreateParams {
  const anthropic: MessageCreateParams = {
    // TODO: we depend on translateParams to get us half way there
    ...(cleanOpenAIParams(openai) as any),
  };

  const maxTokens =
    Math.max(openai.max_completion_tokens || 0, openai.max_tokens || 0) || 1024;

  anthropic.max_tokens = maxTokens;

  if (
    openai.reasoning_effort !== undefined ||
    openai.reasoning_budget !== undefined ||
    openai.reasoning_enabled !== undefined
  ) {
    anthropic.thinking = getAnthropicThinkingParams({
      ...openai,
      max_completion_tokens: maxTokens,
    });

    if (anthropic.thinking.type === "enabled") {
      // must be 1 when thinking
      anthropic.temperature = 1;

      // avoid anthropic APIs complaining about this
      // need to make sure max_tokens are greater than budget_tokens
      const effectiveMax = Math.max(
        anthropic.max_tokens,
        anthropic.thinking.budget_tokens,
      );
      if (effectiveMax === anthropic.thinking.budget_tokens) {
        anthropic.max_tokens = Math.floor(anthropic.max_tokens * 1.5);
      }
    }
  }

  return anthropic;
}

const getAnthropicThinkingParams = (
  openai: OpenAIChatCompletionCreateParams & {
    max_completion_tokens: Required<number>;
  },
): ThinkingConfigParam => {
  if (openai.reasoning_enabled === false || openai.reasoning_budget === 0) {
    return { type: "disabled" };
  }

  return {
    type: "enabled",
    budget_tokens: getThinkingBudget(openai),
  };
};

const getThinkingBudget = (
  openai: OpenAIChatCompletionCreateParams & {
    max_completion_tokens: Required<number>;
  },
): number => {
  if (openai.reasoning_budget !== undefined) {
    return openai.reasoning_budget;
  }

  let budget = 1024;

  if (openai.reasoning_effort !== undefined) {
    // budget must be at least 1024
    budget = Math.max(
      Math.floor(
        getBudgetMultiplier(openai.reasoning_effort || "low") *
          openai.max_completion_tokens,
      ),
      1024,
    );
  }

  return budget;
};<|MERGE_RESOLUTION|>--- conflicted
+++ resolved
@@ -1,46 +1,37 @@
-import { v4 as uuidv4 } from "uuid";
-import {
-  ChatCompletionMessageToolCall,
-  ChatCompletionTool,
-  ChatCompletionToolMessageParam,
-} from "openai/resources";
-<<<<<<< HEAD
-import { getTimestampInSeconds, isEmpty } from "../util";
-=======
-import { getTimestampInSeconds, isEmpty, isObject } from "../util";
->>>>>>> 52417e87
-import { Message } from "@braintrust/core/typespecs";
-import { z } from "zod";
 import {
   MessageParam,
   ToolResultBlockParam,
   ToolUseBlockParam,
 } from "@anthropic-ai/sdk/resources";
-import { convertMediaToBase64 } from "./util";
 import {
+  Base64ImageSource,
+  CacheControlEphemeral,
+  DocumentBlockParam,
   ImageBlockParam,
-  DocumentBlockParam,
+  MessageCreateParams,
   MessageCreateParamsBase,
-  Base64ImageSource,
-<<<<<<< HEAD
-  MessageCreateParams,
   ThinkingConfigParam,
 } from "@anthropic-ai/sdk/resources/messages";
+import { Message } from "@braintrust/core/typespecs";
 import {
+  CompletionUsage,
   OpenAIChatCompletion,
   OpenAIChatCompletionChoice,
   OpenAIChatCompletionChunk,
   OpenAIChatCompletionChunkChoiceDelta,
   OpenAIChatCompletionCreateParams,
 } from "@types";
+import {
+  ChatCompletionMessageToolCall,
+  ChatCompletionTool,
+  ChatCompletionToolMessageParam,
+} from "openai/resources";
 import { getBudgetMultiplier } from "utils";
 import { cleanOpenAIParams } from "utils/openai";
-=======
-  CacheControlEphemeral,
-} from "@anthropic-ai/sdk/resources/messages";
-import { ChatCompletionCreateParamsBase } from "openai/resources/chat/completions";
-import { CompletionUsage } from "types/openai";
->>>>>>> 52417e87
+import { v4 as uuidv4 } from "uuid";
+import { z } from "zod";
+import { getTimestampInSeconds, isEmpty, isObject } from "../util";
+import { convertMediaToBase64 } from "./util";
 
 /*
 Example events:
@@ -434,9 +425,6 @@
   const firstText = completion.content.find((c) => c.type === "text");
   const firstThinking = completion.content.find((c) => c.type === "thinking");
   const firstTool = completion.content.find((c) => c.type === "tool_use");
-<<<<<<< HEAD
-
-=======
   let usage: CompletionUsage | undefined = undefined;
   if (completion.usage) {
     usage = {
@@ -446,7 +434,6 @@
     };
     updateUsage(completion.usage, usage);
   }
->>>>>>> 52417e87
   return {
     id: completion.id,
     choices: [
