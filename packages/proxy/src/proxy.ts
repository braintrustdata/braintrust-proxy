import { MessageParam } from "@anthropic-ai/sdk/resources";
import $RefParser from "@apidevtools/json-schema-ref-parser";
import { _urljoin, ExperimentLogPartialArgs, isArray } from "@braintrust/core";
import {
  Message,
  MessageRole,
  responseFormatSchema,
} from "@braintrust/core/typespecs";
import { Meter, MeterProvider } from "@opentelemetry/api";
import {
  APISecret,
  AvailableModels,
  AzureEntraSecretSchema,
  DatabricksOAuthSecretSchema,
  EndpointProviderToBaseURL,
  MessageTypeToMessageType,
  modelProviderHasReasoning,
  ModelSpec,
  translateParams,
  VertexMetadataSchema,
} from "@schema";
import {
  completionUsageSchema,
  OpenAIChatCompletionChunk,
  OpenAIReasoning,
} from "@types";
<<<<<<< HEAD
import { parse as cacheControlParse } from "cache-control-parser";
=======
import cacheControlParse from "cache-control-parser";
>>>>>>> 7438e828
import { differenceInSeconds } from "date-fns";
import {
  createParser,
  type EventSourceParser,
  type ParsedEvent,
  type ReconnectInterval,
} from "eventsource-parser";
import { importPKCS8, SignJWT } from "jose";
import { Buffer } from "node:buffer";
import {
  ChatCompletion,
  ChatCompletionChunk,
  ChatCompletionCreateParams,
  CompletionUsage,
  CreateEmbeddingResponse,
  ModerationCreateResponse,
} from "openai/resources";
import {
  ChatCompletionContentPart,
  ChatCompletionCreateParamsBase,
  ChatCompletionMessage,
  ChatCompletionMessageParam,
} from "openai/resources/chat/completions";
import {
  Response as OpenAIResponse,
  ResponseCreateParams,
  ResponseInputContent,
  ResponseInputItem,
  ResponseOutputItem,
} from "openai/resources/responses/responses";
import {
  getCurrentUnixTimestamp,
  isTempCredential,
  makeTempCredentials,
  parseOpenAIStream,
  verifyTempCredentials,
} from "utils";
import { z } from "zod";
import { NOOP_METER_PROVIDER, nowMs } from "./metrics";
import {
  anthropicCompletionToOpenAICompletion,
  anthropicEventToOpenAIEvent,
  anthropicToolChoiceToOpenAIToolChoice,
  flattenAnthropicMessages,
  openAIContentToAnthropicContent,
  openAIToolCallsToAnthropicToolUse,
  openAIToolMessageToAnthropicToolCall,
  openAIToolsToAnthropicTools,
  upgradeAnthropicContentMessage,
} from "./providers/anthropic";
import { getAzureEntraAccessToken } from "./providers/azure";
import {
  fetchBedrockAnthropic,
  fetchBedrockAnthropicMessages,
  fetchConverse,
} from "./providers/bedrock";
import { getDatabricksOAuthAccessToken } from "./providers/databricks";
import {
  googleCompletionToOpenAICompletion,
  googleEventToOpenAIChatEvent,
  openAIContentToGoogleContent,
  openAIMessagesToGoogleMessages,
  OpenAIParamsToGoogleParams,
} from "./providers/google";
import {
  makeFakeOpenAIStreamTransformer,
  normalizeOpenAIMessages,
} from "./providers/openai";
import {
  flattenChunks,
  flattenChunksArray,
  getRandomInt,
  isEmpty,
  isObject,
  ModelResponse,
  parseAuthHeader,
  parseNumericHeader,
  ProxyBadRequestError,
<<<<<<< HEAD
=======
  writeToReadable,
>>>>>>> 7438e828
} from "./util";

type CachedMetadata = {
  cached_at: Date;
  ttl: number;
};
type CachedData = {
  headers: Record<string, string>;
  // XXX make this a required field once deployed and cache data is cycled for 1 week (previous max cache TTL)
  metadata?: CachedMetadata;
} & (
  | {
      // DEPRECATION_NOTICE: This can be removed in a couple weeks since writing (e.g. June 9 2024 onwards)
      body: string;
    }
  | {
      data: string;
    }
);

const MAX_CACHE_TTL = 7 * 24 * 60 * 60; // 7 days
const DEFAULT_CACHE_TTL = 7 * 24 * 60 * 60; // 7 days
export const CACHE_HEADER = "x-bt-use-cache";
export const CACHE_TTL_HEADER = "x-bt-cache-ttl";
export const CREDS_CACHE_HEADER = "x-bt-use-creds-cache";
export const ORG_NAME_HEADER = "x-bt-org-name";
export const ENDPOINT_NAME_HEADER = "x-bt-endpoint-name";
export const FORMAT_HEADER = "x-bt-stream-fmt";

export const CACHED_HEADER = "x-bt-cached";

export const USED_ENDPOINT_HEADER = "x-bt-used-endpoint";

const CACHE_MODES = ["auto", "always", "never"] as const;

// The Anthropic SDK generates /v1/messages appended to the base URL, so we support both
const ANTHROPIC_MESSAGES = "/anthropic/messages";
const ANTHROPIC_V1_MESSAGES = "/anthropic/v1/messages";

// Options to control how the cache key is generated.
export interface CacheKeyOptions {
  excludeAuthToken?: boolean;
  excludeOrgName?: boolean;
}

export interface SpanLogger {
  setName: (name: string) => void;
  log: (args: ExperimentLogPartialArgs) => void;
  end: () => void;
  reportProgress: (progress: string) => void;
}

// This is an isomorphic implementation of proxyV1, which is used by both edge functions
// in CloudFlare and by the node proxy (locally and in lambda).
export async function proxyV1({
  method,
  url,
  proxyHeaders,
  body,
  setHeader,
  setStatusCode,
  res,
  getApiSecrets,
  cacheGet,
  cachePut,
  digest,
  meterProvider = NOOP_METER_PROVIDER,
  cacheKeyOptions = {},
  decompressFetch = false,
  spanLogger,
}: {
  method: "GET" | "POST";
  url: string;
  proxyHeaders: Record<string, string>;
  body: string;
  setHeader: (name: string, value: string) => void;
  setStatusCode: (code: number) => void;
  res: WritableStream<Uint8Array>;
  getApiSecrets: (
    useCache: boolean,
    authToken: string,
    model: string | null,
    org_name?: string,
  ) => Promise<APISecret[]>;
  cacheGet: (encryptionKey: string, key: string) => Promise<string | null>;
  cachePut: (
    encryptionKey: string,
    key: string,
    value: string,
    ttl_seconds?: number,
  ) => Promise<void>;
  digest: (message: string) => Promise<string>;
  meterProvider?: MeterProvider;
  cacheKeyOptions?: CacheKeyOptions;
  decompressFetch?: boolean;
  spanLogger?: SpanLogger;
}): Promise<void> {
  const meter = meterProvider.getMeter("proxy-metrics");

  const totalCalls = meter.createCounter("total_calls");
  const cacheHits = meter.createCounter("results_cache_hits");
  const cacheMisses = meter.createCounter("results_cache_misses");
  const cacheSkips = meter.createCounter("results_cache_skips");

  totalCalls.add(1);

  proxyHeaders = Object.fromEntries(
    Object.entries(proxyHeaders).map(([k, v]) => [k.toLowerCase(), v]),
  );
  const headers = Object.fromEntries(
    Object.entries(proxyHeaders).filter(
      ([h, _]) =>
        !(
          h.startsWith("x-amzn") ||
          h.startsWith("x-bt") ||
          h.startsWith("sec-") ||
          h === "content-length" ||
          h === "origin" ||
          h === "priority" ||
          h === "referer" ||
          h === "user-agent" ||
          h === "cache-control"
        ),
    ),
  );

  const authToken = parseAuthHeader(proxyHeaders);
  if (!authToken) {
    throw new ProxyBadRequestError("Missing Authentication header");
  }

  // Caching is enabled by default, but let the user disable it
  let useCacheMode = parseEnumHeader(
    CACHE_HEADER,
    CACHE_MODES,
    proxyHeaders[CACHE_HEADER],
  );
  const cacheTTL = Math.min(
    Math.max(
      1,
      parseNumericHeader(proxyHeaders, CACHE_TTL_HEADER) ?? DEFAULT_CACHE_TTL,
    ),
    MAX_CACHE_TTL,
  );
  const cacheControl = cacheControlParse.parse(
    proxyHeaders["cache-control"] || "",
  );
  const cacheMaxAge = cacheControl?.["max-age"];
  const noCache = !!cacheControl?.["no-cache"] || cacheMaxAge === 0;
  const noStore = !!cacheControl?.["no-store"];

  const useCredentialsCacheMode = parseEnumHeader(
    CACHE_HEADER,
    CACHE_MODES,
    proxyHeaders[CREDS_CACHE_HEADER],
  );
  const streamFormat = parseEnumHeader(
    FORMAT_HEADER,
    ["openai", "vercel-ai"] as const,
    proxyHeaders[FORMAT_HEADER],
  );

  let orgName: string | undefined = proxyHeaders[ORG_NAME_HEADER] ?? undefined;

  const pieces = url
    .split("/")
    .filter((p) => p.trim() !== "")
    .map((d) => decodeURIComponent(d));

  if (pieces.length > 2 && pieces[0].toLowerCase() === "btorg") {
    orgName = pieces[1];
    url = "/" + pieces.slice(2).map(encodeURIComponent).join("/");
  }

  const isGoogleUrl = GOOGLE_URL_REGEX.test(url);

  const cacheableEndpoint =
    url === "/auto" ||
    url === "/embeddings" ||
    url === "/chat/completions" ||
    url === "/responses" ||
    url === "/completions" ||
    url === "/moderations" ||
    url === ANTHROPIC_MESSAGES ||
    url === ANTHROPIC_V1_MESSAGES ||
    isGoogleUrl;

  let bodyData = null;
  if (
    url === "/auto" ||
    url === "/chat/completions" ||
    url === "/responses" ||
    url === "/completions" ||
    url === ANTHROPIC_MESSAGES ||
    url === ANTHROPIC_V1_MESSAGES ||
    isGoogleUrl
  ) {
    try {
      bodyData = JSON.parse(body);
    } catch (e) {
      console.warn("Failed to parse body. This doesn't really matter", e);
    }
  }

  if (url === "/credentials") {
    let readable: ReadableStream | null = null;
    try {
      const key = await makeTempCredentials({
        authToken,
        body: JSON.parse(body),
        orgName,
        cachePut,
      });

      setStatusCode(200);
      readable = writeToReadable(JSON.stringify({ key }));
    } catch (e) {
      setStatusCode(400);
      readable = writeToReadable(
        e instanceof Error ? e.message : JSON.stringify(e),
      );
    } finally {
      if (readable) {
        readable.pipeTo(res).catch(console.error);
      } else {
        res.close().catch(console.error);
      }
    }
    return;
  }

  // According to https://platform.openai.com/docs/api-reference, temperature is
  // a parameter for audio completions and chat completions, and defaults to
  // non-zero for completions, so unless it's set to zero, we can't cache it.
  //
  // OpenAI now allows you to set a seed, and if that is set, we should cache even
  // if temperature is non-zero.
  // TODO(sachin): Support caching for Google models.
  const temperatureNonZero =
    (url === "/chat/completions" ||
      url === "/completions" ||
      url === "/auto" ||
      url === "/responses" ||
      url === ANTHROPIC_MESSAGES ||
      url === ANTHROPIC_V1_MESSAGES ||
      isGoogleUrl) &&
    bodyData &&
    bodyData.temperature !== 0 &&
    (bodyData.seed === undefined || bodyData.seed === null);

  const readFromCache =
    cacheableEndpoint &&
    useCacheMode !== "never" &&
    (useCacheMode === "always" || !temperatureNonZero) &&
    !noCache;

  const writeToCache =
    cacheableEndpoint &&
    useCacheMode !== "never" &&
    (useCacheMode === "always" || !temperatureNonZero) &&
    !noStore;

  const endpointName = proxyHeaders[ENDPOINT_NAME_HEADER];

  // Data key is computed from the input data and used for both the cache key and as an input to the encryption key.
  const dataKey = await digest(
    JSON.stringify({
      url,
      body,
      authToken: cacheKeyOptions.excludeAuthToken || authToken,
      orgName: cacheKeyOptions.excludeOrgName || orgName,
      endpointName,
    }),
  );

  // We must hash the data key again to get the cache key, so that the cache key is not reversible to the data key.
  const cacheKey = `aiproxy/proxy/v2:${await digest(dataKey)}`;

  // The data key is used as the encryption key, so unless you have the actual incoming data, you can't decrypt the cache.
  const encryptionKey = await digest(`${dataKey}:${authToken}`);

  let startTime = getCurrentUnixTimestamp();
  let spanType: SpanType | undefined = undefined;
  const isStreaming = !!bodyData?.stream;

  let stream: ReadableStream<Uint8Array> | null = null;
  if (readFromCache) {
    const cached = await cacheGet(encryptionKey, cacheKey);

    if (cached !== null) {
      const cachedData: CachedData = JSON.parse(cached);
      // XXX simplify once all cached data has a timestamp - assume existing data has age of 7 days
      const responseMaxAge = cachedData.metadata?.ttl ?? DEFAULT_CACHE_TTL;
      const age = cachedData.metadata
        ? differenceInSeconds(new Date(), cachedData.metadata.cached_at)
        : DEFAULT_CACHE_TTL;

      if (!cacheMaxAge || age <= cacheMaxAge) {
        cacheHits.add(1);
        for (const [name, value] of Object.entries(cachedData.headers)) {
          setHeader(name, value);
        }
        setHeader(CACHED_HEADER, "HIT");
        setHeader("cache-control", `max-age=${responseMaxAge}`);
        setHeader("age", `${age}`);

        spanType = guessSpanType(url, bodyData?.model);
        if (spanLogger && spanType) {
          spanLogger.setName(spanTypeToName(spanType));
          logSpanInputs(bodyData, spanLogger, spanType);
          spanLogger.log({
            metrics: {
              cached: 1,
            },
          });
        }

        stream = new ReadableStream<Uint8Array>({
          start(controller) {
            if ("body" in cachedData && cachedData.body) {
              let splits = cachedData.body.split("\n");
              for (let i = 0; i < splits.length; i++) {
                controller.enqueue(
                  new TextEncoder().encode(
                    splits[i] + (i < splits.length - 1 ? "\n" : ""),
                  ),
                );
              }
            } else if ("data" in cachedData && cachedData.data) {
              const data = Buffer.from(cachedData.data, "base64");
              let start = 0;
              for (let i = 0; i < data.length; i++) {
                if (data[i] === 10) {
                  // 10 is ASCII/UTF-8 code for \n
                  controller.enqueue(
                    new Uint8Array(data.subarray(start, i + 1)),
                  );
                  start = i + 1;
                }
              }
              if (start < data.length) {
                controller.enqueue(new Uint8Array(data.subarray(start)));
              }
            }

            controller.close();
          },
        });
      } else {
        cacheMisses.add(1);
      }
    } else {
      cacheMisses.add(1);
    }
  } else {
    cacheSkips.add(1);
  }

  let responseFailed = false;

  let overridenHeaders: string[] = [];
  const setOverriddenHeader = (name: string, value: string) => {
    overridenHeaders.push(name);
    setHeader(name, value);
  };

  if (stream === null) {
    let bodyData = null;
    try {
      bodyData = JSON.parse(body);
    } catch (e) {
      console.warn(
        "Failed to parse body. Will fall back to default (OpenAI)",
        e,
      );
    }

    if (streamFormat === "vercel-ai" && !isStreaming) {
      throw new ProxyBadRequestError(
        "Vercel AI format requires the stream parameter to be set to true",
      );
    }

    const {
      modelResponse: { response: proxyResponse, stream: proxyStream },
      secretName,
    } = await fetchModelLoop(
      meter,
      method,
      url,
      headers,
      bodyData,
      setOverriddenHeader,
      async (model) => {
        // First, try to use temp credentials, because then we'll get access
        // to the model.
        let cachedAuthToken: string | undefined;
        if (
          useCredentialsCacheMode !== "never" &&
          isTempCredential(authToken)
        ) {
          const { credentialCacheValue, jwtPayload } =
            await verifyTempCredentials({
              jwt: authToken,
              cacheGet,
            });
          // Unwrap the API key here to avoid a duplicate call to
          // `verifyTempCredentials` inside `getApiSecrets`. That call will
          // use Redis which is not available in Cloudflare.
          cachedAuthToken = credentialCacheValue.authToken;
          if (jwtPayload.bt.logging) {
            console.warn(
              `Logging was requested, but not supported on ${method} ${url}`,
            );
          }
          if (jwtPayload.bt.model && jwtPayload.bt.model !== model) {
            console.warn(
              `Temp credential allows model "${jwtPayload.bt.model}", but "${model}" was requested`,
            );
            return [];
          }
        }

        const secrets = await getApiSecrets(
          useCredentialsCacheMode !== "never",
          cachedAuthToken || authToken,
          model,
          orgName,
        );
        if (endpointName) {
          return secrets.filter((s) => s.name === endpointName);
        } else {
          return secrets;
        }
      },
      spanLogger,
      (st) => {
        spanType = st;
      },
      digest,
      cacheGet,
      cachePut,
    );
    stream = proxyStream;

    if (!proxyResponse.ok) {
      setStatusCode(proxyResponse.status);
      responseFailed = true;
    }

    const proxyResponseHeaders: Record<string, string> = {};
    proxyResponse.headers.forEach((value, name) => {
      const lowerName = name.toLowerCase();
      if (
        lowerName === "transfer-encoding" ||
        lowerName === "connection" ||
        lowerName === "keep-alive" ||
        lowerName === "date" ||
        lowerName === "server" ||
        lowerName === "vary" ||
        lowerName === "cache-control" ||
        lowerName === "pragma" ||
        lowerName === "expires" ||
        lowerName === "access-control-allow-origin" ||
        lowerName === "access-control-allow-credentials" ||
        lowerName === "access-control-expose-headers" ||
        lowerName === "access-control-max-age" ||
        lowerName === "access-control-allow-methods" ||
        lowerName === "access-control-allow-headers" ||
        (decompressFetch && lowerName === "content-encoding") ||
        overridenHeaders.includes(lowerName)
      ) {
        return;
      }
      proxyResponseHeaders[name] = value;
    });
    if (secretName) {
      setHeader(USED_ENDPOINT_HEADER, secretName);
      proxyResponseHeaders[USED_ENDPOINT_HEADER] = secretName;
    }

    for (const [name, value] of Object.entries(proxyResponseHeaders)) {
      setHeader(name, value);
    }
    setHeader(CACHED_HEADER, "MISS");
    if (writeToCache) {
      setHeader("cache-control", `max-age=${cacheTTL}`);
      setHeader("age", "0");
    }

    if (stream && proxyResponse.ok && writeToCache) {
      const allChunks: Uint8Array[] = [];
      const cacheStream = new TransformStream<Uint8Array, Uint8Array>({
        transform(chunk, controller) {
          allChunks.push(chunk);
          controller.enqueue(chunk);
        },
        async flush(controller) {
          const data = flattenChunksArray(allChunks);
          const dataB64 = Buffer.from(data).toString("base64");

          await cachePut(
            encryptionKey,
            cacheKey,
            JSON.stringify({
              headers: proxyResponseHeaders,
              metadata: {
                cached_at: new Date(),
                ttl: cacheTTL,
              },
              data: dataB64,
            }),
            cacheTTL,
          );
        },
      });

      stream = stream.pipeThrough(cacheStream);
    }
  }

  if (spanLogger && stream) {
    let first = true;
    const allChunks: Uint8Array[] = [];

    // These parameters are for the streaming case
    let reasoning: OpenAIReasoning[] | undefined = undefined;
    let role: string | undefined = undefined;
    let content: string | undefined = undefined;
    let tool_calls: ChatCompletionChunk.Choice.Delta.ToolCall[] | undefined =
      undefined;
    let finish_reason: string | undefined = undefined;
    const eventSourceParser: EventSourceParser | undefined = !isStreaming
      ? undefined
      : createParser((event: ParsedEvent | ReconnectInterval) => {
          if (
            ("data" in event &&
              event.type === "event" &&
              event.data === "[DONE]") ||
            // Replicate doesn't send [DONE] but does send a 'done' event
            // @see https://replicate.com/docs/streaming
            (event as any).event === "done"
          ) {
            return;
          }

          try {
            if ("data" in event) {
              const result = JSON.parse(event.data) as
                | OpenAIChatCompletionChunk
                | undefined;
              if (result) {
                const extendedUsage = completionUsageSchema.safeParse(
                  result.usage,
                );
                if (extendedUsage.success) {
                  spanLogger.log({
                    // TODO: we should include the proxy meters metrics here
                    metrics: {
                      tokens: extendedUsage.data.total_tokens,
                      prompt_tokens: extendedUsage.data.prompt_tokens,
                      completion_tokens: extendedUsage.data.completion_tokens,
                      prompt_cached_tokens:
                        extendedUsage.data.prompt_tokens_details?.cached_tokens,
                      prompt_cache_creation_tokens:
                        extendedUsage.data.prompt_tokens_details
                          ?.cache_creation_tokens,
                      completion_reasoning_tokens:
                        extendedUsage.data.completion_tokens_details
                          ?.reasoning_tokens,
                    },
                  });
                }

                const choice = result.choices?.[0];
                const delta = choice?.delta;

                if (!choice || !delta) {
                  return;
                }

                if (!role && delta.role) {
                  role = delta.role;
                }

                if (choice.finish_reason) {
                  finish_reason = choice.finish_reason;
                }

                if (delta.content) {
                  content = (content || "") + delta.content;
                }

                if (delta.reasoning) {
                  if (!reasoning) {
                    reasoning = [
                      {
                        id: delta.reasoning.id || "",
                        content: delta.reasoning.content || "",
                      },
                    ];
                  } else {
                    // TODO: could be multiple
                    reasoning[0].id = reasoning[0].id || delta.reasoning.id;
                    reasoning[0].content =
                      reasoning[0].content + (delta.reasoning.content || "");
                  }
                }

                if (delta.tool_calls) {
                  if (!tool_calls) {
                    tool_calls = [
                      {
                        index: 0,
                        id: delta.tool_calls[0].id,
                        type: delta.tool_calls[0].type,
                        function: delta.tool_calls[0].function,
                      },
                    ];
                  } else if (tool_calls[0].function) {
                    // TODO: what about parallel calls?
                    tool_calls[0].function.arguments =
                      (tool_calls[0].function.arguments ?? "") +
                      (delta.tool_calls[0].function?.arguments ?? "");
                  }
                }
              }
            }
          } catch (e) {
            spanLogger.log({
              error: e,
            });
          }
        });

    const loggingStream = new TransformStream<Uint8Array, Uint8Array>({
      transform(chunk, controller) {
        if (
          first &&
          spanType &&
          (["completion", "chat"] as SpanType[]).includes(spanType)
        ) {
          first = false;
          spanLogger.log({
            metrics: {
              time_to_first_token: getCurrentUnixTimestamp() - startTime,
            },
          });
        }
        if (isStreaming) {
          eventSourceParser?.feed(new TextDecoder().decode(chunk));
        } else {
          allChunks.push(chunk);
        }
        controller.enqueue(chunk);
      },
      async flush(controller) {
        if (isStreaming) {
          spanLogger.log({
            output: [
              {
                index: 0,
                message: {
                  role,
                  content,
                  tool_calls,
                  reasoning,
                },
                logprobs: null,
                finish_reason,
              },
            ],
          });
        } else {
          const dataRaw = JSON.parse(
            new TextDecoder().decode(flattenChunksArray(allChunks)),
          );

          switch (spanType) {
            case "chat":
            case "completion": {
              const data = dataRaw as ChatCompletion;
              const extendedUsage = completionUsageSchema.safeParse(data.usage);
              if (extendedUsage.success) {
                spanLogger.log({
                  output: data.choices,
                  metrics: {
                    tokens: extendedUsage.data.total_tokens,
                    prompt_tokens: extendedUsage.data.prompt_tokens,
                    completion_tokens: extendedUsage.data.completion_tokens,
                    prompt_cached_tokens:
                      extendedUsage.data.prompt_tokens_details?.cached_tokens,
                    prompt_cache_creation_tokens:
                      extendedUsage.data.prompt_tokens_details
                        ?.cache_creation_tokens,
                    completion_reasoning_tokens:
                      extendedUsage.data.completion_tokens_details
                        ?.reasoning_tokens,
                  },
                });
              }
              break;
            }
            case "embedding":
              {
                const data = dataRaw as CreateEmbeddingResponse;
                spanLogger.log({
                  output: { embedding_length: data.data[0].embedding.length },
                  metrics: {
                    tokens: data.usage?.total_tokens,
                    prompt_tokens: data.usage?.prompt_tokens,
                  },
                });
              }
              break;
            case "moderation":
              {
                const data = dataRaw as ModerationCreateResponse;
                spanLogger.log({
                  output: data.results,
                });
              }
              break;
          }
        }

        spanLogger.end();
        controller.terminate();
      },
    });

    stream = stream.pipeThrough(loggingStream);
  }

  if (stream && streamFormat === "vercel-ai" && !responseFailed) {
    const textDecoder = new TextDecoder();
    let eventSourceParser: EventSourceParser;

    const parser = parseOpenAIStream();
    const parseStream = new TransformStream({
      async start(controller): Promise<void> {
        eventSourceParser = createParser(
          (event: ParsedEvent | ReconnectInterval) => {
            if (
              ("data" in event &&
                event.type === "event" &&
                event.data === "[DONE]") ||
              // Replicate doesn't send [DONE] but does send a 'done' event
              // @see https://replicate.com/docs/streaming
              (event as any).event === "done"
            ) {
              return;
            }

            if ("data" in event) {
              const parsedMessage = parser(event.data);
              if (parsedMessage) {
                controller.enqueue(new TextEncoder().encode(parsedMessage));
              }
            }
          },
        );
      },
      async flush(controller): Promise<void> {
        controller.terminate();
      },

      transform(chunk, controller) {
        eventSourceParser.feed(textDecoder.decode(chunk));
      },
    });

    stream = stream.pipeThrough(parseStream);
  }

  if (stream) {
    stream.pipeTo(res).catch((e) => {
      console.error("Error piping stream to response", e);
    });
  } else {
    res.close().catch((e) => {
      console.error("Error closing response", e);
    });
  }
}

const RATE_LIMIT_ERROR_CODE = 429;
const OVERLOADED_ERROR_CODE = 503;
const RATE_LIMIT_MAX_WAIT_MS = 45 * 1000; // Wait up to 45 seconds while retrying
const BACKOFF_EXPONENT = 2;

const TRY_ANOTHER_ENDPOINT_ERROR_CODES = [
  // 404 means the model or endpoint doesn't exist. We may want to propagate these errors, or
  // report them elsewhere, but for now round robin.
  404,

  // 429 is rate limiting. We may want to track stats about this and potentially handle more
  // intelligently, eg if all APIs are rate limited, back off and try something else.
  RATE_LIMIT_ERROR_CODE,

  // 503 is overloaded. We may want to track stats about this and potentially handle more
  // intelligently, eg if all APIs are overloaded, back off and try something else.
  OVERLOADED_ERROR_CODE,
];

const RATE_LIMITING_ERROR_CODES = [
  RATE_LIMIT_ERROR_CODE,
  OVERLOADED_ERROR_CODE,
];

const GOOGLE_URL_REGEX =
  /\/google\/(models\/[^:]+|publishers\/[^\/]+\/models\/[^:]+):([^\/]+)/;

let loopIndex = 0;
async function fetchModelLoop(
  meter: Meter,
  method: "GET" | "POST",
  url: string,
  headers: Record<string, string>,
  bodyData: any | null,
  setHeader: (name: string, value: string) => void,
  getApiSecrets: (model: string | null) => Promise<APISecret[]>,
  spanLogger: SpanLogger | undefined,
  setSpanType: (spanType: SpanType) => void,
  digest: (message: string) => Promise<string>,
  cacheGet: (encryptionKey: string, key: string) => Promise<string | null>,
  cachePut: (
    encryptionKey: string,
    key: string,
    value: string,
    ttl_seconds?: number,
  ) => Promise<void>,
): Promise<{ modelResponse: ModelResponse; secretName?: string | null }> {
  const endpointCalls = meter.createCounter("endpoint_calls");
  const endpointFailures = meter.createCounter("endpoint_failures");
  const endpointRetryableErrors = meter.createCounter(
    "endpoint_retryable_errors",
  );
  const retriesPerCall = meter.createHistogram("retries_per_call", {
    advice: {
      explicitBucketBoundaries: [0, 1, 2, 3, 4, 5, 6, 7, 8, 9, 10],
    },
  });
  const llmTtft = meter.createHistogram("llm_ttft");
  const llmLatency = meter.createHistogram("llm_latency");

  let model: string | null = null;

  if (
    method === "POST" &&
    (url === "/auto" ||
      url === "/chat/completions" ||
      url === "/completions" ||
      url === "/responses" ||
      url === ANTHROPIC_MESSAGES ||
      url === ANTHROPIC_V1_MESSAGES) &&
    isObject(bodyData) &&
    bodyData?.model
  ) {
    model = bodyData?.model;
  } else if (method === "POST") {
    const m = url.match(GOOGLE_URL_REGEX);
    if (m) {
      model = m[1];
      // Hack since Gemini models are not registered with the models/ prefix.
      model = model.replace(/^models\//, "");
    }
  }

  // TODO: Make this smarter. For now, just pick a random one.
  const secrets = await getApiSecrets(model);
  const initialIdx = getRandomInt(secrets.length);
  let proxyResponse: ModelResponse | null = null;
  let secretName: string | null | undefined = null;
  let lastException = null;
  let loggableInfo: Record<string, any> = {};

  let i = 0;
  let delayMs = 50;
  let totalWaitedTime = 0;

  let retries = 0;
  for (; i < secrets.length; i++) {
    const idx = (initialIdx + i) % secrets.length;
    const secret = secrets[idx];

    const modelSpec =
      (model !== null
        ? secret.metadata?.customModels?.[model] ?? AvailableModels[model]
        : null) ?? null;

    let endpointUrl = url;
    if (endpointUrl === "/auto") {
      switch (modelSpec?.flavor) {
        case "chat":
          endpointUrl = "/chat/completions";
          break;
        case "completion":
          endpointUrl = "/completions";
          break;
        default:
          throw new ProxyBadRequestError(
            `Unsupported model ${model} (must be chat or completion for /auto endpoint)`,
          );
      }
    }

    const spanType = guessSpanType(endpointUrl, bodyData?.model);
    if (spanLogger && spanType) {
      setSpanType(spanType);
      spanLogger.setName(spanTypeToName(spanType));
      logSpanInputs(bodyData, spanLogger, spanType);
    }

    loggableInfo = {
      model,
      endpoint_id: secret.id,
      type: secret.type,
      format: modelSpec?.format,
    };

    if (
      !isEmpty(model) &&
      !isEmpty(secret?.metadata) &&
      !isEmpty(secret?.metadata?.models) &&
      !(secret.metadata.models || []).includes(model)
    ) {
      continue;
    }

    const additionalHeaders = secret.metadata?.additionalHeaders || {};

    let httpCode = undefined;
    let httpHeaders = new Headers();
    endpointCalls.add(1, loggableInfo);
    try {
      proxyResponse = await fetchModel(
        modelSpec,
        method,
        endpointUrl,
        { ...headers, ...additionalHeaders },
        secret,
        bodyData,
        setHeader,
        digest,
        cacheGet,
        cachePut,
      );
      secretName = secret.name;
      if (
        proxyResponse.response.ok ||
        (proxyResponse.response.status >= 400 &&
          proxyResponse.response.status < 500 &&
          !TRY_ANOTHER_ENDPOINT_ERROR_CODES.includes(
            proxyResponse.response.status,
          ))
      ) {
        break;
      } else if (i < secrets.length - 1) {
        httpCode = proxyResponse.response.status;
        httpHeaders = proxyResponse.response.headers;
      }
    } catch (e) {
      console.log("ERROR", e);
      lastException = e;
      if (e instanceof TypeError) {
        if ("cause" in e && e.cause && isObject(e.cause)) {
          if ("statusCode" in e.cause) {
            httpCode = e.cause.statusCode;
          }
          if ("headers" in e.cause) {
            httpHeaders = new Headers(e.cause.headers);
          }
        }
        if (!httpCode) {
          console.log(
            "Failed to fetch with a generic error (could be an invalid URL or an unhandled network error)",
            secret.id,
            e,
          );
        }
      } else {
        endpointFailures.add(1, loggableInfo);
        throw e;
      }
    }

    // If we hit a rate-limit error, and we're at the end of the
    // loop, and we haven't waited the maximum allotted time, then
    // sleep for a bit, and reset the loop.
    if (
      httpCode !== undefined &&
      RATE_LIMITING_ERROR_CODES.includes(httpCode) &&
      i === secrets.length - 1 &&
      totalWaitedTime < RATE_LIMIT_MAX_WAIT_MS
    ) {
      const limitReset = tryParseRateLimitReset(httpHeaders);
      delayMs = Math.max(
        // Make sure we sleep at least 10ms. Sometimes the random backoff logic can get wonky.
        Math.min(
          // If we have a rate limit reset time, use that. Otherwise, use a random backoff.
          // Sometimes, limitReset is 0 (errantly), so fall back to the random backoff in that case too.
          // And never sleep longer than 10 seconds or the remaining budget.
          limitReset || delayMs * (BACKOFF_EXPONENT - Math.random()),
          10 * 1000,
          RATE_LIMIT_MAX_WAIT_MS - totalWaitedTime,
        ),
        10,
      );
      console.warn(
        `Ran out of endpoints and hit rate limit errors, so sleeping for ${delayMs}ms`,
        loopIndex,
      );

      const sleepTime =
        delayMs > 1000
          ? Math.round(delayMs / 1000)
          : Number((delayMs / 1000).toFixed(1));
      spanLogger?.reportProgress(`Retrying (${++retries})...`);
      await new Promise((r) => setTimeout(r, delayMs));

      totalWaitedTime += delayMs;
      i = -1; // Reset the loop variable
    } else if (
      httpCode !== undefined &&
      i === secrets.length - 1 &&
      !proxyResponse
    ) {
      // Convert the HTTP code into a more reasonable error that is easier to parse
      // and display to the user.
      const headersString: string[] = [];
      httpHeaders.forEach((value, key) => {
        headersString.push(`${key}: ${value}`);
      });
      const errorText =
        `AI provider returned ${httpCode} error.\n\nHeaders:\n` +
        headersString.join("\n");
      proxyResponse = {
        response: new Response(null, { status: httpCode }),
        stream: new ReadableStream({
          start(controller) {
            controller.enqueue(new TextEncoder().encode(errorText));
            controller.close();
          },
        }),
      };
    } else {
      console.warn(
        "Received retryable error. Will try the next endpoint",
        httpCode,
      );
      spanLogger?.reportProgress(`Retrying (${++retries})...`);
    }

    endpointRetryableErrors.add(1, {
      ...loggableInfo,
      http_code: httpCode,
    });
  }

  retriesPerCall.record(i, loggableInfo);
  spanLogger?.log({
    metrics: { retries },
  });

  if (!proxyResponse) {
    if (lastException) {
      throw lastException;
    } else {
      throw new ProxyBadRequestError(
        `No API keys found (for ${model}). You can configure API secrets at https://www.braintrust.dev/app/settings?subroute=secrets`,
      );
    }
  }

  let stream = proxyResponse.stream;
  if (!proxyResponse.response.ok) {
    endpointFailures.add(1, loggableInfo);
  } else if (stream) {
    let first = true;
    const timingStart = nowMs();
    const timingStream = new TransformStream<Uint8Array, Uint8Array>({
      transform(chunk, controller) {
        if (first) {
          llmTtft.record(nowMs() - timingStart, loggableInfo);
          first = false;
        }
        controller.enqueue(chunk);
      },
      async flush(controller) {
        const duration = nowMs() - timingStart;
        llmLatency.record(duration, loggableInfo);
        controller.terminate();
      },
    });
    stream = stream.pipeThrough(timingStream);
  }
  return {
    modelResponse: {
      stream,
      response: proxyResponse.response,
    },
    secretName,
  };
}

async function fetchModel(
  modelSpec: ModelSpec | null,
  method: "GET" | "POST",
  url: string,
  headers: Record<string, string>,
  secret: APISecret,
  bodyData: null | any,
  setHeader: (name: string, value: string) => void,
  digest: (message: string) => Promise<string>,
  cacheGet: (encryptionKey: string, key: string) => Promise<string | null>,
  cachePut: (
    encryptionKey: string,
    key: string,
    value: string,
    ttl_seconds?: number,
  ) => Promise<void>,
): Promise<ModelResponse> {
  const format = modelSpec?.format ?? "openai";
  switch (format) {
    case "openai":
      return await fetchOpenAI(
        modelSpec,
        method,
        url,
        headers,
        bodyData,
        secret,
        setHeader,
        digest,
        cacheGet,
        cachePut,
      );
    case "anthropic":
      console.assert(method === "POST");
      return await fetchAnthropic({
        url,
        modelSpec,
        headers,
        bodyData,
        secret,
      });
    case "google":
      console.assert(method === "POST");
      return await fetchGoogle({
        secret,
        modelSpec,
        url,
        headers,
        bodyData,
      });
    case "converse":
      console.assert(method === "POST");
      return await fetchConverse({
        secret,
        body: bodyData,
      });
    default:
      throw new ProxyBadRequestError(`Unsupported model provider ${format}`);
  }
}

function responseContentFromChatCompletionContent(
  content: ChatCompletionContentPart,
): ResponseInputContent {
  switch (content.type) {
    case "text":
      return {
        text: content.text,
        type: "input_text",
      };
    case "image_url":
      return {
        detail: content.image_url.detail ?? "auto",
        image_url: content.image_url.url,
        type: "input_image",
      };
    case "file":
      return {
        type: "input_file",
        file_data: content.file.file_data,
        file_id: content.file.file_id,
        filename: content.file.filename,
      };
    default:
      throw new ProxyBadRequestError(
        `Unsupported content type ${content.type}`,
      );
  }
}
function responseInputItemsFromChatCompletionMessage(
  message: ChatCompletionMessageParam,
): ResponseInputItem[] {
  switch (message.role) {
    case "developer":
    case "system":
    case "user":
      return [
        {
          content: isArray(message.content)
            ? message.content.map(responseContentFromChatCompletionContent)
            : message.content,
          role: message.role,
          type: "message",
        },
      ];
    case "assistant":
      return message.tool_calls
        ? message.tool_calls.map((t) => ({
            arguments: t.function.arguments,
            call_id: t.id,
            name: t.function.name,
            type: "function_call",
          }))
        : [
            {
              content: isArray(message.content)
                ? message.content
                    .filter((p) => p.type !== "refusal")
                    .map(responseContentFromChatCompletionContent)
                : message.content ?? "",
              role: "assistant",
              type: "message",
            },
          ];
    case "tool":
      return [
        {
          call_id: message.tool_call_id,
          output: isArray(message.content)
            ? message.content.map((c) => c.text).join("")
            : message.content,
          type: "function_call_output",
        },
      ];
    default:
      throw new ProxyBadRequestError(
        `Unsupported message role ${message.role}`,
      );
  }
}

function chatCompletionMessageFromResponseOutput(
  output: Array<ResponseOutputItem>,
): ChatCompletionMessage {
  const messages = output.filter((i) => i.type === "message");
  const text = messages
    .map((m) => m.content.filter((x) => x.type === "output_text"))
    .flat();
  const refusals = messages
    .map((m) => m.content.filter((x) => x.type === "refusal"))
    .flat();
  const toolCalls = output.filter((i) => i.type === "function_call");
  return {
    content: text.length > 0 ? text.map((t) => t.text).join("") : null,
    refusal:
      refusals.length > 0 ? refusals.map((r) => r.refusal).join("") : null,
    role: "assistant",
    tool_calls:
      toolCalls.length > 0
        ? toolCalls.map((t) => ({
            id: t.id ?? "",
            function: {
              arguments: t.arguments,
              name: t.name,
            },
            type: "function",
          }))
        : undefined,
  };
}

function chatCompletionFromResponse(response: OpenAIResponse): ChatCompletion {
  return {
    choices: [
      {
        finish_reason: response.output.some((i) => i.type === "function_call")
          ? "tool_calls"
          : "stop",
        index: 0,
        logprobs: null,
        message: chatCompletionMessageFromResponseOutput(response.output),
      },
    ],
    created: response.created_at,
    id: response.id,
    model: response.model,
    object: "chat.completion",
    usage: response.usage
      ? {
          completion_tokens: response.usage.output_tokens,
          prompt_tokens: response.usage.input_tokens,
          total_tokens: response.usage.total_tokens,
          completion_tokens_details: {
            reasoning_tokens:
              response.usage.output_tokens_details.reasoning_tokens,
          },
          prompt_tokens_details: {
            cached_tokens: response.usage.input_tokens_details.cached_tokens,
          },
        }
      : undefined,
  };
}

function responsesRequestFromChatCompletionsRequest(
  request: ChatCompletionCreateParams,
): ResponseCreateParams {
  return {
    input: request.messages.flatMap(
      responseInputItemsFromChatCompletionMessage,
    ),
    model: request.model,
    max_output_tokens: request.max_tokens,
    parallel_tool_calls: request.parallel_tool_calls,
    reasoning: request.reasoning_effort
      ? {
          effort: request.reasoning_effort,
        }
      : undefined,
    temperature: request.temperature,
    text: request.response_format
      ? (() => {
          const response_format = request.response_format;
          switch (response_format.type) {
            case "text":
            case "json_object":
              return {
                format: response_format,
              };
            case "json_schema":
              return {
                format: {
                  schema: response_format.json_schema.schema ?? {},
                  type: "json_schema",
                  description: response_format.json_schema.description,
                  name: response_format.json_schema.name,
                  strict: response_format.json_schema.strict,
                },
              };
          }
        })()
      : undefined,
    tool_choice: request.tool_choice
      ? (() => {
          const tool_choice = request.tool_choice;
          switch (tool_choice) {
            case "none":
            case "auto":
            case "required":
              return tool_choice;
            default:
              return {
                name: tool_choice.function.name,
                type: "function",
              };
          }
        })()
      : undefined,
    tools: request.tools?.map((tool) => ({
      name: tool.function.name,
      parameters: tool.function.parameters ?? {},
      strict: false,
      type: "function",
      description: tool.function.description,
    })),
    top_p: request.top_p,
  };
}

async function collectStream(stream: ReadableStream<Uint8Array>): Promise<any> {
  const chunks: Uint8Array[] = [];
  const reader = stream.getReader();
  try {
    while (true) {
      const { done, value } = await reader.read();
      if (done) {
        break;
      }
      chunks.push(value);
    }
  } finally {
    reader.releaseLock();
  }
  const combinedData = flattenChunks(chunks);
  return JSON.parse(combinedData);
}

async function fetchOpenAIResponsesTranslate({
  headers,
  body,
}: {
  headers: Record<string, string>;
  body: ChatCompletionCreateParams;
}): Promise<ModelResponse> {
  const response = await fetch("https://api.openai.com/v1/responses", {
    method: "POST",
    headers,
    body: JSON.stringify(responsesRequestFromChatCompletionsRequest(body)),
  });
  let stream = response.body;
  if (response.ok && stream) {
    const oaiResponse: OpenAIResponse = await collectStream(stream);
    if (oaiResponse.error) {
      throw new Error(oaiResponse.error.message);
    }
    stream = new ReadableStream({
      start(controller) {
        controller.enqueue(
          new TextEncoder().encode(
            JSON.stringify(chatCompletionFromResponse(oaiResponse)),
          ),
        );
        controller.close();
      },
    });
    if (body.stream) {
      // Fake stream for now, since it looks like the entire text output is sent in one chunk,
      // so we don't see any UX improvement.
      stream = stream.pipeThrough(makeFakeOpenAIStreamTransformer());
    }
  }
  return {
    stream,
    response,
  };
}

async function fetchOpenAIResponses({
  headers,
  body,
}: {
  headers: Record<string, string>;
  body: ResponseCreateParams;
}): Promise<ModelResponse> {
  const response = await fetch("https://api.openai.com/v1/responses", {
    method: "POST",
    headers,
    body: JSON.stringify(body),
  });
  return {
    stream: response.body,
    response,
  };
}

async function fetchOpenAI(
  modelSpec: ModelSpec | null,
  method: "GET" | "POST",
  url: string,
  headers: Record<string, string>,
  bodyData: null | any,
  secret: APISecret,
  setHeader: (name: string, value: string) => void,
  digest: (message: string) => Promise<string>,
  cacheGet: (encryptionKey: string, key: string) => Promise<string | null>,
  cachePut: (
    encryptionKey: string,
    key: string,
    value: string,
    ttl_seconds?: number,
  ) => Promise<void>,
): Promise<ModelResponse> {
  if (secret.type === "bedrock") {
    throw new ProxyBadRequestError(`Bedrock does not support OpenAI format`);
  }

  let fullURL: URL | null | undefined = undefined;
  let bearerToken: string | null | undefined = undefined;

  if (secret.type === "vertex") {
    console.assert(url === "/chat/completions");
    const { project, authType, api_base } = VertexMetadataSchema.parse(
      secret.metadata,
    );
    const locations = modelSpec?.locations?.length
      ? modelSpec.locations
      : ["us-central1"];
    const location = locations[Math.floor(Math.random() * locations.length)];
    const baseURL = api_base || `https://${location}-aiplatform.googleapis.com`;
    if (bodyData?.model?.startsWith("publishers/meta")) {
      // Use the OpenAPI endpoint.
      fullURL = new URL(
        `${baseURL}/v1beta1/projects/${project}/locations/${location}/endpoints/openapi/chat/completions`,
      );
      bodyData.model = bodyData.model.replace(
        /^publishers\/(\w+)\/models\//,
        "$1/",
      );
    } else {
      // Use standard endpoint with RawPredict/StreamRawPredict.
      fullURL = new URL(
        `${baseURL}/v1/projects/${project}/locations/${location}/${bodyData.model}:${bodyData.stream ? "streamRawPredict" : "rawPredict"}`,
      );
      bodyData.model = bodyData.model.replace(/^publishers\/\w+\/models\//, "");
    }
    if (authType === "access_token") {
      bearerToken = secret.secret;
    } else {
      // authType === "service_account_key"
      bearerToken = await getGoogleAccessToken(secret.secret);
    }
  } else {
    let baseURL =
      (secret.metadata &&
        "api_base" in secret.metadata &&
        secret.metadata.api_base) ||
      EndpointProviderToBaseURL[secret.type];
    if (baseURL === null) {
      throw new ProxyBadRequestError(
        `Unsupported provider ${secret.name} (${secret.type}) (must specify base url)`,
      );
    }

    if (secret.type === "azure" && !secret.metadata?.no_named_deployment) {
      if (secret.metadata?.deployment) {
        baseURL = _urljoin(
          baseURL,
          "openai/deployments",
          encodeURIComponent(secret.metadata.deployment),
        );
      } else if (bodyData?.model || bodyData?.engine) {
        const model = bodyData.model || bodyData.engine;
        baseURL = _urljoin(
          baseURL,
          "openai/deployments",
          encodeURIComponent(model.replace("gpt-3.5", "gpt-35")),
        );
      } else {
        throw new ProxyBadRequestError(
          `Azure provider ${secret.id} must have a deployment or model specified`,
        );
      }
    } else if (secret.type === "lepton") {
      baseURL = baseURL.replace("<model>", bodyData.model);
    }

    if (secret.type === "azure" && secret.metadata?.auth_type === "entra_api") {
      const azureEntrySecret = AzureEntraSecretSchema.parse(
        JSON.parse(secret.secret),
      );
      bearerToken = await getAzureEntraAccessToken({
        secret: azureEntrySecret,
        digest,
        cacheGet,
        cachePut,
      });
    } else if (
      secret.type === "databricks" &&
      secret.metadata?.auth_type === "service_principal_oauth"
    ) {
      bearerToken = await getDatabricksOAuthAccessToken({
        secret: DatabricksOAuthSecretSchema.parse(JSON.parse(secret.secret)),
        apiBase: baseURL,
        digest,
        cacheGet,
        cachePut,
      });
    } else {
      bearerToken = secret.secret;
    }

    if (secret.type === "databricks") {
      console.assert(url === "/chat/completions");
      fullURL = new URL(
        `${baseURL}/serving-endpoints/${bodyData.model}/invocations`,
      );
    } else {
      fullURL = new URL(baseURL + url);
    }
  }

  if (
    secret.type === "mistral" ||
    secret.type === "fireworks" ||
    secret.type === "databricks"
  ) {
    delete bodyData["stream_options"];
  }

  if (secret.type === "mistral" || secret.type === "databricks") {
    delete bodyData["parallel_tool_calls"];
  }

  headers["host"] = fullURL.host;
  headers["authorization"] = "Bearer " + bearerToken;

  if (secret.type === "azure" && secret.metadata?.api_version) {
    fullURL.searchParams.set("api-version", secret.metadata.api_version);
    headers["api-key"] = secret.secret;
    delete bodyData["seed"];
  } else if (secret.type === "openai" && secret.metadata?.organization_id) {
    headers["OpenAI-Organization"] = secret.metadata.organization_id;
  }

  if (secret.type === "cerebras") {
    headers["User-Agent"] = "braintrust-proxy";
  }

  if (url === "/responses") {
    return fetchOpenAIResponses({
      headers,
      body: bodyData,
    });
  }

  const hasReasoning =
    bodyData?.reasoning ||
    (typeof bodyData?.model === "string" &&
      modelProviderHasReasoning.openai?.test(bodyData.model));

  if (hasReasoning) {
    if (!isEmpty(bodyData.max_tokens)) {
      bodyData.max_completion_tokens = bodyData.max_tokens;
      delete bodyData.max_tokens;
    }

    delete bodyData.temperature;
    delete bodyData.parallel_tool_calls;

    // Only remove system messages for old O1 models.
    if (
      bodyData?.messages &&
      ["o1-preview", "o1-mini", "o1-preview-2024-09-12"].includes(
        bodyData?.model,
      )
    ) {
      bodyData.messages = bodyData.messages.map((m: any) => ({
        ...m,
        role: m.role === "system" ? "user" : m.role,
      }));
    }
  }

  if (bodyData?.messages) {
    bodyData.messages = await normalizeOpenAIMessages(bodyData.messages);
  }

  if (secret.metadata?.supportsStreaming === false) {
    return fetchOpenAIFakeStream({
      method,
      fullURL,
      headers,
      bodyData,
      setHeader,
    });
  }

  if (bodyData?.model?.startsWith("o1-pro")) {
    return fetchOpenAIResponsesTranslate({
      headers,
      body: bodyData,
    });
  }

  let isManagedStructuredOutput = false;
  const responseFormatParsed = responseFormatSchema.safeParse(
    bodyData?.response_format,
  );
  if (responseFormatParsed.success) {
    switch (responseFormatParsed.data.type) {
      case "text":
        // Together does not like response_format to be explicitly set to text.
        // We delete it everywhere, since text is the default.
        delete bodyData.response_format;
        break;
      case "json_schema":
        if (
          bodyData.model.startsWith("gpt") ||
          bodyData.model.startsWith("o1") ||
          bodyData.model.startsWith("o3") ||
          secret.type === "fireworks"
        ) {
          // Supports structured output, so we do not need to manage it.
          break;
        }
        if (bodyData.tools || bodyData.function_call || bodyData.tool_choice) {
          throw new ProxyBadRequestError(
            "Tools are not supported with structured output",
          );
        }
        isManagedStructuredOutput = true;
        bodyData.tools = [
          {
            type: "function",
            function: {
              name: "json",
              description: "Output the result in JSON format",
              parameters: responseFormatParsed.data.json_schema.schema,
              strict: responseFormatParsed.data.json_schema.strict,
            },
          },
        ];
        bodyData.tool_choice = { type: "function", function: { name: "json" } };
        delete bodyData.response_format;
        break;
    }
  }

  const proxyResponse = await fetch(
    fullURL.toString(),
    method === "POST"
      ? {
          method,
          headers,
          body: isEmpty(bodyData) ? undefined : JSON.stringify(bodyData),
          keepalive: true,
        }
      : {
          method,
          headers,
          keepalive: true,
        },
  );

  let stream = proxyResponse.body;
  if (isManagedStructuredOutput && stream) {
    if (bodyData?.stream) {
      stream = stream.pipeThrough(
        createEventStreamTransformer((data) => {
          const chunk: ChatCompletionChunk = JSON.parse(data);
          const choice = chunk.choices[0];
          if (choice.delta.tool_calls) {
            if (
              choice.delta.tool_calls[0].function &&
              choice.delta.tool_calls[0].function.arguments
            ) {
              choice.delta.content =
                choice.delta.tool_calls[0].function.arguments;
            }
            delete choice.delta.tool_calls;
          }

          if (choice.finish_reason === "tool_calls") {
            choice.finish_reason = "stop";
          }
          return {
            data: JSON.stringify(chunk),
            finished: false,
          };
        }),
      );
    } else {
      const chunks: Uint8Array[] = [];
      stream = stream.pipeThrough(
        new TransformStream({
          transform(chunk, _controller) {
            chunks.push(chunk);
          },
          flush(controller) {
            const data: ChatCompletion = JSON.parse(flattenChunks(chunks));
            const choice = data.choices[0];
            choice.message.content =
              choice.message.tool_calls![0].function.arguments;
            choice.finish_reason = "stop";
            delete choice.message.tool_calls;
            controller.enqueue(new TextEncoder().encode(JSON.stringify(data)));
            controller.terminate();
          },
        }),
      );
    }
  }

  return {
    stream,
    response: proxyResponse,
  };
}

async function fetchOpenAIFakeStream({
  method,
  fullURL,
  headers,
  bodyData,
  setHeader,
}: {
  method: "GET" | "POST";
  fullURL: URL;
  headers: Record<string, string>;
  bodyData: null | any;
  setHeader: (name: string, value: string) => void;
}): Promise<ModelResponse> {
  let isStream = false;
  if (bodyData) {
    isStream = !!bodyData["stream"];
    delete bodyData["stream"];
    delete bodyData["stream_options"];
  }
  const proxyResponse = await fetch(
    fullURL.toString(),
    method === "POST"
      ? {
          method,
          headers,
          body: isEmpty(bodyData) ? undefined : JSON.stringify(bodyData),
          keepalive: true,
        }
      : {
          method,
          headers,
          keepalive: true,
        },
  );

  if (isStream) {
    setHeader("content-type", "text/event-stream; charset=utf-8");
  }
  return {
    stream:
      isStream && proxyResponse.ok
        ? proxyResponse.body?.pipeThrough(makeFakeOpenAIStreamTransformer()) ||
          createEmptyReadableStream()
        : proxyResponse.body,
    response: proxyResponse,
  };
}

interface VertexEndpointInfo {
  baseUrl: string;
  accessToken: string;
}

async function vertexEndpointInfo({
  secret: { secret, metadata },
  modelSpec,
  defaultLocation,
}: {
  secret: APISecret;
  modelSpec: ModelSpec | null;
  defaultLocation: string;
}): Promise<VertexEndpointInfo> {
  const { project, authType, api_base } = VertexMetadataSchema.parse(metadata);
  const locations = modelSpec?.locations?.length
    ? modelSpec.locations
    : [defaultLocation];
  const location = locations[Math.floor(Math.random() * locations.length)];
  const apiBase = api_base || `https://${location}-aiplatform.googleapis.com`;
  const accessToken =
    authType === "access_token" ? secret : await getGoogleAccessToken(secret);
  if (!accessToken) {
    throw new Error("Failed to get Google access token");
  }
  return {
    baseUrl: `${apiBase}/v1/projects/${project}/locations/${location}`,
    accessToken,
  };
}

async function fetchVertexAnthropicMessages({
  secret,
  modelSpec,
  body,
}: {
  secret: APISecret;
  modelSpec: ModelSpec | null;
  body: unknown;
}): Promise<ModelResponse> {
  const { baseUrl, accessToken } = await vertexEndpointInfo({
    secret,
    modelSpec,
    defaultLocation: "us-east5",
  });
  const { model, ...rest } = z
    .object({
      model: z.string(),
    })
    .passthrough()
    .parse(body);
  return await fetch(`${baseUrl}/${model}:streamRawPredict`, {
    method: "POST",
    headers: {
      authorization: `Bearer ${accessToken}`,
      "content-type": "application/json",
    },
    body: JSON.stringify({
      ...rest,
      anthropic_version: "vertex-2023-10-16",
    }),
  }).then((resp) => ({
    stream: resp.body,
    response: resp,
  }));
}

async function fetchAnthropicMessages({
  secret,
  modelSpec,
  body,
}: {
  secret: APISecret;
  modelSpec: ModelSpec | null;
  body: unknown;
}): Promise<ModelResponse> {
  switch (secret.type) {
    case "anthropic":
      return await fetch(`${EndpointProviderToBaseURL.anthropic}/messages`, {
        method: "POST",
        headers: {
          "x-api-key": secret.secret,
          "content-type": "application/json",
          "anthropic-version": "2023-06-01",
        },
        body: JSON.stringify(body),
      }).then((resp) => ({
        stream: resp.body,
        response: resp,
      }));
    case "bedrock":
      return fetchBedrockAnthropicMessages({
        secret,
        body,
      });
    case "vertex":
      return fetchVertexAnthropicMessages({
        secret,
        modelSpec,
        body,
      });
    default:
      throw new ProxyBadRequestError(
        `Unsupported Anthropic secret type: ${secret.type}`,
      );
  }
}

async function fetchAnthropic({
  url,
  modelSpec,
  headers,
  bodyData,
  secret,
}: {
  url: string;
  modelSpec: ModelSpec | null;
  headers: Record<string, string>;
  bodyData: null | any;
  secret: APISecret;
}): Promise<ModelResponse> {
  switch (url) {
    case ANTHROPIC_MESSAGES:
    case ANTHROPIC_V1_MESSAGES:
      return fetchAnthropicMessages({
        secret,
        modelSpec,
        body: bodyData,
      });
    case "/chat/completions":
      return fetchAnthropicChatCompletions({
        modelSpec,
        headers,
        bodyData,
        secret,
      });
    default:
      throw new ProxyBadRequestError(`Unsupported Anthropic URL: ${url}`);
  }
}

async function fetchAnthropicChatCompletions({
  modelSpec,
  headers,
  bodyData,
  secret,
}: {
  modelSpec: ModelSpec | null;
  headers: Record<string, string>;
  bodyData: null | any;
  secret: APISecret;
}): Promise<ModelResponse> {
  // https://docs.anthropic.com/claude/reference/complete_post
  let fullURL = new URL(EndpointProviderToBaseURL.anthropic + "/messages");
  if (secret.type !== "vertex") {
    headers["accept"] = "application/json";
    headers["anthropic-version"] = "2023-06-01";
    headers["host"] = fullURL.host;
    headers["x-api-key"] = secret.secret;
  }

  if (isEmpty(bodyData)) {
    throw new ProxyBadRequestError(
      "Anthropic request must have a valid JSON-parsable body",
    );
  }

  const {
    messages: oaiMessages,
    seed, // extract seed so that it's not sent to Anthropic (we just use it for the cache)
    ...oaiParams
  } = bodyData;

  let messages: Array<MessageParam> = [];
  let system = undefined;
  for (const m of oaiMessages as Message[]) {
    let role: MessageRole = m.role;
    let content: any = await openAIContentToAnthropicContent(m.content);
    if (m.role === "system") {
      system = content;
      continue;
    } else if (
      m.role === "function" ||
      ("function_call" in m && !isEmpty(m.function_call))
    ) {
      throw new ProxyBadRequestError(
        "Anthropic does not support function messages or function_calls",
      );
    } else if (m.role === "tool") {
      role = "user";
      content = openAIToolMessageToAnthropicToolCall(m);
    } else if (m.role === "assistant") {
      content = upgradeAnthropicContentMessage(content);
      if (m.tool_calls) {
        content.push(...openAIToolCallsToAnthropicToolUse(m.tool_calls));
      }
      if (m?.reasoning) {
        content.unshift(
          ...m?.reasoning.map((r) => ({
            type: "thinking",
            thinking: r.content,
            signature: r.id,
          })),
        );
      }
    }

    const translatedRole = MessageTypeToMessageType[role];
    if (
      !translatedRole ||
      !(translatedRole === "user" || translatedRole === "assistant")
    ) {
      throw new ProxyBadRequestError(`Unsupported Anthropic role ${role}`);
    }

    messages.push({
      role: translatedRole,
      content,
    });
  }

  messages = flattenAnthropicMessages(messages);
  const params: Record<string, unknown> = translateParams(
    "anthropic",
    oaiParams,
  );

  if (!params.max_tokens) {
    params.max_tokens = 4096; // Required param
  }

  const stop = z
    .union([z.string(), z.array(z.string())])
    .nullish()
    .parse(oaiParams.stop);
  params.stop_sequences = stop
    ? Array.isArray(stop)
      ? stop
      : [stop]
    : undefined;

  const isFunction = !!params.functions;
  if (params.tools || params.functions) {
    headers["anthropic-beta"] = "tools-2024-05-16";
    params.tools = openAIToolsToAnthropicTools(
      params.tools ||
        (params.functions as Array<ChatCompletionCreateParams.Function>).map(
          (f: any) => ({
            type: "function",
            function: f,
          }),
        ),
    );

    delete params.functions;
  }

  if (params.tool_choice) {
    params.tool_choice = anthropicToolChoiceToOpenAIToolChoice(
      params.tool_choice as ChatCompletionCreateParamsBase["tool_choice"],
    );
  }

  let isStructuredOutput = false;
  const parsed = responseFormatSchema.safeParse(oaiParams.response_format);
  if (parsed.success && parsed.data.type === "json_schema") {
    isStructuredOutput = true;
    if (params.tools || params.tool_choice) {
      throw new ProxyBadRequestError(
        "Structured output is not supported with tools",
      );
    }
    params.tools = [
      {
        name: "json",
        description: "Output the result in JSON format",
        input_schema: parsed.data.json_schema.schema,
      },
    ];
    params.tool_choice = { type: "tool", name: "json" };
  }

  if (secret.type === "bedrock") {
    return fetchBedrockAnthropic({
      secret,
      body: {
        ...params,
        messages,
        system,
      },
      isFunction,
      isStructuredOutput,
    });
  } else if (secret.type === "vertex") {
    const { baseUrl, accessToken } = await vertexEndpointInfo({
      secret,
      modelSpec,
      defaultLocation: "us-east5",
    });
    fullURL = new URL(
      `${baseUrl}/${params.model}:${params.stream ? "streamRawPredict" : "rawPredict"}`,
    );
    headers["authorization"] = `Bearer ${accessToken}`;
    params["anthropic_version"] = "vertex-2023-10-16";
    delete params.model;
  }

  const proxyResponse = await fetch(fullURL.toString(), {
    method: "POST",
    headers,
    body: JSON.stringify({
      messages,
      system,
      ...params,
    }),
    keepalive: true,
  });

  let stream = proxyResponse.body || createEmptyReadableStream();
  if (proxyResponse.ok) {
    if (params.stream) {
      let idx = 0;
      let usage: Partial<CompletionUsage> = {};
      stream = stream.pipeThrough(
        createEventStreamTransformer((data) => {
          const ret = anthropicEventToOpenAIEvent(
            idx,
            usage,
            JSON.parse(data),
            isStructuredOutput,
          );
          idx += 1;
          return {
            data: ret.event && JSON.stringify(ret.event),
            finished: ret.finished,
          };
        }),
      );
    } else {
      const allChunks: Uint8Array[] = [];
      stream = stream.pipeThrough(
        new TransformStream<Uint8Array, Uint8Array>({
          transform(chunk, controller) {
            allChunks.push(chunk);
          },
          async flush(controller) {
            const text = flattenChunks(allChunks);
            const data = JSON.parse(text);
            controller.enqueue(
              new TextEncoder().encode(
                JSON.stringify(
                  anthropicCompletionToOpenAICompletion(
                    data,
                    isFunction,
                    isStructuredOutput,
                  ),
                ),
              ),
            );
            controller.terminate();
          },
        }),
      );
    }
  }
  return {
    stream,
    response: proxyResponse,
  };
}

function convertToNullable(obj: any) {
  const anyOf = obj.anyOf;
  if (anyOf) {
    if (anyOf.length !== 2) {
      throw new ProxyBadRequestError(
        "Google only supports Optional types for unions",
      );
    }
    const [a, b] = anyOf;
    if (a.type === "null") {
      Object.assign(obj, b);
    } else if (b.type === "null") {
      Object.assign(obj, a);
    } else {
      throw new ProxyBadRequestError(
        "Google only supports Optional types for unions",
      );
    }
    delete obj.anyOf;
    obj.nullable = true;
  }

  if (obj.properties) {
    for (const value of Object.values(obj.properties)) {
      convertToNullable(value);
    }
  }

  if (obj.items) {
    convertToNullable(obj.items);
  }
}

function stripFields(obj: any) {
  delete obj.title;
  delete obj.additionalProperties;
  delete obj.default;

  if (obj.properties) {
    for (const value of Object.values(obj.properties)) {
      stripFields(value);
    }
  }

  if (obj.items) {
    stripFields(obj.items);
  }
}

async function googleSchemaFromJsonSchema(schema: any): Promise<any> {
  if (!schema || typeof schema !== "object") {
    return schema;
  }
  await $RefParser.dereference(schema);
  delete schema.$defs;
  convertToNullable(schema);
  stripFields(schema);
  return schema;
}

async function openAIToolsToGoogleTools(params: ChatCompletionCreateParams) {
  if (params.tools || params.functions) {
    params.tools =
      params.tools ||
      (params.functions as Array<ChatCompletionCreateParams.Function>).map(
        (f: any) => ({
          type: "function",
          function: f,
        }),
      );
  }
  let tool_config: any = undefined;
  if (params.tool_choice) {
    switch (params.tool_choice) {
      case "required":
        tool_config = {
          function_calling_config: {
            mode: "ANY",
          },
        };
        break;
      case "none":
        tool_config = {
          function_calling_config: {
            mode: "NONE",
          },
        };
        break;
      case "auto":
        tool_config = {
          function_calling_config: {
            mode: "AUTO",
          },
        };
        break;
      default:
        tool_config = {
          function_calling_config: {
            mode: "ANY",
            allowed_function_names: [params.tool_choice.function.name],
          },
        };
        break;
    }
  }
  let out = {
    tools: params.tools
      ? [
          {
            function_declarations: await Promise.all(
              params.tools.map(async (t) => ({
                name: t.function.name,
                description: t.function.description,
                parameters: await googleSchemaFromJsonSchema(
                  t.function.parameters,
                ),
              })),
            ),
          },
        ]
      : undefined,
    tool_config,
  };
  delete params.tools;
  delete params.tool_choice;
  return out;
}

async function getGoogleAccessToken(secret: string): Promise<string> {
  const {
    private_key_id: kid,
    private_key: pk,
    client_email: email,
    token_uri: tokenUri,
  } = z
    .object({
      type: z.literal("service_account"),
      private_key_id: z.string(),
      private_key: z.string(),
      client_email: z.string(),
      token_uri: z.string(),
    })
    .parse(JSON.parse(secret));
  const jwt = await new SignJWT({
    scope: "https://www.googleapis.com/auth/cloud-platform",
  })
    .setProtectedHeader({ alg: "RS256", typ: "JWT", kid })
    .setIssuer(email)
    .setAudience(tokenUri)
    .setIssuedAt()
    .setExpirationTime("5m")
    .sign(await importPKCS8(pk, "RS256"));
  const res = await fetch(tokenUri, {
    method: "POST",
    headers: {
      "Content-Type": "application/x-www-form-urlencoded",
    },
    body: `grant_type=urn:ietf:params:oauth:grant-type:jwt-bearer&assertion=${jwt}`,
  });
  return z
    .object({
      access_token: z.string(),
      token_type: z.literal("Bearer"),
    })
    .parse(await res.json()).access_token;
}

async function fetchGoogleGenerateContent({
  secret,
  model,
  modelSpec,
  method,
  body,
}: {
  secret: APISecret;
  model: string;
  modelSpec: ModelSpec | null;
  method: string;
  body: unknown;
}): Promise<ModelResponse> {
  // Hack since Gemini models are not registered with the models/ prefix.
  model = model.replace(/^models\//, "");
  switch (secret.type) {
    case "google": {
      const url = new URL(
        `https://generativelanguage.googleapis.com/v1beta/models/${model}:${method}`,
      );
      if (method === "streamGenerateContent") {
        url.searchParams.set("alt", "sse");
      }
      url.searchParams.set("key", secret.secret);
      return await fetch(url, {
        method: "POST",
        headers: {
          "content-type": "application/json",
        },
        body: JSON.stringify(body),
      }).then((resp) => ({
        stream: resp.body,
        response: resp,
      }));
    }
    case "vertex": {
      const { baseUrl, accessToken } = await vertexEndpointInfo({
        secret,
        modelSpec,
        defaultLocation: "us-central1",
      });
      const url = new URL(`${baseUrl}/${model}:${method}`);
      if (method === "streamGenerateContent") {
        url.searchParams.set("alt", "sse");
      }
      return await fetch(url, {
        method: "POST",
        headers: {
          authorization: `Bearer ${accessToken}`,
          "content-type": "application/json",
        },
        body: JSON.stringify(body),
      }).then((resp) => ({
        stream: resp.body,
        response: resp,
      }));
    }
    default:
      throw new ProxyBadRequestError(
        `Unsupported credentials for Google: ${secret.type}`,
      );
  }
}

async function fetchGoogle({
  secret,
  modelSpec,
  url,
  headers,
  bodyData,
}: {
  secret: APISecret;
  modelSpec: ModelSpec | null;
  url: string;
  headers: Record<string, string>;
  bodyData: null | any;
}): Promise<ModelResponse> {
  if (secret.type !== "google" && secret.type !== "vertex") {
    throw new ProxyBadRequestError(
      `Unsupported credentials for Google: ${secret.type}`,
    );
  }
  const m = url.match(GOOGLE_URL_REGEX);
  if (m) {
    return await fetchGoogleGenerateContent({
      secret,
      model: m[1],
      modelSpec,
      method: m[2],
      body: bodyData,
    });
  } else {
    return await fetchGoogleChatCompletions({
      secret,
      modelSpec,
      headers,
      bodyData,
    });
  }
}

async function fetchGoogleChatCompletions({
  secret,
  modelSpec,
  headers,
  bodyData,
}: {
  secret: APISecret;
  modelSpec: ModelSpec | null;
  headers: Record<string, string>;
  bodyData: null | any;
}): Promise<ModelResponse> {
  if (isEmpty(bodyData)) {
    throw new ProxyBadRequestError(
      "Google request must have a valid JSON-parsable body",
    );
  }

  const {
    model,
    stream: streamingMode,
    messages: oaiMessages,
    seed, // extract seed so that it's not sent to Google (we just use it for the cache)
    ...oaiParams
  } = bodyData;
  const systemMessage = oaiMessages.find((m: any) => m.role === "system");
  const content = await openAIMessagesToGoogleMessages(
    oaiMessages.filter((m: any) => m.role !== "system"),
  );
  const params = Object.fromEntries(
    Object.entries(translateParams("google", oaiParams))
      .map(([key, value]) => {
        const translatedKey = OpenAIParamsToGoogleParams[key];
        if (translatedKey === null) {
          // These are unsupported params
          return [null, null];
        }
        return [translatedKey ?? key, value];
      })
      .filter(([k, _]) => k !== null),
  );

  let fullURL: URL;
  if (secret.type === "google") {
    fullURL = new URL(
      EndpointProviderToBaseURL.google! +
        `/models/${encodeURIComponent(model)}:${
          streamingMode ? "streamGenerateContent" : "generateContent"
        }`,
    );
    fullURL.searchParams.set("key", secret.secret);
    delete headers["authorization"];
  } else {
    // secret.type === "vertex"
    const { baseUrl, accessToken } = await vertexEndpointInfo({
      secret,
      modelSpec,
      defaultLocation: "us-central1",
    });
    fullURL = new URL(
      `${baseUrl}/${model}:${streamingMode ? "streamGenerateContent" : "generateContent"}`,
    );
    headers["authorization"] = `Bearer ${accessToken}`;
  }
  if (streamingMode) {
    fullURL.searchParams.set("alt", "sse");
  }

  headers["content-type"] = "application/json";

  if (
    oaiParams.response_format?.type === "json_object" ||
    oaiParams.response_format?.type === "json_schema"
  ) {
    params.response_mime_type = "application/json";
  }
  if (oaiParams.response_format?.type === "json_schema") {
    params.response_schema = await googleSchemaFromJsonSchema(
      oaiParams.response_format.json_schema.schema,
    );
  }
  const stop = z
    .union([z.string(), z.array(z.string())])
    .nullish()
    .parse(oaiParams.stop);
  params.stopSequences = stop
    ? Array.isArray(stop)
      ? stop
      : [stop]
    : undefined;

  const body = JSON.stringify({
    contents: content,
    systemInstruction: systemMessage
      ? {
          parts: await openAIContentToGoogleContent(systemMessage.content),
        }
      : undefined,
    generationConfig: params,
    ...(await openAIToolsToGoogleTools(params)),
  });

  const proxyResponse = await fetch(fullURL.toString(), {
    method: "POST",
    headers,
    body,
    keepalive: true,
  });

  let stream = proxyResponse.body || createEmptyReadableStream();
  if (proxyResponse.ok) {
    if (streamingMode) {
      let idx = 0;
      stream = stream.pipeThrough(
        createEventStreamTransformer((data) => {
          const ret = googleEventToOpenAIChatEvent(model, JSON.parse(data));
          idx += 1;
          return {
            data: ret.event && JSON.stringify(ret.event),
            finished: ret.finished,
          };
        }),
      );
    } else {
      const allChunks: Uint8Array[] = [];
      stream = stream.pipeThrough(
        new TransformStream<Uint8Array, Uint8Array>({
          transform(chunk, controller) {
            allChunks.push(chunk);
          },
          async flush(controller) {
            const text = flattenChunks(allChunks);
            const data = JSON.parse(text);
            controller.enqueue(
              new TextEncoder().encode(
                JSON.stringify(googleCompletionToOpenAICompletion(model, data)),
              ),
            );
            controller.terminate();
          },
        }),
      );
    }
  }
  return {
    stream,
    response: proxyResponse,
  };
}

// The following functions are copied (with some modifications) from @vercel/ai
// git commit: e250e16806a856c186f650825b46a5af8f09bcf1
// --------------------------------------------------
function createEmptyReadableStream(): ReadableStream {
  return new ReadableStream({
    start(controller) {
      controller.close();
    },
  });
}

export interface AIStreamParser {
  (data: string): { data: string | null; finished: boolean };
}

/**
 * Creates a TransformStream that parses events from an EventSource stream using a custom parser.
 * @param {AIStreamParser} customParser - Function to handle event data.
 * @returns {TransformStream<Uint8Array, Uint8Array>} TransformStream parsing events.
 */
export function createEventStreamTransformer(
  customParser: AIStreamParser,
): TransformStream<Uint8Array, Uint8Array> {
  const textDecoder = new TextDecoder();
  let eventSourceParser: EventSourceParser;

  let finished = false;
  const finish = async (
    controller: TransformStreamDefaultController<Uint8Array>,
  ) => {
    if (finished) {
      return;
    }
    finished = true;
    controller.enqueue(new TextEncoder().encode("data: [DONE]\n\n"));
    // This ensures that controller.terminate is not in the same stack frame as start()/transform()
    await new Promise((resolve) => setTimeout(resolve, 0));
  };

  return new TransformStream({
    async start(controller): Promise<void> {
      eventSourceParser = createParser(
        (event: ParsedEvent | ReconnectInterval) => {
          if (
            ("data" in event &&
              event.type === "event" &&
              event.data === "[DONE]") ||
            // Replicate doesn't send [DONE] but does send a 'done' event
            // @see https://replicate.com/docs/streaming
            (event as any).event === "done"
          ) {
            finish(controller).catch((e) => {
              console.error("Error finishing stream", e);
            });
            return;
          }

          if ("data" in event) {
            let parsedMessage;
            try {
              parsedMessage = customParser(event.data);
            } catch (e) {
              console.warn(
                `Error parsing event: ${JSON.stringify(event)}\n${e}`,
              );
              controller.enqueue(
                new TextEncoder().encode(
                  "data: " + `${JSON.stringify(`${e}`)}` + "\n\n",
                ),
              );
              finish(controller).catch((e) => {
                console.error("Error finishing stream", e);
              });
              return;
            }
            if (parsedMessage.data !== null) {
              controller.enqueue(
                new TextEncoder().encode(
                  "data: " + parsedMessage.data + "\n\n",
                ),
              );
            }
            if (parsedMessage.finished) {
              finish(controller).catch((e) => {
                console.error("Error finishing stream", e);
              });
            }
          }
        },
      );
    },

    transform(chunk) {
      eventSourceParser.feed(textDecoder.decode(chunk));
    },
  });
}
// --------------------------------------------------

function parseEnumHeader<T>(
  headerName: string,
  headerTypes: readonly T[],
  value?: string,
): (typeof headerTypes)[number] {
  const header = value && value.toLowerCase();
  if (header && !headerTypes.includes(header as T)) {
    throw new ProxyBadRequestError(
      `Invalid ${headerName} header '${header}'. Must be one of ${headerTypes.join(
        ", ",
      )}`,
    );
  }
  return (header || headerTypes[0]) as (typeof headerTypes)[number];
}

function tryParseRateLimitReset(headers: Headers): number | null {
  const reset =
    headers.get("x-ratelimit-reset") ??
    headers.get("x-ratelimit-reset-requests");
  if (reset) {
    // reset is time-formatted, i.e. Xms or Xs
    const match = reset.match(/(\d+)(ms|s)/);
    if (match) {
      const [_, num, unit] = match;
      const parsed = parseInt(num);
      if (!isNaN(parsed)) {
        return unit === "ms" ? parsed : parsed * 1000;
      }
    }
  }
  return null;
}

export type SpanType = "chat" | "completion" | "embedding" | "moderation";

function spanTypeToName(spanType: SpanType): string {
  switch (spanType) {
    case "chat":
      return "Chat Completion";
    case "completion":
      return "Completion";
    case "embedding":
      return "Embedding";
    case "moderation":
      return "Moderation";
  }
}

export function guessSpanType(
  url: string,
  model: string | undefined,
): SpanType | undefined {
  const spanName =
    url === "/chat/completions" ||
    url === "/responses" ||
    url === "/anthropic/messages" ||
    GOOGLE_URL_REGEX.test(url)
      ? "chat"
      : url === "/completions"
        ? "completion"
        : url === "/embeddings"
          ? "embedding"
          : url === "/moderations"
            ? "moderation"
            : undefined;
  if (spanName) {
    return spanName;
  }

  const flavor = model && AvailableModels[model]?.flavor;
  if (flavor === "chat") {
    return "chat";
  } else if (flavor === "completion") {
    return "completion";
  } else if (url === "/moderations") {
    return "moderation";
  } else {
    return undefined;
  }
}

function logSpanInputs(
  bodyData: any,
  spanLogger: SpanLogger,
  maybeSpanType: SpanType | undefined,
) {
  const spanType = maybeSpanType || "chat";
  switch (spanType) {
    case "chat": {
      const { messages, ...rest } = bodyData;
      spanLogger.log({
        input: messages,
        metadata: rest,
      });
      break;
    }
    case "completion": {
      const { prompt, ...rest } = bodyData;
      spanLogger.log({
        input: prompt,
        metadata: rest,
      });
      break;
    }
    case "embedding":
    case "moderation": {
      const { input, ...rest } = bodyData;
      spanLogger.log({
        input: bodyData,
        metadata: rest,
      });
      break;
    }
  }
}<|MERGE_RESOLUTION|>--- conflicted
+++ resolved
@@ -24,11 +24,7 @@
   OpenAIChatCompletionChunk,
   OpenAIReasoning,
 } from "@types";
-<<<<<<< HEAD
-import { parse as cacheControlParse } from "cache-control-parser";
-=======
 import cacheControlParse from "cache-control-parser";
->>>>>>> 7438e828
 import { differenceInSeconds } from "date-fns";
 import {
   createParser,
@@ -107,10 +103,7 @@
   parseAuthHeader,
   parseNumericHeader,
   ProxyBadRequestError,
-<<<<<<< HEAD
-=======
   writeToReadable,
->>>>>>> 7438e828
 } from "./util";
 
 type CachedMetadata = {
