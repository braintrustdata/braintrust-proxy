lockfileVersion: '6.0'

settings:
  autoInstallPeers: true
  excludeLinksFromLockfile: false

overrides:
  zod: 3.25.34

importers:

  .:
    devDependencies:
      eslint:
        specifier: ^8.57.1
        version: 8.57.1
      eslint-config-turbo:
        specifier: latest
        version: 2.5.6(eslint@8.57.1)(turbo@2.5.6)
      turbo:
        specifier: ^2.5.6
        version: 2.5.6
      vite-tsconfig-paths:
        specifier: ^4.3.2
        version: 4.3.2(typescript@5.5.4)
      vitest:
        specifier: ^2.1.9
        version: 2.1.9(@types/node@20.10.5)(msw@2.8.4)

  apis/cloudflare:
    dependencies:
      '@braintrust/proxy':
        specifier: workspace:*
        version: link:../../packages/proxy
      '@openai/realtime-api-beta':
        specifier: github:openai/openai-realtime-api-beta#cd8a9251dcfb0cba0d7b0501e9ff36c915f5090f
        version: github.com/openai/openai-realtime-api-beta/cd8a9251dcfb0cba0d7b0501e9ff36c915f5090f
      '@opentelemetry/api':
        specifier: 1.9.0
        version: 1.9.0
      '@opentelemetry/exporter-metrics-otlp-http':
        specifier: ^0.204.0
        version: 0.204.0(@opentelemetry/api@1.9.0)
      '@opentelemetry/resources':
        specifier: ^2.0.0
        version: 2.1.0(@opentelemetry/api@1.9.0)
      '@opentelemetry/sdk-metrics':
        specifier: ^2.1.0
        version: 2.1.0(@opentelemetry/api@1.9.0)
      braintrust:
        specifier: ^0.3.7
        version: 0.3.7(zod@3.25.34)
      dotenv:
        specifier: ^16.3.1
        version: 16.3.1
      zod:
        specifier: 3.25.34
        version: 3.25.34
    devDependencies:
      '@cloudflare/workers-types':
        specifier: ^4.20250810.0
        version: 4.20251003.0
      itty-router:
        specifier: ^3.0.12
        version: 3.0.12
      tsup:
        specifier: ^8.4.0
        version: 8.4.0(typescript@5.3.3)
      typescript:
        specifier: ^5.0.4
        version: 5.3.3
      wrangler:
        specifier: ^4.28.1
        version: 4.41.0(@cloudflare/workers-types@4.20251003.0)

  apis/node:
    dependencies:
      '@braintrust/proxy':
        specifier: workspace:*
        version: link:../../packages/proxy
      '@supabase/supabase-js':
        specifier: ^2.32.0
        version: 2.32.0
      ai:
        specifier: 2.2.22
        version: 2.2.22(react@18.3.1)(solid-js@1.9.9)(svelte@4.2.20)(vue@3.5.18)
      aws-lambda:
        specifier: ^1.0.7
        version: 1.0.7
      axios:
        specifier: ^1.11.0
        version: 1.11.0
      binary-search:
        specifier: ^1.3.6
        version: 1.3.6
      combined-stream:
        specifier: ^1.0.8
        version: 1.0.8
      cors:
        specifier: ^2.8.5
        version: 2.8.5
      dotenv:
        specifier: ^16.3.1
        version: 16.3.1
      esbuild:
        specifier: ^0.19.9
        version: 0.19.10
      eventsource-parser:
        specifier: ^1.1.1
        version: 1.1.2
      express:
        specifier: ^4.19.2
        version: 4.19.2
      openai:
        specifier: ^4.104.0
        version: 4.104.0(zod@3.25.34)
      redis:
        specifier: ^4.6.8
        version: 4.6.8
    devDependencies:
      '@types/aws-lambda':
        specifier: ^8.10.119
        version: 8.10.119
      '@types/combined-stream':
        specifier: ^1.0.3
        version: 1.0.3
      '@types/cors':
        specifier: ^2.8.13
        version: 2.8.13
      '@types/dotenv':
        specifier: ^8.2.0
        version: 8.2.0
      '@types/express':
        specifier: ^4.17.17
        version: 4.17.17
      '@types/node':
        specifier: ^20.5.0
        version: 20.10.5
      nodemon:
        specifier: ^3.0.1
        version: 3.0.1
      npm-run-all:
        specifier: ^4.1.5
        version: 4.1.5
      typescript:
        specifier: ^5.0.4
        version: 5.3.3

  apis/vercel:
    dependencies:
      '@braintrust/proxy':
        specifier: workspace:*
        version: link:../../packages/proxy
      '@upstash/ratelimit':
        specifier: ^0.4.3
        version: 0.4.3
      '@vercel/examples-ui':
        specifier: ^1.0.5
        version: 1.0.5(next@14.2.3)(react-dom@18.3.1)(react@18.3.1)
      '@vercel/kv':
        specifier: ^0.2.2
        version: 0.2.2
      next:
        specifier: 14.2.3
        version: 14.2.3(react-dom@18.3.1)(react@18.3.1)
      react:
        specifier: latest
        version: 18.3.1
      react-dom:
        specifier: latest
        version: 18.3.1(react@18.3.1)
    devDependencies:
      '@types/node':
        specifier: ^17.0.45
        version: 17.0.45
      '@types/react':
        specifier: latest
        version: 18.3.3
      autoprefixer:
        specifier: ^10.4.14
        version: 10.4.14(postcss@8.4.38)
      eslint:
        specifier: ^8.36.0
        version: 8.56.0
      eslint-config-next:
        specifier: canary
        version: 15.0.0-canary.36(eslint@8.56.0)(typescript@4.7.4)
      postcss:
        specifier: ^8.4.21
        version: 8.4.38
      tailwindcss:
        specifier: ^3.2.7
        version: 3.2.7(postcss@8.4.38)
      turbo:
        specifier: ^1.8.5
        version: 1.11.2
      typescript:
        specifier: 4.7.4
        version: 4.7.4

  packages/proxy:
    dependencies:
      '@anthropic-ai/sdk':
        specifier: ^0.39.0
        version: 0.39.0
      '@aws-sdk/client-bedrock-runtime':
        specifier: ^3.806.0
        version: 3.817.0
      '@breezystack/lamejs':
        specifier: ^1.2.7
        version: 1.2.7
      '@openapi-contrib/json-schema-to-openapi-schema':
        specifier: ^4.2.0
        version: 4.2.0(@types/json-schema@7.0.15)(openapi-types@12.1.3)
      '@opentelemetry/api':
        specifier: 1.9.0
        version: 1.9.0
      '@opentelemetry/core':
        specifier: ^2.0.0
        version: 2.1.0(@opentelemetry/api@1.9.0)
      '@opentelemetry/exporter-metrics-otlp-http':
        specifier: ^0.204.0
        version: 0.204.0(@opentelemetry/api@1.9.0)
      '@opentelemetry/resources':
        specifier: ^2.0.0
        version: 2.1.0(@opentelemetry/api@1.9.0)
      '@opentelemetry/sdk-metrics':
        specifier: ^2.0.0
        version: 2.1.0(@opentelemetry/api@1.9.0)
      ai:
        specifier: 2.2.37
        version: 2.2.37(react@18.3.1)(solid-js@1.9.9)(svelte@4.2.20)(vue@3.5.18)
      cache-control-parser:
        specifier: ^2.0.6
        version: 2.0.6
      content-disposition:
        specifier: ^0.5.4
        version: 0.5.4
      date-fns:
        specifier: ^4.1.0
        version: 4.1.0
      eventsource-parser:
        specifier: ^1.1.1
        version: 1.1.2
      jose:
        specifier: ^5.9.6
        version: 5.9.6
      jsonwebtoken:
        specifier: ^9.0.2
        version: 9.0.2
      openai:
        specifier: 4.104.0
        version: 4.104.0(zod@3.25.34)
      openapi-json-schema:
        specifier: ^2.0.0
        version: 2.0.0
      uuid:
        specifier: ^9.0.1
        version: 9.0.1
      zod:
        specifier: 3.25.34
        version: 3.25.34
    devDependencies:
      '@types/content-disposition':
        specifier: ^0.5.8
        version: 0.5.8
      '@types/jsonwebtoken':
        specifier: ^9.0.7
        version: 9.0.7
      '@types/node':
        specifier: ^20.10.5
        version: 20.10.5
      '@types/uuid':
        specifier: ^9.0.7
        version: 9.0.7
      '@types/yargs':
        specifier: ^17.0.33
        version: 17.0.33
      '@typescript-eslint/eslint-plugin':
        specifier: ^8.21.0
        version: 8.21.0(@typescript-eslint/parser@8.40.0)(eslint@8.57.1)(typescript@5.5.4)
      esbuild:
        specifier: ^0.19.10
        version: 0.19.10
      msw:
        specifier: ^2.8.2
        version: 2.8.4(@types/node@20.10.5)(typescript@5.5.4)
      npm-run-all:
        specifier: ^4.1.5
        version: 4.1.5
      openapi-zod-client:
        specifier: ^1.18.3
        version: 1.18.3(react@18.3.1)
      skott:
        specifier: ^0.35.4
        version: 0.35.4
      tsup:
        specifier: ^8.4.0
        version: 8.4.0(typescript@5.5.4)
      typescript:
        specifier: 5.5.4
        version: 5.5.4
      vite-tsconfig-paths:
        specifier: ^4.3.2
        version: 4.3.2(typescript@5.5.4)
      vitest:
        specifier: ^2.1.9
        version: 2.1.9(@types/node@20.10.5)(msw@2.8.4)
      yargs:
        specifier: ^17.7.2
        version: 17.7.2
      zod-to-json-schema:
        specifier: ^3.24.6
        version: 3.24.6(zod@3.25.34)

packages:

  /@aashutoshrathi/word-wrap@1.2.6:
    resolution: {integrity: sha512-1Yjs2SvM8TflER/OD3cOjhWWOZb58A2t7wpE2S9XfBYTiIl+XFhQG2bjy4Pu1I+EAlCNUzRDYDdFwFYUKvXcIA==}
    engines: {node: '>=0.10.0'}
    dev: true

  /@ai-sdk/provider@1.1.3:
    resolution: {integrity: sha512-qZMxYJ0qqX/RfnuIaab+zp8UAeJn/ygXXAffR5I4N0n1IrvA6qBsjc8hXLmBiMV2zoXlifkacF7sEFnYnjBcqg==}
    engines: {node: '>=18'}
    dependencies:
      json-schema: 0.4.0
    dev: false

  /@ampproject/remapping@2.3.0:
    resolution: {integrity: sha512-30iZtAPgz+LTIYoeivqYo853f02jBYSd5uGnGpkFV0M3xOt9aN73erkgYAmZU43x4VfqcnLxW9Kpg3R5LC4YYw==}
    engines: {node: '>=6.0.0'}
    dependencies:
      '@jridgewell/gen-mapping': 0.3.13
      '@jridgewell/trace-mapping': 0.3.30

  /@anthropic-ai/sdk@0.39.0:
    resolution: {integrity: sha512-eMyDIPRZbt1CCLErRCi3exlAvNkBtRe+kW5vvJyef93PmNr/clstYgHhtvmkxN82nlKgzyGPCyGxrm0JQ1ZIdg==}
    dependencies:
      '@types/node': 18.19.123
      '@types/node-fetch': 2.6.13
      abort-controller: 3.0.0
      agentkeepalive: 4.6.0
      form-data-encoder: 1.7.2
      formdata-node: 4.4.1
      node-fetch: 2.7.0
    transitivePeerDependencies:
      - encoding
    dev: false

  /@apidevtools/json-schema-ref-parser@11.7.2:
    resolution: {integrity: sha512-4gY54eEGEstClvEkGnwVkTkrx0sqwemEFG5OSRRn3tD91XH0+Q8XIkYIfo7IwEWPpJZwILb9GUXeShtplRc/eA==}
    engines: {node: '>= 16'}
    dependencies:
      '@jsdevtools/ono': 7.1.3
      '@types/json-schema': 7.0.15
      js-yaml: 4.1.0
    dev: true

  /@apidevtools/json-schema-ref-parser@14.2.1(@types/json-schema@7.0.15):
    resolution: {integrity: sha512-HmdFw9CDYqM6B25pqGBpNeLCKvGPlIx1EbLrVL0zPvj50CJQUHyBNBw45Muk0kEIkogo1VZvOKHajdMuAzSxRg==}
    engines: {node: '>= 20'}
    peerDependencies:
      '@types/json-schema': ^7.0.15
    dependencies:
      '@types/json-schema': 7.0.15
      js-yaml: 4.1.0
    dev: false

  /@apidevtools/openapi-schemas@2.1.0:
    resolution: {integrity: sha512-Zc1AlqrJlX3SlpupFGpiLi2EbteyP7fXmUOGup6/DnkRgjP9bgMM/ag+n91rsv0U1Gpz0H3VILA/o3bW7Ua6BQ==}
    engines: {node: '>=10'}
    dev: true

  /@apidevtools/swagger-methods@3.0.2:
    resolution: {integrity: sha512-QAkD5kK2b1WfjDS/UQn/qQkbwF31uqRjPTrsCs5ZG9BQGAkjwvqGFjjPqAuzac/IYzpPtRzjCP1WrTuAIjMrXg==}
    dev: true

  /@apidevtools/swagger-parser@10.1.1(openapi-types@12.1.3):
    resolution: {integrity: sha512-u/kozRnsPO/x8QtKYJOqoGtC4kH6yg1lfYkB9Au0WhYB0FNLpyFusttQtvhlwjtG3rOwiRz4D8DnnXa8iEpIKA==}
    peerDependencies:
      openapi-types: '>=7'
    dependencies:
      '@apidevtools/json-schema-ref-parser': 11.7.2
      '@apidevtools/openapi-schemas': 2.1.0
      '@apidevtools/swagger-methods': 3.0.2
      '@jsdevtools/ono': 7.1.3
      ajv: 8.17.1
      ajv-draft-04: 1.0.0(ajv@8.17.1)
      call-me-maybe: 1.0.2
      openapi-types: 12.1.3
    dev: true

  /@arr/every@1.0.1:
    resolution: {integrity: sha512-UQFQ6SgyJ6LX42W8rHCs8KVc0JS0tzVL9ct4XYedJukskYVWTo49tNiMEK9C2HTyarbNiT/RVIRSY82vH+6sTg==}
    engines: {node: '>=4'}
    dev: true

  /@aws-crypto/crc32@5.2.0:
    resolution: {integrity: sha512-nLbCWqQNgUiwwtFsen1AdzAtvuLRsQS8rYgMuxCrdKf9kOssamGLuPwyTY9wyYblNr9+1XM8v6zoDTPPSIeANg==}
    engines: {node: '>=16.0.0'}
    dependencies:
      '@aws-crypto/util': 5.2.0
      '@aws-sdk/types': 3.804.0
      tslib: 2.6.2
    dev: false

  /@aws-crypto/sha256-browser@5.2.0:
    resolution: {integrity: sha512-AXfN/lGotSQwu6HNcEsIASo7kWXZ5HYWvfOmSNKDsEqC4OashTp8alTmaz+F7TC2L083SFv5RdB+qU3Vs1kZqw==}
    dependencies:
      '@aws-crypto/sha256-js': 5.2.0
      '@aws-crypto/supports-web-crypto': 5.2.0
      '@aws-crypto/util': 5.2.0
      '@aws-sdk/types': 3.804.0
      '@aws-sdk/util-locate-window': 3.535.0
      '@smithy/util-utf8': 2.3.0
      tslib: 2.6.2
    dev: false

  /@aws-crypto/sha256-js@5.2.0:
    resolution: {integrity: sha512-FFQQyu7edu4ufvIZ+OadFpHHOt+eSTBaYaki44c+akjg7qZg9oOQeLlk77F6tSYqjDAFClrHJk9tMf0HdVyOvA==}
    engines: {node: '>=16.0.0'}
    dependencies:
      '@aws-crypto/util': 5.2.0
      '@aws-sdk/types': 3.804.0
      tslib: 2.6.2
    dev: false

  /@aws-crypto/supports-web-crypto@5.2.0:
    resolution: {integrity: sha512-iAvUotm021kM33eCdNfwIN//F77/IADDSs58i+MDaOqFrVjZo9bAal0NK7HurRuWLLpF1iLX7gbWrjHjeo+YFg==}
    dependencies:
      tslib: 2.6.2
    dev: false

  /@aws-crypto/util@5.2.0:
    resolution: {integrity: sha512-4RkU9EsI6ZpBve5fseQlGNUWKMa1RLPQ1dnjnQoe07ldfIzcsGb5hC5W0Dm7u423KWzawlrpbjXBrXCEv9zazQ==}
    dependencies:
      '@aws-sdk/types': 3.804.0
      '@smithy/util-utf8': 2.3.0
      tslib: 2.6.2
    dev: false

  /@aws-sdk/client-bedrock-runtime@3.817.0:
    resolution: {integrity: sha512-fG3QAjIEq7P0a134E2P8r4qw/V6rL0X5voUPIcXte1oNKUXUjNXJb21N/NGmcDLCUVWvYXb24dD0YXyQ2kwZdA==}
    engines: {node: '>=18.0.0'}
    dependencies:
      '@aws-crypto/sha256-browser': 5.2.0
      '@aws-crypto/sha256-js': 5.2.0
      '@aws-sdk/core': 3.816.0
      '@aws-sdk/credential-provider-node': 3.817.0
      '@aws-sdk/eventstream-handler-node': 3.804.0
      '@aws-sdk/middleware-eventstream': 3.804.0
      '@aws-sdk/middleware-host-header': 3.804.0
      '@aws-sdk/middleware-logger': 3.804.0
      '@aws-sdk/middleware-recursion-detection': 3.804.0
      '@aws-sdk/middleware-user-agent': 3.816.0
      '@aws-sdk/region-config-resolver': 3.808.0
      '@aws-sdk/types': 3.804.0
      '@aws-sdk/util-endpoints': 3.808.0
      '@aws-sdk/util-user-agent-browser': 3.804.0
      '@aws-sdk/util-user-agent-node': 3.816.0
      '@smithy/config-resolver': 4.1.3
      '@smithy/core': 3.4.0
      '@smithy/eventstream-serde-browser': 4.0.3
      '@smithy/eventstream-serde-config-resolver': 4.1.1
      '@smithy/eventstream-serde-node': 4.0.3
      '@smithy/fetch-http-handler': 5.0.3
      '@smithy/hash-node': 4.0.3
      '@smithy/invalid-dependency': 4.0.3
      '@smithy/middleware-content-length': 4.0.3
      '@smithy/middleware-endpoint': 4.1.7
      '@smithy/middleware-retry': 4.1.8
      '@smithy/middleware-serde': 4.0.6
      '@smithy/middleware-stack': 4.0.3
      '@smithy/node-config-provider': 4.1.2
      '@smithy/node-http-handler': 4.0.5
      '@smithy/protocol-http': 5.1.1
      '@smithy/smithy-client': 4.3.0
      '@smithy/types': 4.3.0
      '@smithy/url-parser': 4.0.3
      '@smithy/util-base64': 4.0.0
      '@smithy/util-body-length-browser': 4.0.0
      '@smithy/util-body-length-node': 4.0.0
      '@smithy/util-defaults-mode-browser': 4.0.15
      '@smithy/util-defaults-mode-node': 4.0.15
      '@smithy/util-endpoints': 3.0.5
      '@smithy/util-middleware': 4.0.3
      '@smithy/util-retry': 4.0.4
      '@smithy/util-stream': 4.2.1
      '@smithy/util-utf8': 4.0.0
      '@types/uuid': 9.0.7
      tslib: 2.6.2
      uuid: 9.0.1
    transitivePeerDependencies:
      - aws-crt
    dev: false

  /@aws-sdk/client-sso@3.817.0:
    resolution: {integrity: sha512-fCh5rUHmWmWDvw70NNoWpE5+BRdtNi45kDnIoeoszqVg7UKF79SlG+qYooUT52HKCgDNHqgbWaXxMOSqd2I/OQ==}
    engines: {node: '>=18.0.0'}
    dependencies:
      '@aws-crypto/sha256-browser': 5.2.0
      '@aws-crypto/sha256-js': 5.2.0
      '@aws-sdk/core': 3.816.0
      '@aws-sdk/middleware-host-header': 3.804.0
      '@aws-sdk/middleware-logger': 3.804.0
      '@aws-sdk/middleware-recursion-detection': 3.804.0
      '@aws-sdk/middleware-user-agent': 3.816.0
      '@aws-sdk/region-config-resolver': 3.808.0
      '@aws-sdk/types': 3.804.0
      '@aws-sdk/util-endpoints': 3.808.0
      '@aws-sdk/util-user-agent-browser': 3.804.0
      '@aws-sdk/util-user-agent-node': 3.816.0
      '@smithy/config-resolver': 4.1.3
      '@smithy/core': 3.4.0
      '@smithy/fetch-http-handler': 5.0.3
      '@smithy/hash-node': 4.0.3
      '@smithy/invalid-dependency': 4.0.3
      '@smithy/middleware-content-length': 4.0.3
      '@smithy/middleware-endpoint': 4.1.7
      '@smithy/middleware-retry': 4.1.8
      '@smithy/middleware-serde': 4.0.6
      '@smithy/middleware-stack': 4.0.3
      '@smithy/node-config-provider': 4.1.2
      '@smithy/node-http-handler': 4.0.5
      '@smithy/protocol-http': 5.1.1
      '@smithy/smithy-client': 4.3.0
      '@smithy/types': 4.3.0
      '@smithy/url-parser': 4.0.3
      '@smithy/util-base64': 4.0.0
      '@smithy/util-body-length-browser': 4.0.0
      '@smithy/util-body-length-node': 4.0.0
      '@smithy/util-defaults-mode-browser': 4.0.15
      '@smithy/util-defaults-mode-node': 4.0.15
      '@smithy/util-endpoints': 3.0.5
      '@smithy/util-middleware': 4.0.3
      '@smithy/util-retry': 4.0.4
      '@smithy/util-utf8': 4.0.0
      tslib: 2.6.2
    transitivePeerDependencies:
      - aws-crt
    dev: false

  /@aws-sdk/core@3.816.0:
    resolution: {integrity: sha512-Lx50wjtyarzKpMFV6V+gjbSZDgsA/71iyifbClGUSiNPoIQ4OCV0KVOmAAj7mQRVvGJqUMWKVM+WzK79CjbjWA==}
    engines: {node: '>=18.0.0'}
    dependencies:
      '@aws-sdk/types': 3.804.0
      '@smithy/core': 3.4.0
      '@smithy/node-config-provider': 4.1.2
      '@smithy/property-provider': 4.0.3
      '@smithy/protocol-http': 5.1.1
      '@smithy/signature-v4': 5.1.1
      '@smithy/smithy-client': 4.3.0
      '@smithy/types': 4.3.0
      '@smithy/util-middleware': 4.0.3
      fast-xml-parser: 4.4.1
      tslib: 2.6.2
    dev: false

  /@aws-sdk/credential-provider-env@3.816.0:
    resolution: {integrity: sha512-wUJZwRLe+SxPxRV9AENYBLrJZRrNIo+fva7ZzejsC83iz7hdfq6Rv6B/aHEdPwG/nQC4+q7UUvcRPlomyrpsBA==}
    engines: {node: '>=18.0.0'}
    dependencies:
      '@aws-sdk/core': 3.816.0
      '@aws-sdk/types': 3.804.0
      '@smithy/property-provider': 4.0.3
      '@smithy/types': 4.3.0
      tslib: 2.6.2
    dev: false

  /@aws-sdk/credential-provider-http@3.816.0:
    resolution: {integrity: sha512-gcWGzMQ7yRIF+ljTkR8Vzp7727UY6cmeaPrFQrvcFB8PhOqWpf7g0JsgOf5BSaP8CkkSQcTQHc0C5ZYAzUFwPg==}
    engines: {node: '>=18.0.0'}
    dependencies:
      '@aws-sdk/core': 3.816.0
      '@aws-sdk/types': 3.804.0
      '@smithy/fetch-http-handler': 5.0.3
      '@smithy/node-http-handler': 4.0.5
      '@smithy/property-provider': 4.0.3
      '@smithy/protocol-http': 5.1.1
      '@smithy/smithy-client': 4.3.0
      '@smithy/types': 4.3.0
      '@smithy/util-stream': 4.2.1
      tslib: 2.6.2
    dev: false

  /@aws-sdk/credential-provider-ini@3.817.0:
    resolution: {integrity: sha512-kyEwbQyuXE+phWVzloMdkFv6qM6NOon+asMXY5W0fhDKwBz9zQLObDRWBrvQX9lmqq8BbDL1sCfZjOh82Y+RFw==}
    engines: {node: '>=18.0.0'}
    dependencies:
      '@aws-sdk/core': 3.816.0
      '@aws-sdk/credential-provider-env': 3.816.0
      '@aws-sdk/credential-provider-http': 3.816.0
      '@aws-sdk/credential-provider-process': 3.816.0
      '@aws-sdk/credential-provider-sso': 3.817.0
      '@aws-sdk/credential-provider-web-identity': 3.817.0
      '@aws-sdk/nested-clients': 3.817.0
      '@aws-sdk/types': 3.804.0
      '@smithy/credential-provider-imds': 4.0.5
      '@smithy/property-provider': 4.0.3
      '@smithy/shared-ini-file-loader': 4.0.3
      '@smithy/types': 4.3.0
      tslib: 2.6.2
    transitivePeerDependencies:
      - aws-crt
    dev: false

  /@aws-sdk/credential-provider-node@3.817.0:
    resolution: {integrity: sha512-b5mz7av0Lhavs1Bz3Zb+jrs0Pki93+8XNctnVO0drBW98x1fM4AR38cWvGbM/w9F9Q0/WEH3TinkmrMPrP4T/w==}
    engines: {node: '>=18.0.0'}
    dependencies:
      '@aws-sdk/credential-provider-env': 3.816.0
      '@aws-sdk/credential-provider-http': 3.816.0
      '@aws-sdk/credential-provider-ini': 3.817.0
      '@aws-sdk/credential-provider-process': 3.816.0
      '@aws-sdk/credential-provider-sso': 3.817.0
      '@aws-sdk/credential-provider-web-identity': 3.817.0
      '@aws-sdk/types': 3.804.0
      '@smithy/credential-provider-imds': 4.0.5
      '@smithy/property-provider': 4.0.3
      '@smithy/shared-ini-file-loader': 4.0.3
      '@smithy/types': 4.3.0
      tslib: 2.6.2
    transitivePeerDependencies:
      - aws-crt
    dev: false

  /@aws-sdk/credential-provider-process@3.816.0:
    resolution: {integrity: sha512-9Tm+AxMoV2Izvl5b9tyMQRbBwaex8JP06HN7ZeCXgC5sAsSN+o8dsThnEhf8jKN+uBpT6CLWKN1TXuUMrAmW1A==}
    engines: {node: '>=18.0.0'}
    dependencies:
      '@aws-sdk/core': 3.816.0
      '@aws-sdk/types': 3.804.0
      '@smithy/property-provider': 4.0.3
      '@smithy/shared-ini-file-loader': 4.0.3
      '@smithy/types': 4.3.0
      tslib: 2.6.2
    dev: false

  /@aws-sdk/credential-provider-sso@3.817.0:
    resolution: {integrity: sha512-gFUAW3VmGvdnueK1bh6TOcRX+j99Xm0men1+gz3cA4RE+rZGNy1Qjj8YHlv0hPwI9OnTPZquvPzA5fkviGREWg==}
    engines: {node: '>=18.0.0'}
    dependencies:
      '@aws-sdk/client-sso': 3.817.0
      '@aws-sdk/core': 3.816.0
      '@aws-sdk/token-providers': 3.817.0
      '@aws-sdk/types': 3.804.0
      '@smithy/property-provider': 4.0.3
      '@smithy/shared-ini-file-loader': 4.0.3
      '@smithy/types': 4.3.0
      tslib: 2.6.2
    transitivePeerDependencies:
      - aws-crt
    dev: false

  /@aws-sdk/credential-provider-web-identity@3.817.0:
    resolution: {integrity: sha512-A2kgkS9g6NY0OMT2f2EdXHpL17Ym81NhbGnQ8bRXPqESIi7TFypFD2U6osB2VnsFv+MhwM+Ke4PKXSmLun22/A==}
    engines: {node: '>=18.0.0'}
    dependencies:
      '@aws-sdk/core': 3.816.0
      '@aws-sdk/nested-clients': 3.817.0
      '@aws-sdk/types': 3.804.0
      '@smithy/property-provider': 4.0.3
      '@smithy/types': 4.3.0
      tslib: 2.6.2
    transitivePeerDependencies:
      - aws-crt
    dev: false

  /@aws-sdk/eventstream-handler-node@3.804.0:
    resolution: {integrity: sha512-LZddQVBUCB86tZtLJRhqiDyIqr4hfRxZCcUp1fZSfpBMcf419lgcFRGWMR3J/kCWHQ0G05aor7fSeoeaxskuNQ==}
    engines: {node: '>=18.0.0'}
    dependencies:
      '@aws-sdk/types': 3.804.0
      '@smithy/eventstream-codec': 4.0.3
      '@smithy/types': 4.3.0
      tslib: 2.6.2
    dev: false

  /@aws-sdk/middleware-eventstream@3.804.0:
    resolution: {integrity: sha512-3lPxZshOJoKSxIMUq8FCiIre+FZ1g/t+O7DHwOMB6EuzJ8lp5QyUeh1wE5iD/gB8VhWZoj90rGIaWCmT8ccEuA==}
    engines: {node: '>=18.0.0'}
    dependencies:
      '@aws-sdk/types': 3.804.0
      '@smithy/protocol-http': 5.1.1
      '@smithy/types': 4.3.0
      tslib: 2.6.2
    dev: false

  /@aws-sdk/middleware-host-header@3.804.0:
    resolution: {integrity: sha512-bum1hLVBrn2lJCi423Z2fMUYtsbkGI2s4N+2RI2WSjvbaVyMSv/WcejIrjkqiiMR+2Y7m5exgoKeg4/TODLDPQ==}
    engines: {node: '>=18.0.0'}
    dependencies:
      '@aws-sdk/types': 3.804.0
      '@smithy/protocol-http': 5.1.1
      '@smithy/types': 4.3.0
      tslib: 2.6.2
    dev: false

  /@aws-sdk/middleware-logger@3.804.0:
    resolution: {integrity: sha512-w/qLwL3iq0KOPQNat0Kb7sKndl9BtceigINwBU7SpkYWX9L/Lem6f8NPEKrC9Tl4wDBht3Yztub4oRTy/horJA==}
    engines: {node: '>=18.0.0'}
    dependencies:
      '@aws-sdk/types': 3.804.0
      '@smithy/types': 4.3.0
      tslib: 2.6.2
    dev: false

  /@aws-sdk/middleware-recursion-detection@3.804.0:
    resolution: {integrity: sha512-zqHOrvLRdsUdN/ehYfZ9Tf8svhbiLLz5VaWUz22YndFv6m9qaAcijkpAOlKexsv3nLBMJdSdJ6GUTAeIy3BZzw==}
    engines: {node: '>=18.0.0'}
    dependencies:
      '@aws-sdk/types': 3.804.0
      '@smithy/protocol-http': 5.1.1
      '@smithy/types': 4.3.0
      tslib: 2.6.2
    dev: false

  /@aws-sdk/middleware-user-agent@3.816.0:
    resolution: {integrity: sha512-bHRSlWZ0xDsFR8E2FwDb//0Ff6wMkVx4O+UKsfyNlAbtqCiiHRt5ANNfKPafr95cN2CCxLxiPvFTFVblQM5TsQ==}
    engines: {node: '>=18.0.0'}
    dependencies:
      '@aws-sdk/core': 3.816.0
      '@aws-sdk/types': 3.804.0
      '@aws-sdk/util-endpoints': 3.808.0
      '@smithy/core': 3.4.0
      '@smithy/protocol-http': 5.1.1
      '@smithy/types': 4.3.0
      tslib: 2.6.2
    dev: false

  /@aws-sdk/nested-clients@3.817.0:
    resolution: {integrity: sha512-vQ2E06A48STJFssueJQgxYD8lh1iGJoLJnHdshRDWOQb8gy1wVQR+a7MkPGhGR6lGoS0SCnF/Qp6CZhnwLsqsQ==}
    engines: {node: '>=18.0.0'}
    dependencies:
      '@aws-crypto/sha256-browser': 5.2.0
      '@aws-crypto/sha256-js': 5.2.0
      '@aws-sdk/core': 3.816.0
      '@aws-sdk/middleware-host-header': 3.804.0
      '@aws-sdk/middleware-logger': 3.804.0
      '@aws-sdk/middleware-recursion-detection': 3.804.0
      '@aws-sdk/middleware-user-agent': 3.816.0
      '@aws-sdk/region-config-resolver': 3.808.0
      '@aws-sdk/types': 3.804.0
      '@aws-sdk/util-endpoints': 3.808.0
      '@aws-sdk/util-user-agent-browser': 3.804.0
      '@aws-sdk/util-user-agent-node': 3.816.0
      '@smithy/config-resolver': 4.1.3
      '@smithy/core': 3.4.0
      '@smithy/fetch-http-handler': 5.0.3
      '@smithy/hash-node': 4.0.3
      '@smithy/invalid-dependency': 4.0.3
      '@smithy/middleware-content-length': 4.0.3
      '@smithy/middleware-endpoint': 4.1.7
      '@smithy/middleware-retry': 4.1.8
      '@smithy/middleware-serde': 4.0.6
      '@smithy/middleware-stack': 4.0.3
      '@smithy/node-config-provider': 4.1.2
      '@smithy/node-http-handler': 4.0.5
      '@smithy/protocol-http': 5.1.1
      '@smithy/smithy-client': 4.3.0
      '@smithy/types': 4.3.0
      '@smithy/url-parser': 4.0.3
      '@smithy/util-base64': 4.0.0
      '@smithy/util-body-length-browser': 4.0.0
      '@smithy/util-body-length-node': 4.0.0
      '@smithy/util-defaults-mode-browser': 4.0.15
      '@smithy/util-defaults-mode-node': 4.0.15
      '@smithy/util-endpoints': 3.0.5
      '@smithy/util-middleware': 4.0.3
      '@smithy/util-retry': 4.0.4
      '@smithy/util-utf8': 4.0.0
      tslib: 2.6.2
    transitivePeerDependencies:
      - aws-crt
    dev: false

  /@aws-sdk/region-config-resolver@3.808.0:
    resolution: {integrity: sha512-9x2QWfphkARZY5OGkl9dJxZlSlYM2l5inFeo2bKntGuwg4A4YUe5h7d5yJ6sZbam9h43eBrkOdumx03DAkQF9A==}
    engines: {node: '>=18.0.0'}
    dependencies:
      '@aws-sdk/types': 3.804.0
      '@smithy/node-config-provider': 4.1.2
      '@smithy/types': 4.3.0
      '@smithy/util-config-provider': 4.0.0
      '@smithy/util-middleware': 4.0.3
      tslib: 2.6.2
    dev: false

  /@aws-sdk/token-providers@3.817.0:
    resolution: {integrity: sha512-CYN4/UO0VaqyHf46ogZzNrVX7jI3/CfiuktwKlwtpKA6hjf2+ivfgHSKzPpgPBcSEfiibA/26EeLuMnB6cpSrQ==}
    engines: {node: '>=18.0.0'}
    dependencies:
      '@aws-sdk/core': 3.816.0
      '@aws-sdk/nested-clients': 3.817.0
      '@aws-sdk/types': 3.804.0
      '@smithy/property-provider': 4.0.3
      '@smithy/shared-ini-file-loader': 4.0.3
      '@smithy/types': 4.3.0
      tslib: 2.6.2
    transitivePeerDependencies:
      - aws-crt
    dev: false

  /@aws-sdk/types@3.804.0:
    resolution: {integrity: sha512-A9qnsy9zQ8G89vrPPlNG9d1d8QcKRGqJKqwyGgS0dclJpwy6d1EWgQLIolKPl6vcFpLoe6avLOLxr+h8ur5wpg==}
    engines: {node: '>=18.0.0'}
    dependencies:
      '@smithy/types': 4.3.0
      tslib: 2.6.2
    dev: false

  /@aws-sdk/util-endpoints@3.808.0:
    resolution: {integrity: sha512-N6Lic98uc4ADB7fLWlzx+1uVnq04VgVjngZvwHoujcRg9YDhIg9dUDiTzD5VZv13g1BrPYmvYP1HhsildpGV6w==}
    engines: {node: '>=18.0.0'}
    dependencies:
      '@aws-sdk/types': 3.804.0
      '@smithy/types': 4.3.0
      '@smithy/util-endpoints': 3.0.5
      tslib: 2.6.2
    dev: false

  /@aws-sdk/util-locate-window@3.535.0:
    resolution: {integrity: sha512-PHJ3SL6d2jpcgbqdgiPxkXpu7Drc2PYViwxSIqvvMKhDwzSB1W3mMvtpzwKM4IE7zLFodZo0GKjJ9AsoXndXhA==}
    engines: {node: '>=14.0.0'}
    dependencies:
      tslib: 2.6.2
    dev: false

  /@aws-sdk/util-user-agent-browser@3.804.0:
    resolution: {integrity: sha512-KfW6T6nQHHM/vZBBdGn6fMyG/MgX5lq82TDdX4HRQRRuHKLgBWGpKXqqvBwqIaCdXwWHgDrg2VQups6GqOWW2A==}
    dependencies:
      '@aws-sdk/types': 3.804.0
      '@smithy/types': 4.3.0
      bowser: 2.11.0
      tslib: 2.6.2
    dev: false

  /@aws-sdk/util-user-agent-node@3.816.0:
    resolution: {integrity: sha512-Q6dxmuj4hL7pudhrneWEQ7yVHIQRBFr0wqKLF1opwOi1cIePuoEbPyJ2jkel6PDEv1YMfvsAKaRshp6eNA8VHg==}
    engines: {node: '>=18.0.0'}
    peerDependencies:
      aws-crt: '>=1.0.0'
    peerDependenciesMeta:
      aws-crt:
        optional: true
    dependencies:
      '@aws-sdk/middleware-user-agent': 3.816.0
      '@aws-sdk/types': 3.804.0
      '@smithy/node-config-provider': 4.1.2
      '@smithy/types': 4.3.0
      tslib: 2.6.2
    dev: false

  /@babel/code-frame@7.27.1:
    resolution: {integrity: sha512-cjQ7ZlQ0Mv3b47hABuTevyTuYN4i+loJKGeV9flcCgIK37cCXRh+L1bd3iBHlynerhQ7BhCkn2BPbQUL+rGqFg==}
    engines: {node: '>=6.9.0'}
    dependencies:
      '@babel/helper-validator-identifier': 7.27.1
      js-tokens: 4.0.0
      picocolors: 1.1.1
    dev: true

  /@babel/compat-data@7.28.0:
    resolution: {integrity: sha512-60X7qkglvrap8mn1lh2ebxXdZYtUcpd7gsmy9kLaBJ4i/WdY8PqTSdxyA8qraikqKQK5C1KRBKXqznrVapyNaw==}
    engines: {node: '>=6.9.0'}
    dev: true

  /@babel/core@7.28.3:
    resolution: {integrity: sha512-yDBHV9kQNcr2/sUr9jghVyz9C3Y5G2zUM2H2lo+9mKv4sFgbA8s8Z9t8D1jiTkGoO/NoIfKMyKWr4s6CN23ZwQ==}
    engines: {node: '>=6.9.0'}
    dependencies:
      '@ampproject/remapping': 2.3.0
      '@babel/code-frame': 7.27.1
      '@babel/generator': 7.28.3
      '@babel/helper-compilation-targets': 7.27.2
      '@babel/helper-module-transforms': 7.28.3(@babel/core@7.28.3)
      '@babel/helpers': 7.28.3
      '@babel/parser': 7.28.3
      '@babel/template': 7.27.2
      '@babel/traverse': 7.28.3
      '@babel/types': 7.28.2
      convert-source-map: 2.0.0
      debug: 4.4.1
      gensync: 1.0.0-beta.2
      json5: 2.2.3
      semver: 6.3.1
    transitivePeerDependencies:
      - supports-color
    dev: true

  /@babel/generator@7.27.1:
    resolution: {integrity: sha512-UnJfnIpc/+JO0/+KRVQNGU+y5taA5vCbwN8+azkX6beii/ZF+enZJSOKo11ZSzGJjlNfJHfQtmQT8H+9TXPG2w==}
    engines: {node: '>=6.9.0'}
    dependencies:
      '@babel/parser': 7.27.1
      '@babel/types': 7.27.1
      '@jridgewell/gen-mapping': 0.3.8
      '@jridgewell/trace-mapping': 0.3.25
      jsesc: 3.1.0
    dev: true

  /@babel/generator@7.28.3:
    resolution: {integrity: sha512-3lSpxGgvnmZznmBkCRnVREPUFJv2wrv9iAoFDvADJc0ypmdOxdUtcLeBgBJ6zE0PMeTKnxeQzyk0xTBq4Ep7zw==}
    engines: {node: '>=6.9.0'}
    dependencies:
      '@babel/parser': 7.28.3
      '@babel/types': 7.28.2
      '@jridgewell/gen-mapping': 0.3.13
      '@jridgewell/trace-mapping': 0.3.30
      jsesc: 3.1.0
    dev: true

  /@babel/helper-compilation-targets@7.27.2:
    resolution: {integrity: sha512-2+1thGUUWWjLTYTHZWK1n8Yga0ijBz1XAhUXcKy81rd5g6yh7hGqMp45v7cadSbEHc9G3OTv45SyneRN3ps4DQ==}
    engines: {node: '>=6.9.0'}
    dependencies:
      '@babel/compat-data': 7.28.0
      '@babel/helper-validator-option': 7.27.1
      browserslist: 4.25.2
      lru-cache: 5.1.1
      semver: 6.3.1
    dev: true

  /@babel/helper-globals@7.28.0:
    resolution: {integrity: sha512-+W6cISkXFa1jXsDEdYA8HeevQT/FULhxzR99pxphltZcVaugps53THCeiWA8SguxxpSp3gKPiuYfSWopkLQ4hw==}
    engines: {node: '>=6.9.0'}
    dev: true

  /@babel/helper-module-imports@7.27.1:
    resolution: {integrity: sha512-0gSFWUPNXNopqtIPQvlD5WgXYI5GY2kP2cCvoT8kczjbfcfuIljTbcWrulD1CIPIX2gt1wghbDy08yE1p+/r3w==}
    engines: {node: '>=6.9.0'}
    dependencies:
      '@babel/traverse': 7.28.3
      '@babel/types': 7.28.2
    transitivePeerDependencies:
      - supports-color
    dev: true

  /@babel/helper-module-transforms@7.28.3(@babel/core@7.28.3):
    resolution: {integrity: sha512-gytXUbs8k2sXS9PnQptz5o0QnpLL51SwASIORY6XaBKF88nsOT0Zw9szLqlSGQDP/4TljBAD5y98p2U1fqkdsw==}
    engines: {node: '>=6.9.0'}
    peerDependencies:
      '@babel/core': ^7.0.0
    dependencies:
      '@babel/core': 7.28.3
      '@babel/helper-module-imports': 7.27.1
      '@babel/helper-validator-identifier': 7.27.1
      '@babel/traverse': 7.28.3
    transitivePeerDependencies:
      - supports-color
    dev: true

  /@babel/helper-string-parser@7.27.1:
    resolution: {integrity: sha512-qMlSxKbpRlAridDExk92nSobyDdpPijUq2DW6oDnUqd0iOGxmQjyqhMIihI9+zv4LPyZdRje2cavWPbCbWm3eA==}
    engines: {node: '>=6.9.0'}

  /@babel/helper-validator-identifier@7.27.1:
    resolution: {integrity: sha512-D2hP9eA+Sqx1kBZgzxZh0y1trbuU+JoDkiEwqhQ36nodYqJwyEIhPSdMNd7lOm/4io72luTPWH20Yda0xOuUow==}
    engines: {node: '>=6.9.0'}

  /@babel/helper-validator-option@7.27.1:
    resolution: {integrity: sha512-YvjJow9FxbhFFKDSuFnVCe2WxXk1zWc22fFePVNEaWJEu8IrZVlda6N0uHwzZrUM1il7NC9Mlp4MaJYbYd9JSg==}
    engines: {node: '>=6.9.0'}
    dev: true

  /@babel/helpers@7.28.3:
    resolution: {integrity: sha512-PTNtvUQihsAsDHMOP5pfobP8C6CM4JWXmP8DrEIt46c3r2bf87Ua1zoqevsMo9g+tWDwgWrFP5EIxuBx5RudAw==}
    engines: {node: '>=6.9.0'}
    dependencies:
      '@babel/template': 7.27.2
      '@babel/types': 7.28.2
    dev: true

  /@babel/parser@7.27.1:
    resolution: {integrity: sha512-I0dZ3ZpCrJ1c04OqlNsQcKiZlsrXf/kkE4FXzID9rIOYICsAbA8mMDzhW/luRNAHdCNt7os/u8wenklZDlUVUQ==}
    engines: {node: '>=6.0.0'}
    hasBin: true
    dependencies:
      '@babel/types': 7.27.1
    dev: true

  /@babel/parser@7.27.2:
    resolution: {integrity: sha512-QYLs8299NA7WM/bZAdp+CviYYkVoYXlDW2rzliy3chxd1PQjej7JORuMJDJXJUb9g0TT+B99EwaVLKmX+sPXWw==}
    engines: {node: '>=6.0.0'}
    hasBin: true
    dependencies:
      '@babel/types': 7.27.1
    dev: true

  /@babel/parser@7.28.3:
    resolution: {integrity: sha512-7+Ey1mAgYqFAx2h0RuoxcQT5+MlG3GTV0TQrgr7/ZliKsm/MNDxVVutlWaziMq7wJNAz8MTqz55XLpWvva6StA==}
    engines: {node: '>=6.0.0'}
    hasBin: true
    dependencies:
      '@babel/types': 7.28.2

  /@babel/runtime@7.23.6:
    resolution: {integrity: sha512-zHd0eUrf5GZoOWVCXp6koAKQTfZV07eit6bGPmJgnZdnSAvvZee6zniW2XMF7Cmc4ISOOnPy3QaSiIJGJkVEDQ==}
    engines: {node: '>=6.9.0'}
    dependencies:
      regenerator-runtime: 0.14.1
    dev: true

  /@babel/template@7.27.2:
    resolution: {integrity: sha512-LPDZ85aEJyYSd18/DkjNh4/y1ntkE5KwUHWTiqgRxruuZL2F1yuHligVHLvcHY2vMHXttKFpJn6LwfI7cw7ODw==}
    engines: {node: '>=6.9.0'}
    dependencies:
      '@babel/code-frame': 7.27.1
      '@babel/parser': 7.28.3
      '@babel/types': 7.28.2
    dev: true

  /@babel/traverse@7.27.1:
    resolution: {integrity: sha512-ZCYtZciz1IWJB4U61UPu4KEaqyfj+r5T1Q5mqPo+IBpcG9kHv30Z0aD8LXPgC1trYa6rK0orRyAhqUgk4MjmEg==}
    engines: {node: '>=6.9.0'}
    dependencies:
      '@babel/code-frame': 7.27.1
      '@babel/generator': 7.27.1
      '@babel/parser': 7.27.1
      '@babel/template': 7.27.2
      '@babel/types': 7.27.1
      debug: 4.4.1
      globals: 11.12.0
    transitivePeerDependencies:
      - supports-color
    dev: true

  /@babel/traverse@7.28.3:
    resolution: {integrity: sha512-7w4kZYHneL3A6NP2nxzHvT3HCZ7puDZZjFMqDpBPECub79sTtSO5CGXDkKrTQq8ksAwfD/XI2MRFX23njdDaIQ==}
    engines: {node: '>=6.9.0'}
    dependencies:
      '@babel/code-frame': 7.27.1
      '@babel/generator': 7.28.3
      '@babel/helper-globals': 7.28.0
      '@babel/parser': 7.28.3
      '@babel/template': 7.27.2
      '@babel/types': 7.28.2
      debug: 4.4.1
    transitivePeerDependencies:
      - supports-color
    dev: true

  /@babel/types@7.27.1:
    resolution: {integrity: sha512-+EzkxvLNfiUeKMgy/3luqfsCWFRXLb7U6wNQTk60tovuckwB15B191tJWvpp4HjiQWdJkCxO3Wbvc6jlk3Xb2Q==}
    engines: {node: '>=6.9.0'}
    dependencies:
      '@babel/helper-string-parser': 7.27.1
      '@babel/helper-validator-identifier': 7.27.1
    dev: true

  /@babel/types@7.28.2:
    resolution: {integrity: sha512-ruv7Ae4J5dUYULmeXw1gmb7rYRz57OWCPM57pHojnLq/3Z1CK2lNSLTCVjxVk1F/TZHwOZZrOWi0ur95BbLxNQ==}
    engines: {node: '>=6.9.0'}
    dependencies:
      '@babel/helper-string-parser': 7.27.1
      '@babel/helper-validator-identifier': 7.27.1

  /@breezystack/lamejs@1.2.7:
    resolution: {integrity: sha512-6wc7ck65ctA75Hq7FYHTtTvGnYs6msgdxiSUICQ+A01nVOWg6rqouZB8IdyteRlfpYYiFovkf67dIeOgWIUzTA==}
    dev: false

  /@bundled-es-modules/cookie@2.0.1:
    resolution: {integrity: sha512-8o+5fRPLNbjbdGRRmJj3h6Hh1AQJf2dk3qQ/5ZFb+PXkRNiSoMGGUKlsgLfrxneb72axVJyIYji64E2+nNfYyw==}
    dependencies:
      cookie: 0.7.2
    dev: true

  /@bundled-es-modules/statuses@1.0.1:
    resolution: {integrity: sha512-yn7BklA5acgcBr+7w064fGV+SGIFySjCKpqjcWgBAIfrAkY+4GQTJJHQMeT3V/sgz23VTEVV8TtOmkvJAhFVfg==}
    dependencies:
      statuses: 2.0.1
    dev: true

  /@bundled-es-modules/tough-cookie@0.1.6:
    resolution: {integrity: sha512-dvMHbL464C0zI+Yqxbz6kZ5TOEp7GLW+pry/RWndAR8MJQAXZ2rPmIs8tziTZjeIyhSNZgZbCePtfSbdWqStJw==}
    dependencies:
      '@types/tough-cookie': 4.0.5
      tough-cookie: 4.1.4
    dev: true

  /@cloudflare/kv-asset-handler@0.4.0:
    resolution: {integrity: sha512-+tv3z+SPp+gqTIcImN9o0hqE9xyfQjI1XD9pL6NuKjua9B1y7mNYv0S9cP+QEbA4ppVgGZEmKOvHX5G5Ei1CVA==}
    engines: {node: '>=18.0.0'}
    dependencies:
      mime: 3.0.0
    dev: true

  /@cloudflare/unenv-preset@2.7.5(unenv@2.0.0-rc.21)(workerd@1.20251001.0):
    resolution: {integrity: sha512-eB3UAIVhrvY+CMZrRXS/bAv5kWdNiH+dgwu+1M1S7keDeonxkfKIGVIrhcCLTkcqYlN30MPURPuVFUEzIWuuvg==}
    peerDependencies:
      unenv: 2.0.0-rc.21
      workerd: ^1.20250924.0
    peerDependenciesMeta:
      workerd:
        optional: true
    dependencies:
      unenv: 2.0.0-rc.21
      workerd: 1.20251001.0
    dev: true

  /@cloudflare/workerd-darwin-64@1.20251001.0:
    resolution: {integrity: sha512-y1ST/cCscaRewWRnsHZdWbgiLJbki5UMGd0hMo/FLqjlztwPeDgQ5CGm5jMiCDdw/IBCpWxEukftPYR34rWNog==}
    engines: {node: '>=16'}
    cpu: [x64]
    os: [darwin]
    requiresBuild: true
    dev: true
    optional: true

  /@cloudflare/workerd-darwin-arm64@1.20251001.0:
    resolution: {integrity: sha512-+z4QHHZ/Yix82zLFYS+ZS2UV09IENFPwDCEKUWfnrM9Km2jOOW3Ua4hJNob1EgQUYs8fFZo7k5O/tpwxMsSbbQ==}
    engines: {node: '>=16'}
    cpu: [arm64]
    os: [darwin]
    requiresBuild: true
    dev: true
    optional: true

  /@cloudflare/workerd-linux-64@1.20251001.0:
    resolution: {integrity: sha512-hGS+O2V9Mm2XjJUaB9ZHMA5asDUaDjKko42e+accbew0PQR7zrAl1afdII6hMqCLV4tk4GAjvhv281pN4g48rg==}
    engines: {node: '>=16'}
    cpu: [x64]
    os: [linux]
    requiresBuild: true
    dev: true
    optional: true

  /@cloudflare/workerd-linux-arm64@1.20251001.0:
    resolution: {integrity: sha512-QYaMK+pRgt28N7CX1JlJ+ToegJF9LxzqdT7MjWqPgVj9D2WTyIhBVYl3wYjJRcgOlnn+DRt42+li4T64CPEeuA==}
    engines: {node: '>=16'}
    cpu: [arm64]
    os: [linux]
    requiresBuild: true
    dev: true
    optional: true

  /@cloudflare/workerd-windows-64@1.20251001.0:
    resolution: {integrity: sha512-ospnDR/FlyRvrv9DSHuxDAXmzEBLDUiAHQrQHda1iUH9HqxnNQ8giz9VlPfq7NIRc7bQ1ZdIYPGLJOY4Q366Ng==}
    engines: {node: '>=16'}
    cpu: [x64]
    os: [win32]
    requiresBuild: true
    dev: true
    optional: true

  /@cloudflare/workers-types@4.20251003.0:
    resolution: {integrity: sha512-rtg7FqYVNHsltn1GOV+P3hQpVf1WDI3wH8Mj4IjK99fidJ4ttzUPuCX/uYE/PIF/HBPK66TqVwToO+GN4Lmx0Q==}
    dev: true

  /@cspotcode/source-map-support@0.8.1:
    resolution: {integrity: sha512-IchNf6dN4tHoMFIn/7OE8LWZ19Y6q/67Bmf6vnGREv8RSbBVb9LPJxEcnwrcwX6ixSvaiGoomAUvu4YSxXrVgw==}
    engines: {node: '>=12'}
    dependencies:
      '@jridgewell/trace-mapping': 0.3.9
    dev: true

  /@emnapi/runtime@1.5.0:
    resolution: {integrity: sha512-97/BJ3iXHww3djw6hYIfErCZFee7qCtrneuLa20UXFCOTCfBM2cvQHjWJ2EG0s0MtdNwInarqCTz35i4wWXHsQ==}
    requiresBuild: true
    dependencies:
      tslib: 2.6.2
    dev: true
    optional: true

  /@esbuild/aix-ppc64@0.19.10:
    resolution: {integrity: sha512-Q+mk96KJ+FZ30h9fsJl+67IjNJm3x2eX+GBWGmocAKgzp27cowCOOqSdscX80s0SpdFXZnIv/+1xD1EctFx96Q==}
    engines: {node: '>=12'}
    cpu: [ppc64]
    os: [aix]
    requiresBuild: true
    optional: true

  /@esbuild/aix-ppc64@0.21.5:
    resolution: {integrity: sha512-1SDgH6ZSPTlggy1yI6+Dbkiz8xzpHJEVAlF/AM1tHPLsf5STom9rwtjE4hKAF20FfXXNTFqEYXyJNWh1GiZedQ==}
    engines: {node: '>=12'}
    cpu: [ppc64]
    os: [aix]
    requiresBuild: true
    dev: true
    optional: true

  /@esbuild/aix-ppc64@0.25.1:
    resolution: {integrity: sha512-kfYGy8IdzTGy+z0vFGvExZtxkFlA4zAxgKEahG9KE1ScBjpQnFsNOX8KTU5ojNru5ed5CVoJYXFtoxaq5nFbjQ==}
    engines: {node: '>=18'}
    cpu: [ppc64]
    os: [aix]
    requiresBuild: true
    dev: true
    optional: true

  /@esbuild/aix-ppc64@0.25.4:
    resolution: {integrity: sha512-1VCICWypeQKhVbE9oW/sJaAmjLxhVqacdkvPLEjwlttjfwENRSClS8EjBz0KzRyFSCPDIkuXW34Je/vk7zdB7Q==}
    engines: {node: '>=18'}
    cpu: [ppc64]
    os: [aix]
    requiresBuild: true
    dev: true
    optional: true

  /@esbuild/aix-ppc64@0.25.9:
    resolution: {integrity: sha512-OaGtL73Jck6pBKjNIe24BnFE6agGl+6KxDtTfHhy1HmhthfKouEcOhqpSL64K4/0WCtbKFLOdzD/44cJ4k9opA==}
    engines: {node: '>=18'}
    cpu: [ppc64]
    os: [aix]
    requiresBuild: true
    dev: false
    optional: true

  /@esbuild/android-arm64@0.19.10:
    resolution: {integrity: sha512-1X4CClKhDgC3by7k8aOWZeBXQX8dHT5QAMCAQDArCLaYfkppoARvh0fit3X2Qs+MXDngKcHv6XXyQCpY0hkK1Q==}
    engines: {node: '>=12'}
    cpu: [arm64]
    os: [android]
    requiresBuild: true
    optional: true

  /@esbuild/android-arm64@0.21.5:
    resolution: {integrity: sha512-c0uX9VAUBQ7dTDCjq+wdyGLowMdtR/GoC2U5IYk/7D1H1JYC0qseD7+11iMP2mRLN9RcCMRcjC4YMclCzGwS/A==}
    engines: {node: '>=12'}
    cpu: [arm64]
    os: [android]
    requiresBuild: true
    dev: true
    optional: true

  /@esbuild/android-arm64@0.25.1:
    resolution: {integrity: sha512-50tM0zCJW5kGqgG7fQ7IHvQOcAn9TKiVRuQ/lN0xR+T2lzEFvAi1ZcS8DiksFcEpf1t/GYOeOfCAgDHFpkiSmA==}
    engines: {node: '>=18'}
    cpu: [arm64]
    os: [android]
    requiresBuild: true
    dev: true
    optional: true

  /@esbuild/android-arm64@0.25.4:
    resolution: {integrity: sha512-bBy69pgfhMGtCnwpC/x5QhfxAz/cBgQ9enbtwjf6V9lnPI/hMyT9iWpR1arm0l3kttTr4L0KSLpKmLp/ilKS9A==}
    engines: {node: '>=18'}
    cpu: [arm64]
    os: [android]
    requiresBuild: true
    dev: true
    optional: true

  /@esbuild/android-arm64@0.25.9:
    resolution: {integrity: sha512-IDrddSmpSv51ftWslJMvl3Q2ZT98fUSL2/rlUXuVqRXHCs5EUF1/f+jbjF5+NG9UffUDMCiTyh8iec7u8RlTLg==}
    engines: {node: '>=18'}
    cpu: [arm64]
    os: [android]
    requiresBuild: true
    dev: false
    optional: true

  /@esbuild/android-arm@0.19.10:
    resolution: {integrity: sha512-7W0bK7qfkw1fc2viBfrtAEkDKHatYfHzr/jKAHNr9BvkYDXPcC6bodtm8AyLJNNuqClLNaeTLuwURt4PRT9d7w==}
    engines: {node: '>=12'}
    cpu: [arm]
    os: [android]
    requiresBuild: true
    optional: true

  /@esbuild/android-arm@0.21.5:
    resolution: {integrity: sha512-vCPvzSjpPHEi1siZdlvAlsPxXl7WbOVUBBAowWug4rJHb68Ox8KualB+1ocNvT5fjv6wpkX6o/iEpbDrf68zcg==}
    engines: {node: '>=12'}
    cpu: [arm]
    os: [android]
    requiresBuild: true
    dev: true
    optional: true

  /@esbuild/android-arm@0.25.1:
    resolution: {integrity: sha512-dp+MshLYux6j/JjdqVLnMglQlFu+MuVeNrmT5nk6q07wNhCdSnB7QZj+7G8VMUGh1q+vj2Bq8kRsuyA00I/k+Q==}
    engines: {node: '>=18'}
    cpu: [arm]
    os: [android]
    requiresBuild: true
    dev: true
    optional: true

  /@esbuild/android-arm@0.25.4:
    resolution: {integrity: sha512-QNdQEps7DfFwE3hXiU4BZeOV68HHzYwGd0Nthhd3uCkkEKK7/R6MTgM0P7H7FAs5pU/DIWsviMmEGxEoxIZ+ZQ==}
    engines: {node: '>=18'}
    cpu: [arm]
    os: [android]
    requiresBuild: true
    dev: true
    optional: true

  /@esbuild/android-arm@0.25.9:
    resolution: {integrity: sha512-5WNI1DaMtxQ7t7B6xa572XMXpHAaI/9Hnhk8lcxF4zVN4xstUgTlvuGDorBguKEnZO70qwEcLpfifMLoxiPqHQ==}
    engines: {node: '>=18'}
    cpu: [arm]
    os: [android]
    requiresBuild: true
    dev: false
    optional: true

  /@esbuild/android-x64@0.19.10:
    resolution: {integrity: sha512-O/nO/g+/7NlitUxETkUv/IvADKuZXyH4BHf/g/7laqKC4i/7whLpB0gvpPc2zpF0q9Q6FXS3TS75QHac9MvVWw==}
    engines: {node: '>=12'}
    cpu: [x64]
    os: [android]
    requiresBuild: true
    optional: true

  /@esbuild/android-x64@0.21.5:
    resolution: {integrity: sha512-D7aPRUUNHRBwHxzxRvp856rjUHRFW1SdQATKXH2hqA0kAZb1hKmi02OpYRacl0TxIGz/ZmXWlbZgjwWYaCakTA==}
    engines: {node: '>=12'}
    cpu: [x64]
    os: [android]
    requiresBuild: true
    dev: true
    optional: true

  /@esbuild/android-x64@0.25.1:
    resolution: {integrity: sha512-GCj6WfUtNldqUzYkN/ITtlhwQqGWu9S45vUXs7EIYf+7rCiiqH9bCloatO9VhxsL0Pji+PF4Lz2XXCES+Q8hDw==}
    engines: {node: '>=18'}
    cpu: [x64]
    os: [android]
    requiresBuild: true
    dev: true
    optional: true

  /@esbuild/android-x64@0.25.4:
    resolution: {integrity: sha512-TVhdVtQIFuVpIIR282btcGC2oGQoSfZfmBdTip2anCaVYcqWlZXGcdcKIUklfX2wj0JklNYgz39OBqh2cqXvcQ==}
    engines: {node: '>=18'}
    cpu: [x64]
    os: [android]
    requiresBuild: true
    dev: true
    optional: true

  /@esbuild/android-x64@0.25.9:
    resolution: {integrity: sha512-I853iMZ1hWZdNllhVZKm34f4wErd4lMyeV7BLzEExGEIZYsOzqDWDf+y082izYUE8gtJnYHdeDpN/6tUdwvfiw==}
    engines: {node: '>=18'}
    cpu: [x64]
    os: [android]
    requiresBuild: true
    dev: false
    optional: true

  /@esbuild/darwin-arm64@0.19.10:
    resolution: {integrity: sha512-YSRRs2zOpwypck+6GL3wGXx2gNP7DXzetmo5pHXLrY/VIMsS59yKfjPizQ4lLt5vEI80M41gjm2BxrGZ5U+VMA==}
    engines: {node: '>=12'}
    cpu: [arm64]
    os: [darwin]
    requiresBuild: true
    optional: true

  /@esbuild/darwin-arm64@0.21.5:
    resolution: {integrity: sha512-DwqXqZyuk5AiWWf3UfLiRDJ5EDd49zg6O9wclZ7kUMv2WRFr4HKjXp/5t8JZ11QbQfUS6/cRCKGwYhtNAY88kQ==}
    engines: {node: '>=12'}
    cpu: [arm64]
    os: [darwin]
    requiresBuild: true
    dev: true
    optional: true

  /@esbuild/darwin-arm64@0.25.1:
    resolution: {integrity: sha512-5hEZKPf+nQjYoSr/elb62U19/l1mZDdqidGfmFutVUjjUZrOazAtwK+Kr+3y0C/oeJfLlxo9fXb1w7L+P7E4FQ==}
    engines: {node: '>=18'}
    cpu: [arm64]
    os: [darwin]
    requiresBuild: true
    dev: true
    optional: true

  /@esbuild/darwin-arm64@0.25.4:
    resolution: {integrity: sha512-Y1giCfM4nlHDWEfSckMzeWNdQS31BQGs9/rouw6Ub91tkK79aIMTH3q9xHvzH8d0wDru5Ci0kWB8b3up/nl16g==}
    engines: {node: '>=18'}
    cpu: [arm64]
    os: [darwin]
    requiresBuild: true
    dev: true
    optional: true

  /@esbuild/darwin-arm64@0.25.9:
    resolution: {integrity: sha512-XIpIDMAjOELi/9PB30vEbVMs3GV1v2zkkPnuyRRURbhqjyzIINwj+nbQATh4H9GxUgH1kFsEyQMxwiLFKUS6Rg==}
    engines: {node: '>=18'}
    cpu: [arm64]
    os: [darwin]
    requiresBuild: true
    dev: false
    optional: true

  /@esbuild/darwin-x64@0.19.10:
    resolution: {integrity: sha512-alfGtT+IEICKtNE54hbvPg13xGBe4GkVxyGWtzr+yHO7HIiRJppPDhOKq3zstTcVf8msXb/t4eavW3jCDpMSmA==}
    engines: {node: '>=12'}
    cpu: [x64]
    os: [darwin]
    requiresBuild: true
    optional: true

  /@esbuild/darwin-x64@0.21.5:
    resolution: {integrity: sha512-se/JjF8NlmKVG4kNIuyWMV/22ZaerB+qaSi5MdrXtd6R08kvs2qCN4C09miupktDitvh8jRFflwGFBQcxZRjbw==}
    engines: {node: '>=12'}
    cpu: [x64]
    os: [darwin]
    requiresBuild: true
    dev: true
    optional: true

  /@esbuild/darwin-x64@0.25.1:
    resolution: {integrity: sha512-hxVnwL2Dqs3fM1IWq8Iezh0cX7ZGdVhbTfnOy5uURtao5OIVCEyj9xIzemDi7sRvKsuSdtCAhMKarxqtlyVyfA==}
    engines: {node: '>=18'}
    cpu: [x64]
    os: [darwin]
    requiresBuild: true
    dev: true
    optional: true

  /@esbuild/darwin-x64@0.25.4:
    resolution: {integrity: sha512-CJsry8ZGM5VFVeyUYB3cdKpd/H69PYez4eJh1W/t38vzutdjEjtP7hB6eLKBoOdxcAlCtEYHzQ/PJ/oU9I4u0A==}
    engines: {node: '>=18'}
    cpu: [x64]
    os: [darwin]
    requiresBuild: true
    dev: true
    optional: true

  /@esbuild/darwin-x64@0.25.9:
    resolution: {integrity: sha512-jhHfBzjYTA1IQu8VyrjCX4ApJDnH+ez+IYVEoJHeqJm9VhG9Dh2BYaJritkYK3vMaXrf7Ogr/0MQ8/MeIefsPQ==}
    engines: {node: '>=18'}
    cpu: [x64]
    os: [darwin]
    requiresBuild: true
    dev: false
    optional: true

  /@esbuild/freebsd-arm64@0.19.10:
    resolution: {integrity: sha512-dMtk1wc7FSH8CCkE854GyGuNKCewlh+7heYP/sclpOG6Cectzk14qdUIY5CrKDbkA/OczXq9WesqnPl09mj5dg==}
    engines: {node: '>=12'}
    cpu: [arm64]
    os: [freebsd]
    requiresBuild: true
    optional: true

  /@esbuild/freebsd-arm64@0.21.5:
    resolution: {integrity: sha512-5JcRxxRDUJLX8JXp/wcBCy3pENnCgBR9bN6JsY4OmhfUtIHe3ZW0mawA7+RDAcMLrMIZaf03NlQiX9DGyB8h4g==}
    engines: {node: '>=12'}
    cpu: [arm64]
    os: [freebsd]
    requiresBuild: true
    dev: true
    optional: true

  /@esbuild/freebsd-arm64@0.25.1:
    resolution: {integrity: sha512-1MrCZs0fZa2g8E+FUo2ipw6jw5qqQiH+tERoS5fAfKnRx6NXH31tXBKI3VpmLijLH6yriMZsxJtaXUyFt/8Y4A==}
    engines: {node: '>=18'}
    cpu: [arm64]
    os: [freebsd]
    requiresBuild: true
    dev: true
    optional: true

  /@esbuild/freebsd-arm64@0.25.4:
    resolution: {integrity: sha512-yYq+39NlTRzU2XmoPW4l5Ifpl9fqSk0nAJYM/V/WUGPEFfek1epLHJIkTQM6bBs1swApjO5nWgvr843g6TjxuQ==}
    engines: {node: '>=18'}
    cpu: [arm64]
    os: [freebsd]
    requiresBuild: true
    dev: true
    optional: true

  /@esbuild/freebsd-arm64@0.25.9:
    resolution: {integrity: sha512-z93DmbnY6fX9+KdD4Ue/H6sYs+bhFQJNCPZsi4XWJoYblUqT06MQUdBCpcSfuiN72AbqeBFu5LVQTjfXDE2A6Q==}
    engines: {node: '>=18'}
    cpu: [arm64]
    os: [freebsd]
    requiresBuild: true
    dev: false
    optional: true

  /@esbuild/freebsd-x64@0.19.10:
    resolution: {integrity: sha512-G5UPPspryHu1T3uX8WiOEUa6q6OlQh6gNl4CO4Iw5PS+Kg5bVggVFehzXBJY6X6RSOMS8iXDv2330VzaObm4Ag==}
    engines: {node: '>=12'}
    cpu: [x64]
    os: [freebsd]
    requiresBuild: true
    optional: true

  /@esbuild/freebsd-x64@0.21.5:
    resolution: {integrity: sha512-J95kNBj1zkbMXtHVH29bBriQygMXqoVQOQYA+ISs0/2l3T9/kj42ow2mpqerRBxDJnmkUDCaQT/dfNXWX/ZZCQ==}
    engines: {node: '>=12'}
    cpu: [x64]
    os: [freebsd]
    requiresBuild: true
    dev: true
    optional: true

  /@esbuild/freebsd-x64@0.25.1:
    resolution: {integrity: sha512-0IZWLiTyz7nm0xuIs0q1Y3QWJC52R8aSXxe40VUxm6BB1RNmkODtW6LHvWRrGiICulcX7ZvyH6h5fqdLu4gkww==}
    engines: {node: '>=18'}
    cpu: [x64]
    os: [freebsd]
    requiresBuild: true
    dev: true
    optional: true

  /@esbuild/freebsd-x64@0.25.4:
    resolution: {integrity: sha512-0FgvOJ6UUMflsHSPLzdfDnnBBVoCDtBTVyn/MrWloUNvq/5SFmh13l3dvgRPkDihRxb77Y17MbqbCAa2strMQQ==}
    engines: {node: '>=18'}
    cpu: [x64]
    os: [freebsd]
    requiresBuild: true
    dev: true
    optional: true

  /@esbuild/freebsd-x64@0.25.9:
    resolution: {integrity: sha512-mrKX6H/vOyo5v71YfXWJxLVxgy1kyt1MQaD8wZJgJfG4gq4DpQGpgTB74e5yBeQdyMTbgxp0YtNj7NuHN0PoZg==}
    engines: {node: '>=18'}
    cpu: [x64]
    os: [freebsd]
    requiresBuild: true
    dev: false
    optional: true

  /@esbuild/linux-arm64@0.19.10:
    resolution: {integrity: sha512-QxaouHWZ+2KWEj7cGJmvTIHVALfhpGxo3WLmlYfJ+dA5fJB6lDEIg+oe/0//FuyVHuS3l79/wyBxbHr0NgtxJQ==}
    engines: {node: '>=12'}
    cpu: [arm64]
    os: [linux]
    requiresBuild: true
    optional: true

  /@esbuild/linux-arm64@0.21.5:
    resolution: {integrity: sha512-ibKvmyYzKsBeX8d8I7MH/TMfWDXBF3db4qM6sy+7re0YXya+K1cem3on9XgdT2EQGMu4hQyZhan7TeQ8XkGp4Q==}
    engines: {node: '>=12'}
    cpu: [arm64]
    os: [linux]
    requiresBuild: true
    dev: true
    optional: true

  /@esbuild/linux-arm64@0.25.1:
    resolution: {integrity: sha512-jaN3dHi0/DDPelk0nLcXRm1q7DNJpjXy7yWaWvbfkPvI+7XNSc/lDOnCLN7gzsyzgu6qSAmgSvP9oXAhP973uQ==}
    engines: {node: '>=18'}
    cpu: [arm64]
    os: [linux]
    requiresBuild: true
    dev: true
    optional: true

  /@esbuild/linux-arm64@0.25.4:
    resolution: {integrity: sha512-+89UsQTfXdmjIvZS6nUnOOLoXnkUTB9hR5QAeLrQdzOSWZvNSAXAtcRDHWtqAUtAmv7ZM1WPOOeSxDzzzMogiQ==}
    engines: {node: '>=18'}
    cpu: [arm64]
    os: [linux]
    requiresBuild: true
    dev: true
    optional: true

  /@esbuild/linux-arm64@0.25.9:
    resolution: {integrity: sha512-BlB7bIcLT3G26urh5Dmse7fiLmLXnRlopw4s8DalgZ8ef79Jj4aUcYbk90g8iCa2467HX8SAIidbL7gsqXHdRw==}
    engines: {node: '>=18'}
    cpu: [arm64]
    os: [linux]
    requiresBuild: true
    dev: false
    optional: true

  /@esbuild/linux-arm@0.19.10:
    resolution: {integrity: sha512-j6gUW5aAaPgD416Hk9FHxn27On28H4eVI9rJ4az7oCGTFW48+LcgNDBN+9f8rKZz7EEowo889CPKyeaD0iw9Kg==}
    engines: {node: '>=12'}
    cpu: [arm]
    os: [linux]
    requiresBuild: true
    optional: true

  /@esbuild/linux-arm@0.21.5:
    resolution: {integrity: sha512-bPb5AHZtbeNGjCKVZ9UGqGwo8EUu4cLq68E95A53KlxAPRmUyYv2D6F0uUI65XisGOL1hBP5mTronbgo+0bFcA==}
    engines: {node: '>=12'}
    cpu: [arm]
    os: [linux]
    requiresBuild: true
    dev: true
    optional: true

  /@esbuild/linux-arm@0.25.1:
    resolution: {integrity: sha512-NdKOhS4u7JhDKw9G3cY6sWqFcnLITn6SqivVArbzIaf3cemShqfLGHYMx8Xlm/lBit3/5d7kXvriTUGa5YViuQ==}
    engines: {node: '>=18'}
    cpu: [arm]
    os: [linux]
    requiresBuild: true
    dev: true
    optional: true

  /@esbuild/linux-arm@0.25.4:
    resolution: {integrity: sha512-kro4c0P85GMfFYqW4TWOpvmF8rFShbWGnrLqlzp4X1TNWjRY3JMYUfDCtOxPKOIY8B0WC8HN51hGP4I4hz4AaQ==}
    engines: {node: '>=18'}
    cpu: [arm]
    os: [linux]
    requiresBuild: true
    dev: true
    optional: true

  /@esbuild/linux-arm@0.25.9:
    resolution: {integrity: sha512-HBU2Xv78SMgaydBmdor38lg8YDnFKSARg1Q6AT0/y2ezUAKiZvc211RDFHlEZRFNRVhcMamiToo7bDx3VEOYQw==}
    engines: {node: '>=18'}
    cpu: [arm]
    os: [linux]
    requiresBuild: true
    dev: false
    optional: true

  /@esbuild/linux-ia32@0.19.10:
    resolution: {integrity: sha512-4ub1YwXxYjj9h1UIZs2hYbnTZBtenPw5NfXCRgEkGb0b6OJ2gpkMvDqRDYIDRjRdWSe/TBiZltm3Y3Q8SN1xNg==}
    engines: {node: '>=12'}
    cpu: [ia32]
    os: [linux]
    requiresBuild: true
    optional: true

  /@esbuild/linux-ia32@0.21.5:
    resolution: {integrity: sha512-YvjXDqLRqPDl2dvRODYmmhz4rPeVKYvppfGYKSNGdyZkA01046pLWyRKKI3ax8fbJoK5QbxblURkwK/MWY18Tg==}
    engines: {node: '>=12'}
    cpu: [ia32]
    os: [linux]
    requiresBuild: true
    dev: true
    optional: true

  /@esbuild/linux-ia32@0.25.1:
    resolution: {integrity: sha512-OJykPaF4v8JidKNGz8c/q1lBO44sQNUQtq1KktJXdBLn1hPod5rE/Hko5ugKKZd+D2+o1a9MFGUEIUwO2YfgkQ==}
    engines: {node: '>=18'}
    cpu: [ia32]
    os: [linux]
    requiresBuild: true
    dev: true
    optional: true

  /@esbuild/linux-ia32@0.25.4:
    resolution: {integrity: sha512-yTEjoapy8UP3rv8dB0ip3AfMpRbyhSN3+hY8mo/i4QXFeDxmiYbEKp3ZRjBKcOP862Ua4b1PDfwlvbuwY7hIGQ==}
    engines: {node: '>=18'}
    cpu: [ia32]
    os: [linux]
    requiresBuild: true
    dev: true
    optional: true

  /@esbuild/linux-ia32@0.25.9:
    resolution: {integrity: sha512-e7S3MOJPZGp2QW6AK6+Ly81rC7oOSerQ+P8L0ta4FhVi+/j/v2yZzx5CqqDaWjtPFfYz21Vi1S0auHrap3Ma3A==}
    engines: {node: '>=18'}
    cpu: [ia32]
    os: [linux]
    requiresBuild: true
    dev: false
    optional: true

  /@esbuild/linux-loong64@0.19.10:
    resolution: {integrity: sha512-lo3I9k+mbEKoxtoIbM0yC/MZ1i2wM0cIeOejlVdZ3D86LAcFXFRdeuZmh91QJvUTW51bOK5W2BznGNIl4+mDaA==}
    engines: {node: '>=12'}
    cpu: [loong64]
    os: [linux]
    requiresBuild: true
    optional: true

  /@esbuild/linux-loong64@0.21.5:
    resolution: {integrity: sha512-uHf1BmMG8qEvzdrzAqg2SIG/02+4/DHB6a9Kbya0XDvwDEKCoC8ZRWI5JJvNdUjtciBGFQ5PuBlpEOXQj+JQSg==}
    engines: {node: '>=12'}
    cpu: [loong64]
    os: [linux]
    requiresBuild: true
    dev: true
    optional: true

  /@esbuild/linux-loong64@0.25.1:
    resolution: {integrity: sha512-nGfornQj4dzcq5Vp835oM/o21UMlXzn79KobKlcs3Wz9smwiifknLy4xDCLUU0BWp7b/houtdrgUz7nOGnfIYg==}
    engines: {node: '>=18'}
    cpu: [loong64]
    os: [linux]
    requiresBuild: true
    dev: true
    optional: true

  /@esbuild/linux-loong64@0.25.4:
    resolution: {integrity: sha512-NeqqYkrcGzFwi6CGRGNMOjWGGSYOpqwCjS9fvaUlX5s3zwOtn1qwg1s2iE2svBe4Q/YOG1q6875lcAoQK/F4VA==}
    engines: {node: '>=18'}
    cpu: [loong64]
    os: [linux]
    requiresBuild: true
    dev: true
    optional: true

  /@esbuild/linux-loong64@0.25.9:
    resolution: {integrity: sha512-Sbe10Bnn0oUAB2AalYztvGcK+o6YFFA/9829PhOCUS9vkJElXGdphz0A3DbMdP8gmKkqPmPcMJmJOrI3VYB1JQ==}
    engines: {node: '>=18'}
    cpu: [loong64]
    os: [linux]
    requiresBuild: true
    dev: false
    optional: true

  /@esbuild/linux-mips64el@0.19.10:
    resolution: {integrity: sha512-J4gH3zhHNbdZN0Bcr1QUGVNkHTdpijgx5VMxeetSk6ntdt+vR1DqGmHxQYHRmNb77tP6GVvD+K0NyO4xjd7y4A==}
    engines: {node: '>=12'}
    cpu: [mips64el]
    os: [linux]
    requiresBuild: true
    optional: true

  /@esbuild/linux-mips64el@0.21.5:
    resolution: {integrity: sha512-IajOmO+KJK23bj52dFSNCMsz1QP1DqM6cwLUv3W1QwyxkyIWecfafnI555fvSGqEKwjMXVLokcV5ygHW5b3Jbg==}
    engines: {node: '>=12'}
    cpu: [mips64el]
    os: [linux]
    requiresBuild: true
    dev: true
    optional: true

  /@esbuild/linux-mips64el@0.25.1:
    resolution: {integrity: sha512-1osBbPEFYwIE5IVB/0g2X6i1qInZa1aIoj1TdL4AaAb55xIIgbg8Doq6a5BzYWgr+tEcDzYH67XVnTmUzL+nXg==}
    engines: {node: '>=18'}
    cpu: [mips64el]
    os: [linux]
    requiresBuild: true
    dev: true
    optional: true

  /@esbuild/linux-mips64el@0.25.4:
    resolution: {integrity: sha512-IcvTlF9dtLrfL/M8WgNI/qJYBENP3ekgsHbYUIzEzq5XJzzVEV/fXY9WFPfEEXmu3ck2qJP8LG/p3Q8f7Zc2Xg==}
    engines: {node: '>=18'}
    cpu: [mips64el]
    os: [linux]
    requiresBuild: true
    dev: true
    optional: true

  /@esbuild/linux-mips64el@0.25.9:
    resolution: {integrity: sha512-YcM5br0mVyZw2jcQeLIkhWtKPeVfAerES5PvOzaDxVtIyZ2NUBZKNLjC5z3/fUlDgT6w89VsxP2qzNipOaaDyA==}
    engines: {node: '>=18'}
    cpu: [mips64el]
    os: [linux]
    requiresBuild: true
    dev: false
    optional: true

  /@esbuild/linux-ppc64@0.19.10:
    resolution: {integrity: sha512-tgT/7u+QhV6ge8wFMzaklOY7KqiyitgT1AUHMApau32ZlvTB/+efeCtMk4eXS+uEymYK249JsoiklZN64xt6oQ==}
    engines: {node: '>=12'}
    cpu: [ppc64]
    os: [linux]
    requiresBuild: true
    optional: true

  /@esbuild/linux-ppc64@0.21.5:
    resolution: {integrity: sha512-1hHV/Z4OEfMwpLO8rp7CvlhBDnjsC3CttJXIhBi+5Aj5r+MBvy4egg7wCbe//hSsT+RvDAG7s81tAvpL2XAE4w==}
    engines: {node: '>=12'}
    cpu: [ppc64]
    os: [linux]
    requiresBuild: true
    dev: true
    optional: true

  /@esbuild/linux-ppc64@0.25.1:
    resolution: {integrity: sha512-/6VBJOwUf3TdTvJZ82qF3tbLuWsscd7/1w+D9LH0W/SqUgM5/JJD0lrJ1fVIfZsqB6RFmLCe0Xz3fmZc3WtyVg==}
    engines: {node: '>=18'}
    cpu: [ppc64]
    os: [linux]
    requiresBuild: true
    dev: true
    optional: true

  /@esbuild/linux-ppc64@0.25.4:
    resolution: {integrity: sha512-HOy0aLTJTVtoTeGZh4HSXaO6M95qu4k5lJcH4gxv56iaycfz1S8GO/5Jh6X4Y1YiI0h7cRyLi+HixMR+88swag==}
    engines: {node: '>=18'}
    cpu: [ppc64]
    os: [linux]
    requiresBuild: true
    dev: true
    optional: true

  /@esbuild/linux-ppc64@0.25.9:
    resolution: {integrity: sha512-++0HQvasdo20JytyDpFvQtNrEsAgNG2CY1CLMwGXfFTKGBGQT3bOeLSYE2l1fYdvML5KUuwn9Z8L1EWe2tzs1w==}
    engines: {node: '>=18'}
    cpu: [ppc64]
    os: [linux]
    requiresBuild: true
    dev: false
    optional: true

  /@esbuild/linux-riscv64@0.19.10:
    resolution: {integrity: sha512-0f/spw0PfBMZBNqtKe5FLzBDGo0SKZKvMl5PHYQr3+eiSscfJ96XEknCe+JoOayybWUFQbcJTrk946i3j9uYZA==}
    engines: {node: '>=12'}
    cpu: [riscv64]
    os: [linux]
    requiresBuild: true
    optional: true

  /@esbuild/linux-riscv64@0.21.5:
    resolution: {integrity: sha512-2HdXDMd9GMgTGrPWnJzP2ALSokE/0O5HhTUvWIbD3YdjME8JwvSCnNGBnTThKGEB91OZhzrJ4qIIxk/SBmyDDA==}
    engines: {node: '>=12'}
    cpu: [riscv64]
    os: [linux]
    requiresBuild: true
    dev: true
    optional: true

  /@esbuild/linux-riscv64@0.25.1:
    resolution: {integrity: sha512-nSut/Mx5gnilhcq2yIMLMe3Wl4FK5wx/o0QuuCLMtmJn+WeWYoEGDN1ipcN72g1WHsnIbxGXd4i/MF0gTcuAjQ==}
    engines: {node: '>=18'}
    cpu: [riscv64]
    os: [linux]
    requiresBuild: true
    dev: true
    optional: true

  /@esbuild/linux-riscv64@0.25.4:
    resolution: {integrity: sha512-i8JUDAufpz9jOzo4yIShCTcXzS07vEgWzyX3NH2G7LEFVgrLEhjwL3ajFE4fZI3I4ZgiM7JH3GQ7ReObROvSUA==}
    engines: {node: '>=18'}
    cpu: [riscv64]
    os: [linux]
    requiresBuild: true
    dev: true
    optional: true

  /@esbuild/linux-riscv64@0.25.9:
    resolution: {integrity: sha512-uNIBa279Y3fkjV+2cUjx36xkx7eSjb8IvnL01eXUKXez/CBHNRw5ekCGMPM0BcmqBxBcdgUWuUXmVWwm4CH9kg==}
    engines: {node: '>=18'}
    cpu: [riscv64]
    os: [linux]
    requiresBuild: true
    dev: false
    optional: true

  /@esbuild/linux-s390x@0.19.10:
    resolution: {integrity: sha512-pZFe0OeskMHzHa9U38g+z8Yx5FNCLFtUnJtQMpwhS+r4S566aK2ci3t4NCP4tjt6d5j5uo4h7tExZMjeKoehAA==}
    engines: {node: '>=12'}
    cpu: [s390x]
    os: [linux]
    requiresBuild: true
    optional: true

  /@esbuild/linux-s390x@0.21.5:
    resolution: {integrity: sha512-zus5sxzqBJD3eXxwvjN1yQkRepANgxE9lgOW2qLnmr8ikMTphkjgXu1HR01K4FJg8h1kEEDAqDcZQtbrRnB41A==}
    engines: {node: '>=12'}
    cpu: [s390x]
    os: [linux]
    requiresBuild: true
    dev: true
    optional: true

  /@esbuild/linux-s390x@0.25.1:
    resolution: {integrity: sha512-cEECeLlJNfT8kZHqLarDBQso9a27o2Zd2AQ8USAEoGtejOrCYHNtKP8XQhMDJMtthdF4GBmjR2au3x1udADQQQ==}
    engines: {node: '>=18'}
    cpu: [s390x]
    os: [linux]
    requiresBuild: true
    dev: true
    optional: true

  /@esbuild/linux-s390x@0.25.4:
    resolution: {integrity: sha512-jFnu+6UbLlzIjPQpWCNh5QtrcNfMLjgIavnwPQAfoGx4q17ocOU9MsQ2QVvFxwQoWpZT8DvTLooTvmOQXkO51g==}
    engines: {node: '>=18'}
    cpu: [s390x]
    os: [linux]
    requiresBuild: true
    dev: true
    optional: true

  /@esbuild/linux-s390x@0.25.9:
    resolution: {integrity: sha512-Mfiphvp3MjC/lctb+7D287Xw1DGzqJPb/J2aHHcHxflUo+8tmN/6d4k6I2yFR7BVo5/g7x2Monq4+Yew0EHRIA==}
    engines: {node: '>=18'}
    cpu: [s390x]
    os: [linux]
    requiresBuild: true
    dev: false
    optional: true

  /@esbuild/linux-x64@0.19.10:
    resolution: {integrity: sha512-SpYNEqg/6pZYoc+1zLCjVOYvxfZVZj6w0KROZ3Fje/QrM3nfvT2llI+wmKSrWuX6wmZeTapbarvuNNK/qepSgA==}
    engines: {node: '>=12'}
    cpu: [x64]
    os: [linux]
    requiresBuild: true
    optional: true

  /@esbuild/linux-x64@0.21.5:
    resolution: {integrity: sha512-1rYdTpyv03iycF1+BhzrzQJCdOuAOtaqHTWJZCWvijKD2N5Xu0TtVC8/+1faWqcP9iBCWOmjmhoH94dH82BxPQ==}
    engines: {node: '>=12'}
    cpu: [x64]
    os: [linux]
    requiresBuild: true
    dev: true
    optional: true

  /@esbuild/linux-x64@0.25.1:
    resolution: {integrity: sha512-xbfUhu/gnvSEg+EGovRc+kjBAkrvtk38RlerAzQxvMzlB4fXpCFCeUAYzJvrnhFtdeyVCDANSjJvOvGYoeKzFA==}
    engines: {node: '>=18'}
    cpu: [x64]
    os: [linux]
    requiresBuild: true
    dev: true
    optional: true

  /@esbuild/linux-x64@0.25.4:
    resolution: {integrity: sha512-6e0cvXwzOnVWJHq+mskP8DNSrKBr1bULBvnFLpc1KY+d+irZSgZ02TGse5FsafKS5jg2e4pbvK6TPXaF/A6+CA==}
    engines: {node: '>=18'}
    cpu: [x64]
    os: [linux]
    requiresBuild: true
    dev: true
    optional: true

  /@esbuild/linux-x64@0.25.9:
    resolution: {integrity: sha512-iSwByxzRe48YVkmpbgoxVzn76BXjlYFXC7NvLYq+b+kDjyyk30J0JY47DIn8z1MO3K0oSl9fZoRmZPQI4Hklzg==}
    engines: {node: '>=18'}
    cpu: [x64]
    os: [linux]
    requiresBuild: true
    dev: false
    optional: true

  /@esbuild/netbsd-arm64@0.25.1:
    resolution: {integrity: sha512-O96poM2XGhLtpTh+s4+nP7YCCAfb4tJNRVZHfIE7dgmax+yMP2WgMd2OecBuaATHKTHsLWHQeuaxMRnCsH8+5g==}
    engines: {node: '>=18'}
    cpu: [arm64]
    os: [netbsd]
    requiresBuild: true
    dev: true
    optional: true

  /@esbuild/netbsd-arm64@0.25.4:
    resolution: {integrity: sha512-vUnkBYxZW4hL/ie91hSqaSNjulOnYXE1VSLusnvHg2u3jewJBz3YzB9+oCw8DABeVqZGg94t9tyZFoHma8gWZQ==}
    engines: {node: '>=18'}
    cpu: [arm64]
    os: [netbsd]
    requiresBuild: true
    dev: true
    optional: true

  /@esbuild/netbsd-arm64@0.25.9:
    resolution: {integrity: sha512-9jNJl6FqaUG+COdQMjSCGW4QiMHH88xWbvZ+kRVblZsWrkXlABuGdFJ1E9L7HK+T0Yqd4akKNa/lO0+jDxQD4Q==}
    engines: {node: '>=18'}
    cpu: [arm64]
    os: [netbsd]
    requiresBuild: true
    dev: false
    optional: true

  /@esbuild/netbsd-x64@0.19.10:
    resolution: {integrity: sha512-ACbZ0vXy9zksNArWlk2c38NdKg25+L9pr/mVaj9SUq6lHZu/35nx2xnQVRGLrC1KKQqJKRIB0q8GspiHI3J80Q==}
    engines: {node: '>=12'}
    cpu: [x64]
    os: [netbsd]
    requiresBuild: true
    optional: true

  /@esbuild/netbsd-x64@0.21.5:
    resolution: {integrity: sha512-Woi2MXzXjMULccIwMnLciyZH4nCIMpWQAs049KEeMvOcNADVxo0UBIQPfSmxB3CWKedngg7sWZdLvLczpe0tLg==}
    engines: {node: '>=12'}
    cpu: [x64]
    os: [netbsd]
    requiresBuild: true
    dev: true
    optional: true

  /@esbuild/netbsd-x64@0.25.1:
    resolution: {integrity: sha512-X53z6uXip6KFXBQ+Krbx25XHV/NCbzryM6ehOAeAil7X7oa4XIq+394PWGnwaSQ2WRA0KI6PUO6hTO5zeF5ijA==}
    engines: {node: '>=18'}
    cpu: [x64]
    os: [netbsd]
    requiresBuild: true
    dev: true
    optional: true

  /@esbuild/netbsd-x64@0.25.4:
    resolution: {integrity: sha512-XAg8pIQn5CzhOB8odIcAm42QsOfa98SBeKUdo4xa8OvX8LbMZqEtgeWE9P/Wxt7MlG2QqvjGths+nq48TrUiKw==}
    engines: {node: '>=18'}
    cpu: [x64]
    os: [netbsd]
    requiresBuild: true
    dev: true
    optional: true

  /@esbuild/netbsd-x64@0.25.9:
    resolution: {integrity: sha512-RLLdkflmqRG8KanPGOU7Rpg829ZHu8nFy5Pqdi9U01VYtG9Y0zOG6Vr2z4/S+/3zIyOxiK6cCeYNWOFR9QP87g==}
    engines: {node: '>=18'}
    cpu: [x64]
    os: [netbsd]
    requiresBuild: true
    dev: false
    optional: true

  /@esbuild/openbsd-arm64@0.25.1:
    resolution: {integrity: sha512-Na9T3szbXezdzM/Kfs3GcRQNjHzM6GzFBeU1/6IV/npKP5ORtp9zbQjvkDJ47s6BCgaAZnnnu/cY1x342+MvZg==}
    engines: {node: '>=18'}
    cpu: [arm64]
    os: [openbsd]
    requiresBuild: true
    dev: true
    optional: true

  /@esbuild/openbsd-arm64@0.25.4:
    resolution: {integrity: sha512-Ct2WcFEANlFDtp1nVAXSNBPDxyU+j7+tId//iHXU2f/lN5AmO4zLyhDcpR5Cz1r08mVxzt3Jpyt4PmXQ1O6+7A==}
    engines: {node: '>=18'}
    cpu: [arm64]
    os: [openbsd]
    requiresBuild: true
    dev: true
    optional: true

  /@esbuild/openbsd-arm64@0.25.9:
    resolution: {integrity: sha512-YaFBlPGeDasft5IIM+CQAhJAqS3St3nJzDEgsgFixcfZeyGPCd6eJBWzke5piZuZ7CtL656eOSYKk4Ls2C0FRQ==}
    engines: {node: '>=18'}
    cpu: [arm64]
    os: [openbsd]
    requiresBuild: true
    dev: false
    optional: true

  /@esbuild/openbsd-x64@0.19.10:
    resolution: {integrity: sha512-PxcgvjdSjtgPMiPQrM3pwSaG4kGphP+bLSb+cihuP0LYdZv1epbAIecHVl5sD3npkfYBZ0ZnOjR878I7MdJDFg==}
    engines: {node: '>=12'}
    cpu: [x64]
    os: [openbsd]
    requiresBuild: true
    optional: true

  /@esbuild/openbsd-x64@0.21.5:
    resolution: {integrity: sha512-HLNNw99xsvx12lFBUwoT8EVCsSvRNDVxNpjZ7bPn947b8gJPzeHWyNVhFsaerc0n3TsbOINvRP2byTZ5LKezow==}
    engines: {node: '>=12'}
    cpu: [x64]
    os: [openbsd]
    requiresBuild: true
    dev: true
    optional: true

  /@esbuild/openbsd-x64@0.25.1:
    resolution: {integrity: sha512-T3H78X2h1tszfRSf+txbt5aOp/e7TAz3ptVKu9Oyir3IAOFPGV6O9c2naym5TOriy1l0nNf6a4X5UXRZSGX/dw==}
    engines: {node: '>=18'}
    cpu: [x64]
    os: [openbsd]
    requiresBuild: true
    dev: true
    optional: true

  /@esbuild/openbsd-x64@0.25.4:
    resolution: {integrity: sha512-xAGGhyOQ9Otm1Xu8NT1ifGLnA6M3sJxZ6ixylb+vIUVzvvd6GOALpwQrYrtlPouMqd/vSbgehz6HaVk4+7Afhw==}
    engines: {node: '>=18'}
    cpu: [x64]
    os: [openbsd]
    requiresBuild: true
    dev: true
    optional: true

  /@esbuild/openbsd-x64@0.25.9:
    resolution: {integrity: sha512-1MkgTCuvMGWuqVtAvkpkXFmtL8XhWy+j4jaSO2wxfJtilVCi0ZE37b8uOdMItIHz4I6z1bWWtEX4CJwcKYLcuA==}
    engines: {node: '>=18'}
    cpu: [x64]
    os: [openbsd]
    requiresBuild: true
    dev: false
    optional: true

  /@esbuild/openharmony-arm64@0.25.9:
    resolution: {integrity: sha512-4Xd0xNiMVXKh6Fa7HEJQbrpP3m3DDn43jKxMjxLLRjWnRsfxjORYJlXPO4JNcXtOyfajXorRKY9NkOpTHptErg==}
    engines: {node: '>=18'}
    cpu: [arm64]
    os: [openharmony]
    requiresBuild: true
    dev: false
    optional: true

  /@esbuild/sunos-x64@0.19.10:
    resolution: {integrity: sha512-ZkIOtrRL8SEJjr+VHjmW0znkPs+oJXhlJbNwfI37rvgeMtk3sxOQevXPXjmAPZPigVTncvFqLMd+uV0IBSEzqA==}
    engines: {node: '>=12'}
    cpu: [x64]
    os: [sunos]
    requiresBuild: true
    optional: true

  /@esbuild/sunos-x64@0.21.5:
    resolution: {integrity: sha512-6+gjmFpfy0BHU5Tpptkuh8+uw3mnrvgs+dSPQXQOv3ekbordwnzTVEb4qnIvQcYXq6gzkyTnoZ9dZG+D4garKg==}
    engines: {node: '>=12'}
    cpu: [x64]
    os: [sunos]
    requiresBuild: true
    dev: true
    optional: true

  /@esbuild/sunos-x64@0.25.1:
    resolution: {integrity: sha512-2H3RUvcmULO7dIE5EWJH8eubZAI4xw54H1ilJnRNZdeo8dTADEZ21w6J22XBkXqGJbe0+wnNJtw3UXRoLJnFEg==}
    engines: {node: '>=18'}
    cpu: [x64]
    os: [sunos]
    requiresBuild: true
    dev: true
    optional: true

  /@esbuild/sunos-x64@0.25.4:
    resolution: {integrity: sha512-Mw+tzy4pp6wZEK0+Lwr76pWLjrtjmJyUB23tHKqEDP74R3q95luY/bXqXZeYl4NYlvwOqoRKlInQialgCKy67Q==}
    engines: {node: '>=18'}
    cpu: [x64]
    os: [sunos]
    requiresBuild: true
    dev: true
    optional: true

  /@esbuild/sunos-x64@0.25.9:
    resolution: {integrity: sha512-WjH4s6hzo00nNezhp3wFIAfmGZ8U7KtrJNlFMRKxiI9mxEK1scOMAaa9i4crUtu+tBr+0IN6JCuAcSBJZfnphw==}
    engines: {node: '>=18'}
    cpu: [x64]
    os: [sunos]
    requiresBuild: true
    dev: false
    optional: true

  /@esbuild/win32-arm64@0.19.10:
    resolution: {integrity: sha512-+Sa4oTDbpBfGpl3Hn3XiUe4f8TU2JF7aX8cOfqFYMMjXp6ma6NJDztl5FDG8Ezx0OjwGikIHw+iA54YLDNNVfw==}
    engines: {node: '>=12'}
    cpu: [arm64]
    os: [win32]
    requiresBuild: true
    optional: true

  /@esbuild/win32-arm64@0.21.5:
    resolution: {integrity: sha512-Z0gOTd75VvXqyq7nsl93zwahcTROgqvuAcYDUr+vOv8uHhNSKROyU961kgtCD1e95IqPKSQKH7tBTslnS3tA8A==}
    engines: {node: '>=12'}
    cpu: [arm64]
    os: [win32]
    requiresBuild: true
    dev: true
    optional: true

  /@esbuild/win32-arm64@0.25.1:
    resolution: {integrity: sha512-GE7XvrdOzrb+yVKB9KsRMq+7a2U/K5Cf/8grVFRAGJmfADr/e/ODQ134RK2/eeHqYV5eQRFxb1hY7Nr15fv1NQ==}
    engines: {node: '>=18'}
    cpu: [arm64]
    os: [win32]
    requiresBuild: true
    dev: true
    optional: true

  /@esbuild/win32-arm64@0.25.4:
    resolution: {integrity: sha512-AVUP428VQTSddguz9dO9ngb+E5aScyg7nOeJDrF1HPYu555gmza3bDGMPhmVXL8svDSoqPCsCPjb265yG/kLKQ==}
    engines: {node: '>=18'}
    cpu: [arm64]
    os: [win32]
    requiresBuild: true
    dev: true
    optional: true

  /@esbuild/win32-arm64@0.25.9:
    resolution: {integrity: sha512-mGFrVJHmZiRqmP8xFOc6b84/7xa5y5YvR1x8djzXpJBSv/UsNK6aqec+6JDjConTgvvQefdGhFDAs2DLAds6gQ==}
    engines: {node: '>=18'}
    cpu: [arm64]
    os: [win32]
    requiresBuild: true
    dev: false
    optional: true

  /@esbuild/win32-ia32@0.19.10:
    resolution: {integrity: sha512-EOGVLK1oWMBXgfttJdPHDTiivYSjX6jDNaATeNOaCOFEVcfMjtbx7WVQwPSE1eIfCp/CaSF2nSrDtzc4I9f8TQ==}
    engines: {node: '>=12'}
    cpu: [ia32]
    os: [win32]
    requiresBuild: true
    optional: true

  /@esbuild/win32-ia32@0.21.5:
    resolution: {integrity: sha512-SWXFF1CL2RVNMaVs+BBClwtfZSvDgtL//G/smwAc5oVK/UPu2Gu9tIaRgFmYFFKrmg3SyAjSrElf0TiJ1v8fYA==}
    engines: {node: '>=12'}
    cpu: [ia32]
    os: [win32]
    requiresBuild: true
    dev: true
    optional: true

  /@esbuild/win32-ia32@0.25.1:
    resolution: {integrity: sha512-uOxSJCIcavSiT6UnBhBzE8wy3n0hOkJsBOzy7HDAuTDE++1DJMRRVCPGisULScHL+a/ZwdXPpXD3IyFKjA7K8A==}
    engines: {node: '>=18'}
    cpu: [ia32]
    os: [win32]
    requiresBuild: true
    dev: true
    optional: true

  /@esbuild/win32-ia32@0.25.4:
    resolution: {integrity: sha512-i1sW+1i+oWvQzSgfRcxxG2k4I9n3O9NRqy8U+uugaT2Dy7kLO9Y7wI72haOahxceMX8hZAzgGou1FhndRldxRg==}
    engines: {node: '>=18'}
    cpu: [ia32]
    os: [win32]
    requiresBuild: true
    dev: true
    optional: true

  /@esbuild/win32-ia32@0.25.9:
    resolution: {integrity: sha512-b33gLVU2k11nVx1OhX3C8QQP6UHQK4ZtN56oFWvVXvz2VkDoe6fbG8TOgHFxEvqeqohmRnIHe5A1+HADk4OQww==}
    engines: {node: '>=18'}
    cpu: [ia32]
    os: [win32]
    requiresBuild: true
    dev: false
    optional: true

  /@esbuild/win32-x64@0.19.10:
    resolution: {integrity: sha512-whqLG6Sc70AbU73fFYvuYzaE4MNMBIlR1Y/IrUeOXFrWHxBEjjbZaQ3IXIQS8wJdAzue2GwYZCjOrgrU1oUHoA==}
    engines: {node: '>=12'}
    cpu: [x64]
    os: [win32]
    requiresBuild: true
    optional: true

  /@esbuild/win32-x64@0.21.5:
    resolution: {integrity: sha512-tQd/1efJuzPC6rCFwEvLtci/xNFcTZknmXs98FYDfGE4wP9ClFV98nyKrzJKVPMhdDnjzLhdUyMX4PsQAPjwIw==}
    engines: {node: '>=12'}
    cpu: [x64]
    os: [win32]
    requiresBuild: true
    dev: true
    optional: true

  /@esbuild/win32-x64@0.25.1:
    resolution: {integrity: sha512-Y1EQdcfwMSeQN/ujR5VayLOJ1BHaK+ssyk0AEzPjC+t1lITgsnccPqFjb6V+LsTp/9Iov4ysfjxLaGJ9RPtkVg==}
    engines: {node: '>=18'}
    cpu: [x64]
    os: [win32]
    requiresBuild: true
    dev: true
    optional: true

  /@esbuild/win32-x64@0.25.4:
    resolution: {integrity: sha512-nOT2vZNw6hJ+z43oP1SPea/G/6AbN6X+bGNhNuq8NtRHy4wsMhw765IKLNmnjek7GvjWBYQ8Q5VBoYTFg9y1UQ==}
    engines: {node: '>=18'}
    cpu: [x64]
    os: [win32]
    requiresBuild: true
    dev: true
    optional: true

  /@esbuild/win32-x64@0.25.9:
    resolution: {integrity: sha512-PPOl1mi6lpLNQxnGoyAfschAodRFYXJ+9fs6WHXz7CSWKbOqiMZsubC+BQsVKuul+3vKLuwTHsS2c2y9EoKwxQ==}
    engines: {node: '>=18'}
    cpu: [x64]
    os: [win32]
    requiresBuild: true
    dev: false
    optional: true

  /@eslint-community/eslint-utils@4.4.0(eslint@8.56.0):
    resolution: {integrity: sha512-1/sA4dwrzBAyeUoQ6oxahHKmrZvsnLCg4RfxW3ZFGGmQkSNQPFNLV9CUEFQP1x9EYXHTo5p6xdhZM1Ne9p/AfA==}
    engines: {node: ^12.22.0 || ^14.17.0 || >=16.0.0}
    peerDependencies:
      eslint: ^6.0.0 || ^7.0.0 || >=8.0.0
    dependencies:
      eslint: 8.56.0
      eslint-visitor-keys: 3.4.3
    dev: true

  /@eslint-community/eslint-utils@4.4.0(eslint@8.57.1):
    resolution: {integrity: sha512-1/sA4dwrzBAyeUoQ6oxahHKmrZvsnLCg4RfxW3ZFGGmQkSNQPFNLV9CUEFQP1x9EYXHTo5p6xdhZM1Ne9p/AfA==}
    engines: {node: ^12.22.0 || ^14.17.0 || >=16.0.0}
    peerDependencies:
      eslint: ^6.0.0 || ^7.0.0 || >=8.0.0
    dependencies:
      eslint: 8.57.1
      eslint-visitor-keys: 3.4.3
    dev: true

  /@eslint-community/eslint-utils@4.7.0(eslint@8.57.1):
    resolution: {integrity: sha512-dyybb3AcajC7uha6CvhdVRJqaKyn7w2YKqKyAN37NKYgZT36w+iRb0Dymmc5qEJ549c/S31cMMSFd75bteCpCw==}
    engines: {node: ^12.22.0 || ^14.17.0 || >=16.0.0}
    peerDependencies:
      eslint: ^6.0.0 || ^7.0.0 || >=8.0.0
    dependencies:
      eslint: 8.57.1
      eslint-visitor-keys: 3.4.3
    dev: true

  /@eslint-community/regexpp@4.10.0:
    resolution: {integrity: sha512-Cu96Sd2By9mCNTx2iyKOmq10v22jUVQv0lQnlGNy16oE9589yE+QADPbrMGCkA51cKZSg3Pu/aTJVTGfL/qjUA==}
    engines: {node: ^12.0.0 || ^14.0.0 || >=16.0.0}
    dev: true

  /@eslint-community/regexpp@4.12.1:
    resolution: {integrity: sha512-CCZCDJuduB9OUkFkY2IgppNZMi2lBQgD2qzwXkEia16cge2pijY/aXi96CJMquDMn3nJdlPV1A5KrJEXwfLNzQ==}
    engines: {node: ^12.0.0 || ^14.0.0 || >=16.0.0}
    dev: true

  /@eslint/eslintrc@2.1.4:
    resolution: {integrity: sha512-269Z39MS6wVJtsoUl10L60WdkhJVdPG24Q4eZTH3nnF6lpvSShEK3wQjDX9JRWAUPvPh7COouPpU9IrqaZFvtQ==}
    engines: {node: ^12.22.0 || ^14.17.0 || >=16.0.0}
    dependencies:
      ajv: 6.12.6
      debug: 4.4.1
      espree: 9.6.1
      globals: 13.24.0
      ignore: 5.3.2
      import-fresh: 3.3.1
      js-yaml: 4.1.0
      minimatch: 3.1.2
      strip-json-comments: 3.1.1
    transitivePeerDependencies:
      - supports-color
    dev: true

  /@eslint/js@8.56.0:
    resolution: {integrity: sha512-gMsVel9D7f2HLkBma9VbtzZRehRogVRfbr++f06nL2vnCGCNlzOD+/MUov/F4p8myyAHspEhVobgjpX64q5m6A==}
    engines: {node: ^12.22.0 || ^14.17.0 || >=16.0.0}
    dev: true

  /@eslint/js@8.57.1:
    resolution: {integrity: sha512-d9zaMRSTIKDLhctzH12MtXvJKSSUhaHcjV+2Z+GK+EEY7XKpP5yR4x+N3TAcHTcu963nIr+TMcCb4DBCYX1z6Q==}
    engines: {node: ^12.22.0 || ^14.17.0 || >=16.0.0}
    dev: true

<<<<<<< HEAD
  /@google/genai@0.13.0:
    resolution: {integrity: sha512-eaEncWt875H7046T04mOpxpHJUM+jLIljEf+5QctRyOeChylE/nhpwm1bZWTRWoOu/t46R9r+PmgsJFhTpE7tQ==}
    engines: {node: '>=18.0.0'}
    dependencies:
      google-auth-library: 9.15.1
      ws: 8.18.0
      zod: 3.25.34
      zod-to-json-schema: 3.23.5(zod@3.25.34)
    transitivePeerDependencies:
      - bufferutil
      - encoding
      - supports-color
      - utf-8-validate
    dev: false
=======
  /@fastify/busboy@2.1.1:
    resolution: {integrity: sha512-vBZP4NlzfOlerQTnba4aqZoMhE/a9HY7HRqoOPaETQcSQuWEIyZMHGfVu6w9wGtGK5fED5qRs2DteVCjOH60sA==}
    engines: {node: '>=14'}
    dev: true
>>>>>>> e481c0ee

  /@humanwhocodes/config-array@0.11.13:
    resolution: {integrity: sha512-JSBDMiDKSzQVngfRjOdFXgFfklaXI4K9nLF49Auh21lmBWRLIK3+xTErTWD4KU54pb6coM6ESE7Awz/FNU3zgQ==}
    engines: {node: '>=10.10.0'}
    deprecated: Use @eslint/config-array instead
    dependencies:
      '@humanwhocodes/object-schema': 2.0.1
      debug: 4.3.4
      minimatch: 3.1.2
    transitivePeerDependencies:
      - supports-color
    dev: true

  /@humanwhocodes/config-array@0.13.0:
    resolution: {integrity: sha512-DZLEEqFWQFiyK6h5YIeynKx7JlvCYWL0cImfSRXZ9l4Sg2efkFGTuFf6vzXjK1cq6IYkU+Eg/JizXw+TD2vRNw==}
    engines: {node: '>=10.10.0'}
    deprecated: Use @eslint/config-array instead
    dependencies:
      '@humanwhocodes/object-schema': 2.0.3
      debug: 4.4.1
      minimatch: 3.1.2
    transitivePeerDependencies:
      - supports-color
    dev: true

  /@humanwhocodes/module-importer@1.0.1:
    resolution: {integrity: sha512-bxveV4V8v5Yb4ncFTT3rPSgZBOpCkjfK0y4oVVVJwIuDVBRMDXrPyXRL988i5ap9m9bnyEEjWfm5WkBmtffLfA==}
    engines: {node: '>=12.22'}
    dev: true

  /@humanwhocodes/object-schema@2.0.1:
    resolution: {integrity: sha512-dvuCeX5fC9dXgJn9t+X5atfmgQAzUOWqS1254Gh0m6i8wKd10ebXkfNKiRK+1GWi/yTvvLDHpoxLr0xxxeslWw==}
    deprecated: Use @eslint/object-schema instead
    dev: true

  /@humanwhocodes/object-schema@2.0.3:
    resolution: {integrity: sha512-93zYdMES/c1D69yZiKDBj0V24vqNzB/koF26KPaagAfd3P/4gUlh3Dys5ogAK+Exi9QyzlD8x/08Zt7wIKcDcA==}
    deprecated: Use @eslint/object-schema instead
    dev: true

  /@img/sharp-darwin-arm64@0.33.5:
    resolution: {integrity: sha512-UT4p+iz/2H4twwAoLCqfA9UH5pI6DggwKEGuaPy7nCVQ8ZsiY5PIcrRvD1DzuY3qYL07NtIQcWnBSY/heikIFQ==}
    engines: {node: ^18.17.0 || ^20.3.0 || >=21.0.0}
    cpu: [arm64]
    os: [darwin]
    requiresBuild: true
    optionalDependencies:
      '@img/sharp-libvips-darwin-arm64': 1.0.4
    dev: true
    optional: true

  /@img/sharp-darwin-x64@0.33.5:
    resolution: {integrity: sha512-fyHac4jIc1ANYGRDxtiqelIbdWkIuQaI84Mv45KvGRRxSAa7o7d1ZKAOBaYbnepLC1WqxfpimdeWfvqqSGwR2Q==}
    engines: {node: ^18.17.0 || ^20.3.0 || >=21.0.0}
    cpu: [x64]
    os: [darwin]
    requiresBuild: true
    optionalDependencies:
      '@img/sharp-libvips-darwin-x64': 1.0.4
    dev: true
    optional: true

  /@img/sharp-libvips-darwin-arm64@1.0.4:
    resolution: {integrity: sha512-XblONe153h0O2zuFfTAbQYAX2JhYmDHeWikp1LM9Hul9gVPjFY427k6dFEcOL72O01QxQsWi761svJ/ev9xEDg==}
    cpu: [arm64]
    os: [darwin]
    requiresBuild: true
    dev: true
    optional: true

  /@img/sharp-libvips-darwin-x64@1.0.4:
    resolution: {integrity: sha512-xnGR8YuZYfJGmWPvmlunFaWJsb9T/AO2ykoP3Fz/0X5XV2aoYBPkX6xqCQvUTKKiLddarLaxpzNe+b1hjeWHAQ==}
    cpu: [x64]
    os: [darwin]
    requiresBuild: true
    dev: true
    optional: true

  /@img/sharp-libvips-linux-arm64@1.0.4:
    resolution: {integrity: sha512-9B+taZ8DlyyqzZQnoeIvDVR/2F4EbMepXMc/NdVbkzsJbzkUjhXv/70GQJ7tdLA4YJgNP25zukcxpX2/SueNrA==}
    cpu: [arm64]
    os: [linux]
    requiresBuild: true
    dev: true
    optional: true

  /@img/sharp-libvips-linux-arm@1.0.5:
    resolution: {integrity: sha512-gvcC4ACAOPRNATg/ov8/MnbxFDJqf/pDePbBnuBDcjsI8PssmjoKMAz4LtLaVi+OnSb5FK/yIOamqDwGmXW32g==}
    cpu: [arm]
    os: [linux]
    requiresBuild: true
    dev: true
    optional: true

  /@img/sharp-libvips-linux-s390x@1.0.4:
    resolution: {integrity: sha512-u7Wz6ntiSSgGSGcjZ55im6uvTrOxSIS8/dgoVMoiGE9I6JAfU50yH5BoDlYA1tcuGS7g/QNtetJnxA6QEsCVTA==}
    cpu: [s390x]
    os: [linux]
    requiresBuild: true
    dev: true
    optional: true

  /@img/sharp-libvips-linux-x64@1.0.4:
    resolution: {integrity: sha512-MmWmQ3iPFZr0Iev+BAgVMb3ZyC4KeFc3jFxnNbEPas60e1cIfevbtuyf9nDGIzOaW9PdnDciJm+wFFaTlj5xYw==}
    cpu: [x64]
    os: [linux]
    requiresBuild: true
    dev: true
    optional: true

  /@img/sharp-libvips-linuxmusl-arm64@1.0.4:
    resolution: {integrity: sha512-9Ti+BbTYDcsbp4wfYib8Ctm1ilkugkA/uscUn6UXK1ldpC1JjiXbLfFZtRlBhjPZ5o1NCLiDbg8fhUPKStHoTA==}
    cpu: [arm64]
    os: [linux]
    requiresBuild: true
    dev: true
    optional: true

  /@img/sharp-libvips-linuxmusl-x64@1.0.4:
    resolution: {integrity: sha512-viYN1KX9m+/hGkJtvYYp+CCLgnJXwiQB39damAO7WMdKWlIhmYTfHjwSbQeUK/20vY154mwezd9HflVFM1wVSw==}
    cpu: [x64]
    os: [linux]
    requiresBuild: true
    dev: true
    optional: true

  /@img/sharp-linux-arm64@0.33.5:
    resolution: {integrity: sha512-JMVv+AMRyGOHtO1RFBiJy/MBsgz0x4AWrT6QoEVVTyh1E39TrCUpTRI7mx9VksGX4awWASxqCYLCV4wBZHAYxA==}
    engines: {node: ^18.17.0 || ^20.3.0 || >=21.0.0}
    cpu: [arm64]
    os: [linux]
    requiresBuild: true
    optionalDependencies:
      '@img/sharp-libvips-linux-arm64': 1.0.4
    dev: true
    optional: true

  /@img/sharp-linux-arm@0.33.5:
    resolution: {integrity: sha512-JTS1eldqZbJxjvKaAkxhZmBqPRGmxgu+qFKSInv8moZ2AmT5Yib3EQ1c6gp493HvrvV8QgdOXdyaIBrhvFhBMQ==}
    engines: {node: ^18.17.0 || ^20.3.0 || >=21.0.0}
    cpu: [arm]
    os: [linux]
    requiresBuild: true
    optionalDependencies:
      '@img/sharp-libvips-linux-arm': 1.0.5
    dev: true
    optional: true

  /@img/sharp-linux-s390x@0.33.5:
    resolution: {integrity: sha512-y/5PCd+mP4CA/sPDKl2961b+C9d+vPAveS33s6Z3zfASk2j5upL6fXVPZi7ztePZ5CuH+1kW8JtvxgbuXHRa4Q==}
    engines: {node: ^18.17.0 || ^20.3.0 || >=21.0.0}
    cpu: [s390x]
    os: [linux]
    requiresBuild: true
    optionalDependencies:
      '@img/sharp-libvips-linux-s390x': 1.0.4
    dev: true
    optional: true

  /@img/sharp-linux-x64@0.33.5:
    resolution: {integrity: sha512-opC+Ok5pRNAzuvq1AG0ar+1owsu842/Ab+4qvU879ippJBHvyY5n2mxF1izXqkPYlGuP/M556uh53jRLJmzTWA==}
    engines: {node: ^18.17.0 || ^20.3.0 || >=21.0.0}
    cpu: [x64]
    os: [linux]
    requiresBuild: true
    optionalDependencies:
      '@img/sharp-libvips-linux-x64': 1.0.4
    dev: true
    optional: true

  /@img/sharp-linuxmusl-arm64@0.33.5:
    resolution: {integrity: sha512-XrHMZwGQGvJg2V/oRSUfSAfjfPxO+4DkiRh6p2AFjLQztWUuY/o8Mq0eMQVIY7HJ1CDQUJlxGGZRw1a5bqmd1g==}
    engines: {node: ^18.17.0 || ^20.3.0 || >=21.0.0}
    cpu: [arm64]
    os: [linux]
    requiresBuild: true
    optionalDependencies:
      '@img/sharp-libvips-linuxmusl-arm64': 1.0.4
    dev: true
    optional: true

  /@img/sharp-linuxmusl-x64@0.33.5:
    resolution: {integrity: sha512-WT+d/cgqKkkKySYmqoZ8y3pxx7lx9vVejxW/W4DOFMYVSkErR+w7mf2u8m/y4+xHe7yY9DAXQMWQhpnMuFfScw==}
    engines: {node: ^18.17.0 || ^20.3.0 || >=21.0.0}
    cpu: [x64]
    os: [linux]
    requiresBuild: true
    optionalDependencies:
      '@img/sharp-libvips-linuxmusl-x64': 1.0.4
    dev: true
    optional: true

  /@img/sharp-wasm32@0.33.5:
    resolution: {integrity: sha512-ykUW4LVGaMcU9lu9thv85CbRMAwfeadCJHRsg2GmeRa/cJxsVY9Rbd57JcMxBkKHag5U/x7TSBpScF4U8ElVzg==}
    engines: {node: ^18.17.0 || ^20.3.0 || >=21.0.0}
    cpu: [wasm32]
    requiresBuild: true
    dependencies:
      '@emnapi/runtime': 1.5.0
    dev: true
    optional: true

  /@img/sharp-win32-ia32@0.33.5:
    resolution: {integrity: sha512-T36PblLaTwuVJ/zw/LaH0PdZkRz5rd3SmMHX8GSmR7vtNSP5Z6bQkExdSK7xGWyxLw4sUknBuugTelgw2faBbQ==}
    engines: {node: ^18.17.0 || ^20.3.0 || >=21.0.0}
    cpu: [ia32]
    os: [win32]
    requiresBuild: true
    dev: true
    optional: true

  /@img/sharp-win32-x64@0.33.5:
    resolution: {integrity: sha512-MpY/o8/8kj+EcnxwvrP4aTJSWw/aZ7JIGR4aBeZkZw5B7/Jn+tY9/VNwtcoGmdT7GfggGIU4kygOMSbYnOrAbg==}
    engines: {node: ^18.17.0 || ^20.3.0 || >=21.0.0}
    cpu: [x64]
    os: [win32]
    requiresBuild: true
    dev: true
    optional: true

  /@inquirer/confirm@5.1.12(@types/node@20.10.5):
    resolution: {integrity: sha512-dpq+ielV9/bqgXRUbNH//KsY6WEw9DrGPmipkpmgC1Y46cwuBTNx7PXFWTjc3MQ+urcc0QxoVHcMI0FW4Ok0hg==}
    engines: {node: '>=18'}
    peerDependencies:
      '@types/node': '>=18'
    peerDependenciesMeta:
      '@types/node':
        optional: true
    dependencies:
      '@inquirer/core': 10.1.13(@types/node@20.10.5)
      '@inquirer/type': 3.0.7(@types/node@20.10.5)
      '@types/node': 20.10.5
    dev: true

  /@inquirer/core@10.1.13(@types/node@20.10.5):
    resolution: {integrity: sha512-1viSxebkYN2nJULlzCxES6G9/stgHSepZ9LqqfdIGPHj5OHhiBUXVS0a6R0bEC2A+VL4D9w6QB66ebCr6HGllA==}
    engines: {node: '>=18'}
    peerDependencies:
      '@types/node': '>=18'
    peerDependenciesMeta:
      '@types/node':
        optional: true
    dependencies:
      '@inquirer/figures': 1.0.12
      '@inquirer/type': 3.0.7(@types/node@20.10.5)
      '@types/node': 20.10.5
      ansi-escapes: 4.3.2
      cli-width: 4.1.0
      mute-stream: 2.0.0
      signal-exit: 4.1.0
      wrap-ansi: 6.2.0
      yoctocolors-cjs: 2.1.2
    dev: true

  /@inquirer/figures@1.0.12:
    resolution: {integrity: sha512-MJttijd8rMFcKJC8NYmprWr6hD3r9Gd9qUC0XwPNwoEPWSMVJwA2MlXxF+nhZZNMY+HXsWa+o7KY2emWYIn0jQ==}
    engines: {node: '>=18'}
    dev: true

  /@inquirer/type@3.0.7(@types/node@20.10.5):
    resolution: {integrity: sha512-PfunHQcjwnju84L+ycmcMKB/pTPIngjUJvfnRhKY6FKPuYXlM4aQCb/nIdTFR6BEhMjFvngzvng/vBAJMZpLSA==}
    engines: {node: '>=18'}
    peerDependencies:
      '@types/node': '>=18'
    peerDependenciesMeta:
      '@types/node':
        optional: true
    dependencies:
      '@types/node': 20.10.5
    dev: true

  /@isaacs/cliui@8.0.2:
    resolution: {integrity: sha512-O8jcjabXaleOG9DQ0+ARXWZBTfnP4WNAqzuiJK7ll44AmxGKv/J2M4TPjxjY3znBCfvBXFzucm1twdyFybFqEA==}
    engines: {node: '>=12'}
    dependencies:
      string-width: 5.1.2
      string-width-cjs: /string-width@4.2.3
      strip-ansi: 7.1.0
      strip-ansi-cjs: /strip-ansi@6.0.1
      wrap-ansi: 8.1.0
      wrap-ansi-cjs: /wrap-ansi@7.0.0
    dev: true

  /@jridgewell/gen-mapping@0.3.13:
    resolution: {integrity: sha512-2kkt/7niJ6MgEPxF0bYdQ6etZaA+fQvDcLKckhy1yIQOzaoKjBBjSj63/aLVjYE3qhRt5dvM+uUyfCg6UKCBbA==}
    dependencies:
      '@jridgewell/sourcemap-codec': 1.5.5
      '@jridgewell/trace-mapping': 0.3.30

  /@jridgewell/gen-mapping@0.3.8:
    resolution: {integrity: sha512-imAbBGkb+ebQyxKgzv5Hu2nmROxoDOXHh80evxdoXNOrvAnVx7zimzc1Oo5h9RlfV4vPXaE2iM5pOFbvOCClWA==}
    engines: {node: '>=6.0.0'}
    dependencies:
      '@jridgewell/set-array': 1.2.1
      '@jridgewell/sourcemap-codec': 1.5.0
      '@jridgewell/trace-mapping': 0.3.25
    dev: true

  /@jridgewell/resolve-uri@3.1.2:
    resolution: {integrity: sha512-bRISgCIjP20/tbWSPWMEi54QVPRZExkuD9lJL+UIxUKtwVJA8wW1Trb1jMs1RFXo1CBTNZ/5hpC9QvmKWdopKw==}
    engines: {node: '>=6.0.0'}

  /@jridgewell/set-array@1.2.1:
    resolution: {integrity: sha512-R8gLRTZeyp03ymzP/6Lil/28tGeGEzhx1q2k703KGWRAI1VdvPIXdG70VJc2pAMw3NA6JKL5hhFu1sJX0Mnn/A==}
    engines: {node: '>=6.0.0'}
    dev: true

  /@jridgewell/sourcemap-codec@1.5.0:
    resolution: {integrity: sha512-gv3ZRaISU3fjPAgNsriBRqGWQL6quFx04YMPW/zD8XMLsU32mhCCbfbO6KZFLjvYpCZ8zyDEgqsgf+PwPaM7GQ==}
    dev: true

  /@jridgewell/sourcemap-codec@1.5.5:
    resolution: {integrity: sha512-cYQ9310grqxueWbl+WuIUIaiUaDcj7WOq5fVhEljNVgRfOUhY9fy2zTvfoqWsnebh8Sl70VScFbICvJnLKB0Og==}

  /@jridgewell/trace-mapping@0.3.25:
    resolution: {integrity: sha512-vNk6aEwybGtawWmy/PzwnGDOjCkLWSD2wqvjGGAgOAwCGWySYXfYoxt00IJkTF+8Lb57DwOb3Aa0o9CApepiYQ==}
    dependencies:
      '@jridgewell/resolve-uri': 3.1.2
      '@jridgewell/sourcemap-codec': 1.5.0
    dev: true

  /@jridgewell/trace-mapping@0.3.30:
    resolution: {integrity: sha512-GQ7Nw5G2lTu/BtHTKfXhKHok2WGetd4XYcVKGx00SjAk8GMwgJM3zr6zORiPGuOE+/vkc90KtTosSSvaCjKb2Q==}
    dependencies:
      '@jridgewell/resolve-uri': 3.1.2
      '@jridgewell/sourcemap-codec': 1.5.5

  /@jridgewell/trace-mapping@0.3.9:
    resolution: {integrity: sha512-3Belt6tdc8bPgAtbcmdtNJlirVoTmEb5e2gC94PnkwEW9jI6CAHUeoG85tjWP5WquqfavoMtMwiG4P926ZKKuQ==}
    dependencies:
      '@jridgewell/resolve-uri': 3.1.2
      '@jridgewell/sourcemap-codec': 1.5.5
    dev: true

  /@jsdevtools/ono@7.1.3:
    resolution: {integrity: sha512-4JQNk+3mVzK3xh2rqd6RB4J46qUR19azEHBneZyTZM+c456qOrbbM/5xcR8huNCCcbVt7+UmizG6GuUvPvKUYg==}
    dev: true

  /@kwsites/file-exists@1.1.1:
    resolution: {integrity: sha512-m9/5YGR18lIwxSFDwfE3oA7bWuq9kdau6ugN4H2rJeyhFQZcG9AgSHkQtSD15a8WvTgfz9aikZMrKPHvbpqFiw==}
    dependencies:
      debug: 4.4.1
    transitivePeerDependencies:
      - supports-color
    dev: false

  /@kwsites/promise-deferred@1.1.1:
    resolution: {integrity: sha512-GaHYm+c0O9MjZRu0ongGBRbinu8gVAMd2UZjji6jVmqKtZluZnptXGWhz1E8j8D2HJ3f/yMxKAUC0b+57wncIw==}
    dev: false

  /@liuli-util/fs-extra@0.1.0:
    resolution: {integrity: sha512-eaAyDyMGT23QuRGbITVY3SOJff3G9ekAAyGqB9joAnTBmqvFN+9a1FazOdO70G6IUqgpKV451eBHYSRcOJ/FNQ==}
    dependencies:
      '@types/fs-extra': 9.0.13
      fs-extra: 10.1.0
    dev: true

  /@mswjs/interceptors@0.37.6:
    resolution: {integrity: sha512-wK+5pLK5XFmgtH3aQ2YVvA3HohS3xqV/OxuVOdNx9Wpnz7VE/fnC+e1A7ln6LFYeck7gOJ/dsZV6OLplOtAJ2w==}
    engines: {node: '>=18'}
    dependencies:
      '@open-draft/deferred-promise': 2.2.0
      '@open-draft/logger': 0.3.0
      '@open-draft/until': 2.1.0
      is-node-process: 1.2.0
      outvariant: 1.4.3
      strict-event-emitter: 0.5.1
    dev: true

  /@next/env@14.2.3:
    resolution: {integrity: sha512-W7fd7IbkfmeeY2gXrzJYDx8D2lWKbVoTIj1o1ScPHNzvp30s1AuoEFSdr39bC5sjxJaxTtq3OTCZboNp0lNWHA==}
    dev: false

  /@next/eslint-plugin-next@15.0.0-canary.36:
    resolution: {integrity: sha512-e+nAaxXGX5OXx3OVV7zDSAni0mWsBwVu8OPH9p6ZJv8GySDLW15wFEOqlDEgJOcVRQ997ZSn7lSsNGPrbhAWfQ==}
    dependencies:
      glob: 10.3.10
    dev: true

  /@next/swc-darwin-arm64@14.2.3:
    resolution: {integrity: sha512-3pEYo/RaGqPP0YzwnlmPN2puaF2WMLM3apt5jLW2fFdXD9+pqcoTzRk+iZsf8ta7+quAe4Q6Ms0nR0SFGFdS1A==}
    engines: {node: '>= 10'}
    cpu: [arm64]
    os: [darwin]
    requiresBuild: true
    dev: false
    optional: true

  /@next/swc-darwin-x64@14.2.3:
    resolution: {integrity: sha512-6adp7waE6P1TYFSXpY366xwsOnEXM+y1kgRpjSRVI2CBDOcbRjsJ67Z6EgKIqWIue52d2q/Mx8g9MszARj8IEA==}
    engines: {node: '>= 10'}
    cpu: [x64]
    os: [darwin]
    requiresBuild: true
    dev: false
    optional: true

  /@next/swc-linux-arm64-gnu@14.2.3:
    resolution: {integrity: sha512-cuzCE/1G0ZSnTAHJPUT1rPgQx1w5tzSX7POXSLaS7w2nIUJUD+e25QoXD/hMfxbsT9rslEXugWypJMILBj/QsA==}
    engines: {node: '>= 10'}
    cpu: [arm64]
    os: [linux]
    requiresBuild: true
    dev: false
    optional: true

  /@next/swc-linux-arm64-musl@14.2.3:
    resolution: {integrity: sha512-0D4/oMM2Y9Ta3nGuCcQN8jjJjmDPYpHX9OJzqk42NZGJocU2MqhBq5tWkJrUQOQY9N+In9xOdymzapM09GeiZw==}
    engines: {node: '>= 10'}
    cpu: [arm64]
    os: [linux]
    requiresBuild: true
    dev: false
    optional: true

  /@next/swc-linux-x64-gnu@14.2.3:
    resolution: {integrity: sha512-ENPiNnBNDInBLyUU5ii8PMQh+4XLr4pG51tOp6aJ9xqFQ2iRI6IH0Ds2yJkAzNV1CfyagcyzPfROMViS2wOZ9w==}
    engines: {node: '>= 10'}
    cpu: [x64]
    os: [linux]
    requiresBuild: true
    dev: false
    optional: true

  /@next/swc-linux-x64-musl@14.2.3:
    resolution: {integrity: sha512-BTAbq0LnCbF5MtoM7I/9UeUu/8ZBY0i8SFjUMCbPDOLv+un67e2JgyN4pmgfXBwy/I+RHu8q+k+MCkDN6P9ViQ==}
    engines: {node: '>= 10'}
    cpu: [x64]
    os: [linux]
    requiresBuild: true
    dev: false
    optional: true

  /@next/swc-win32-arm64-msvc@14.2.3:
    resolution: {integrity: sha512-AEHIw/dhAMLNFJFJIJIyOFDzrzI5bAjI9J26gbO5xhAKHYTZ9Or04BesFPXiAYXDNdrwTP2dQceYA4dL1geu8A==}
    engines: {node: '>= 10'}
    cpu: [arm64]
    os: [win32]
    requiresBuild: true
    dev: false
    optional: true

  /@next/swc-win32-ia32-msvc@14.2.3:
    resolution: {integrity: sha512-vga40n1q6aYb0CLrM+eEmisfKCR45ixQYXuBXxOOmmoV8sYST9k7E3US32FsY+CkkF7NtzdcebiFT4CHuMSyZw==}
    engines: {node: '>= 10'}
    cpu: [ia32]
    os: [win32]
    requiresBuild: true
    dev: false
    optional: true

  /@next/swc-win32-x64-msvc@14.2.3:
    resolution: {integrity: sha512-Q1/zm43RWynxrO7lW4ehciQVj+5ePBhOK+/K2P7pLFX3JaJ/IZVC69SHidrmZSOkqz7ECIOhhy7XhAFG4JYyHA==}
    engines: {node: '>= 10'}
    cpu: [x64]
    os: [win32]
    requiresBuild: true
    dev: false
    optional: true

  /@nodelib/fs.scandir@2.1.5:
    resolution: {integrity: sha512-vq24Bq3ym5HEQm2NKCr3yXDwjc7vTsEThRDnkp2DK9p1uqLR+DHurm/NOTo0KG7HYHU7eppKZj3MyqYuMBf62g==}
    engines: {node: '>= 8'}
    dependencies:
      '@nodelib/fs.stat': 2.0.5
      run-parallel: 1.2.0
    dev: true

  /@nodelib/fs.stat@2.0.5:
    resolution: {integrity: sha512-RkhPPp2zrqDAQA/2jNhnztcPAlv64XdhIp7a7454A5ovI7Bukxgt7MX7udwAu3zg1DcpPU0rz3VV1SeaqvY4+A==}
    engines: {node: '>= 8'}
    dev: true

  /@nodelib/fs.walk@1.2.8:
    resolution: {integrity: sha512-oGB+UxlgWcgQkgwo8GcEGwemoTFt3FIO9ababBmaGwXIoBKZ+GTy0pP185beGg7Llih/NSHSV2XAs1lnznocSg==}
    engines: {node: '>= 8'}
    dependencies:
      '@nodelib/fs.scandir': 2.1.5
      fastq: 1.19.1
    dev: true

  /@open-draft/deferred-promise@2.2.0:
    resolution: {integrity: sha512-CecwLWx3rhxVQF6V4bAgPS5t+So2sTbPgAzafKkVizyi7tlwpcFpdFqq+wqF2OwNBmqFuu6tOyouTuxgpMfzmA==}
    dev: true

  /@open-draft/logger@0.3.0:
    resolution: {integrity: sha512-X2g45fzhxH238HKO4xbSr7+wBS8Fvw6ixhTDuvLd5mqh6bJJCFAPwU9mPDxbcrRtfxv4u5IHCEH77BmxvXmmxQ==}
    dependencies:
      is-node-process: 1.2.0
      outvariant: 1.4.3
    dev: true

  /@open-draft/until@2.1.0:
    resolution: {integrity: sha512-U69T3ItWHvLwGg5eJ0n3I62nWuE6ilHlmz7zM0npLBRvPRd7e6NYmg54vvRtP5mZG7kZqZCFVdsTWo7BPtBujg==}
    dev: true

  /@openapi-contrib/json-schema-to-openapi-schema@4.2.0(@types/json-schema@7.0.15)(openapi-types@12.1.3):
    resolution: {integrity: sha512-wlCbwEerAHqlJLv3Hl0y8zszCOTT8vnEBg55T+x3Bt/EkApsf5BukwcBUAjgJDh093yXyzsm5Cja+PgPOmLPTA==}
    engines: {node: '>=18'}
    hasBin: true
    peerDependencies:
      openapi-types: '*'
    dependencies:
      '@apidevtools/json-schema-ref-parser': 14.2.1(@types/json-schema@7.0.15)
      json-schema-walker: 3.1.0(@types/json-schema@7.0.15)
      openapi-types: 12.1.3
      yargs: 18.0.0
    transitivePeerDependencies:
      - '@types/json-schema'
    dev: false

  /@opentelemetry/api-logs@0.204.0:
    resolution: {integrity: sha512-DqxY8yoAaiBPivoJD4UtgrMS8gEmzZ5lnaxzPojzLVHBGqPxgWm4zcuvcUHZiqQ6kRX2Klel2r9y8cA2HAtqpw==}
    engines: {node: '>=8.0.0'}
    dependencies:
      '@opentelemetry/api': 1.9.0
    dev: false

  /@opentelemetry/api@1.9.0:
    resolution: {integrity: sha512-3giAOQvZiH5F9bMlMiv8+GSPMeqg0dbaeo58/0SlA9sxSqZhnUtxzX9/2FzyhS9sWQf5S0GJE0AKBrFqjpeYcg==}
    engines: {node: '>=8.0.0'}
    dev: false

  /@opentelemetry/core@2.1.0(@opentelemetry/api@1.9.0):
    resolution: {integrity: sha512-RMEtHsxJs/GiHHxYT58IY57UXAQTuUnZVco6ymDEqTNlJKTimM4qPUPVe8InNFyBjhHBEAx4k3Q8LtNayBsbUQ==}
    engines: {node: ^18.19.0 || >=20.6.0}
    peerDependencies:
      '@opentelemetry/api': '>=1.0.0 <1.10.0'
    dependencies:
      '@opentelemetry/api': 1.9.0
      '@opentelemetry/semantic-conventions': 1.37.0
    dev: false

  /@opentelemetry/exporter-metrics-otlp-http@0.204.0(@opentelemetry/api@1.9.0):
    resolution: {integrity: sha512-E+2GjtHcOdYscUhKBgNI/+9pDRqknm4MwXlW8mDRImDwcwbdalTNbiJGjUUmdFK/1IVNHR5DsI/o9ASLAN6f+w==}
    engines: {node: ^18.19.0 || >=20.6.0}
    peerDependencies:
      '@opentelemetry/api': ^1.3.0
    dependencies:
      '@opentelemetry/api': 1.9.0
      '@opentelemetry/core': 2.1.0(@opentelemetry/api@1.9.0)
      '@opentelemetry/otlp-exporter-base': 0.204.0(@opentelemetry/api@1.9.0)
      '@opentelemetry/otlp-transformer': 0.204.0(@opentelemetry/api@1.9.0)
      '@opentelemetry/resources': 2.1.0(@opentelemetry/api@1.9.0)
      '@opentelemetry/sdk-metrics': 2.1.0(@opentelemetry/api@1.9.0)
    dev: false

  /@opentelemetry/otlp-exporter-base@0.204.0(@opentelemetry/api@1.9.0):
    resolution: {integrity: sha512-K1LB1Ht4rGgOtZQ1N8xAwUnE1h9EQBfI4XUbSorbC6OxK6s/fLzl+UAhZX1cmBsDqM5mdx5+/k4QaKlDxX6UXQ==}
    engines: {node: ^18.19.0 || >=20.6.0}
    peerDependencies:
      '@opentelemetry/api': ^1.3.0
    dependencies:
      '@opentelemetry/api': 1.9.0
      '@opentelemetry/core': 2.1.0(@opentelemetry/api@1.9.0)
      '@opentelemetry/otlp-transformer': 0.204.0(@opentelemetry/api@1.9.0)
    dev: false

  /@opentelemetry/otlp-transformer@0.204.0(@opentelemetry/api@1.9.0):
    resolution: {integrity: sha512-AekB2dgHJ0PMS0b3LH7xA2HDKZ0QqqZW4n5r/AVZy00gKnFoeyVF9t0AUz051fm80G7tKjGSLqOUSazqfTNpVQ==}
    engines: {node: ^18.19.0 || >=20.6.0}
    peerDependencies:
      '@opentelemetry/api': ^1.3.0
    dependencies:
      '@opentelemetry/api': 1.9.0
      '@opentelemetry/api-logs': 0.204.0
      '@opentelemetry/core': 2.1.0(@opentelemetry/api@1.9.0)
      '@opentelemetry/resources': 2.1.0(@opentelemetry/api@1.9.0)
      '@opentelemetry/sdk-logs': 0.204.0(@opentelemetry/api@1.9.0)
      '@opentelemetry/sdk-metrics': 2.1.0(@opentelemetry/api@1.9.0)
      '@opentelemetry/sdk-trace-base': 2.1.0(@opentelemetry/api@1.9.0)
      protobufjs: 7.5.4
    dev: false

  /@opentelemetry/resources@2.1.0(@opentelemetry/api@1.9.0):
    resolution: {integrity: sha512-1CJjf3LCvoefUOgegxi8h6r4B/wLSzInyhGP2UmIBYNlo4Qk5CZ73e1eEyWmfXvFtm1ybkmfb2DqWvspsYLrWw==}
    engines: {node: ^18.19.0 || >=20.6.0}
    peerDependencies:
      '@opentelemetry/api': '>=1.3.0 <1.10.0'
    dependencies:
      '@opentelemetry/api': 1.9.0
      '@opentelemetry/core': 2.1.0(@opentelemetry/api@1.9.0)
      '@opentelemetry/semantic-conventions': 1.37.0
    dev: false

  /@opentelemetry/sdk-logs@0.204.0(@opentelemetry/api@1.9.0):
    resolution: {integrity: sha512-y32iNNmpMUVFWSqbNrXE8xY/6EMge+HX3PXsMnCDV4cXT4SNT+W/3NgyMDf80KJL0fUK17/a0NmfXcrBhkFWrg==}
    engines: {node: ^18.19.0 || >=20.6.0}
    peerDependencies:
      '@opentelemetry/api': '>=1.4.0 <1.10.0'
    dependencies:
      '@opentelemetry/api': 1.9.0
      '@opentelemetry/api-logs': 0.204.0
      '@opentelemetry/core': 2.1.0(@opentelemetry/api@1.9.0)
      '@opentelemetry/resources': 2.1.0(@opentelemetry/api@1.9.0)
    dev: false

  /@opentelemetry/sdk-metrics@2.1.0(@opentelemetry/api@1.9.0):
    resolution: {integrity: sha512-J9QX459mzqHLL9Y6FZ4wQPRZG4TOpMCyPOh6mkr/humxE1W2S3Bvf4i75yiMW9uyed2Kf5rxmLhTm/UK8vNkAw==}
    engines: {node: ^18.19.0 || >=20.6.0}
    peerDependencies:
      '@opentelemetry/api': '>=1.9.0 <1.10.0'
    dependencies:
      '@opentelemetry/api': 1.9.0
      '@opentelemetry/core': 2.1.0(@opentelemetry/api@1.9.0)
      '@opentelemetry/resources': 2.1.0(@opentelemetry/api@1.9.0)
    dev: false

  /@opentelemetry/sdk-trace-base@2.1.0(@opentelemetry/api@1.9.0):
    resolution: {integrity: sha512-uTX9FBlVQm4S2gVQO1sb5qyBLq/FPjbp+tmGoxu4tIgtYGmBYB44+KX/725RFDe30yBSaA9Ml9fqphe1hbUyLQ==}
    engines: {node: ^18.19.0 || >=20.6.0}
    peerDependencies:
      '@opentelemetry/api': '>=1.3.0 <1.10.0'
    dependencies:
      '@opentelemetry/api': 1.9.0
      '@opentelemetry/core': 2.1.0(@opentelemetry/api@1.9.0)
      '@opentelemetry/resources': 2.1.0(@opentelemetry/api@1.9.0)
      '@opentelemetry/semantic-conventions': 1.37.0
    dev: false

  /@opentelemetry/semantic-conventions@1.37.0:
    resolution: {integrity: sha512-JD6DerIKdJGmRp4jQyX5FlrQjA4tjOw1cvfsPAZXfOOEErMUHjPcPSICS+6WnM0nB0efSFARh0KAZss+bvExOA==}
    engines: {node: '>=14'}
    dev: false

  /@parcel/watcher-android-arm64@2.5.1:
    resolution: {integrity: sha512-KF8+j9nNbUN8vzOFDpRMsaKBHZ/mcjEjMToVMJOhTozkDonQFFrRcfdLWn6yWKCmJKmdVxSgHiYvTCef4/qcBA==}
    engines: {node: '>= 10.0.0'}
    cpu: [arm64]
    os: [android]
    requiresBuild: true
    dev: true
    optional: true

  /@parcel/watcher-darwin-arm64@2.5.1:
    resolution: {integrity: sha512-eAzPv5osDmZyBhou8PoF4i6RQXAfeKL9tjb3QzYuccXFMQU0ruIc/POh30ePnaOyD1UXdlKguHBmsTs53tVoPw==}
    engines: {node: '>= 10.0.0'}
    cpu: [arm64]
    os: [darwin]
    requiresBuild: true
    dev: true
    optional: true

  /@parcel/watcher-darwin-x64@2.5.1:
    resolution: {integrity: sha512-1ZXDthrnNmwv10A0/3AJNZ9JGlzrF82i3gNQcWOzd7nJ8aj+ILyW1MTxVk35Db0u91oD5Nlk9MBiujMlwmeXZg==}
    engines: {node: '>= 10.0.0'}
    cpu: [x64]
    os: [darwin]
    requiresBuild: true
    dev: true
    optional: true

  /@parcel/watcher-freebsd-x64@2.5.1:
    resolution: {integrity: sha512-SI4eljM7Flp9yPuKi8W0ird8TI/JK6CSxju3NojVI6BjHsTyK7zxA9urjVjEKJ5MBYC+bLmMcbAWlZ+rFkLpJQ==}
    engines: {node: '>= 10.0.0'}
    cpu: [x64]
    os: [freebsd]
    requiresBuild: true
    dev: true
    optional: true

  /@parcel/watcher-linux-arm-glibc@2.5.1:
    resolution: {integrity: sha512-RCdZlEyTs8geyBkkcnPWvtXLY44BCeZKmGYRtSgtwwnHR4dxfHRG3gR99XdMEdQ7KeiDdasJwwvNSF5jKtDwdA==}
    engines: {node: '>= 10.0.0'}
    cpu: [arm]
    os: [linux]
    requiresBuild: true
    dev: true
    optional: true

  /@parcel/watcher-linux-arm-musl@2.5.1:
    resolution: {integrity: sha512-6E+m/Mm1t1yhB8X412stiKFG3XykmgdIOqhjWj+VL8oHkKABfu/gjFj8DvLrYVHSBNC+/u5PeNrujiSQ1zwd1Q==}
    engines: {node: '>= 10.0.0'}
    cpu: [arm]
    os: [linux]
    requiresBuild: true
    dev: true
    optional: true

  /@parcel/watcher-linux-arm64-glibc@2.5.1:
    resolution: {integrity: sha512-LrGp+f02yU3BN9A+DGuY3v3bmnFUggAITBGriZHUREfNEzZh/GO06FF5u2kx8x+GBEUYfyTGamol4j3m9ANe8w==}
    engines: {node: '>= 10.0.0'}
    cpu: [arm64]
    os: [linux]
    requiresBuild: true
    dev: true
    optional: true

  /@parcel/watcher-linux-arm64-musl@2.5.1:
    resolution: {integrity: sha512-cFOjABi92pMYRXS7AcQv9/M1YuKRw8SZniCDw0ssQb/noPkRzA+HBDkwmyOJYp5wXcsTrhxO0zq1U11cK9jsFg==}
    engines: {node: '>= 10.0.0'}
    cpu: [arm64]
    os: [linux]
    requiresBuild: true
    dev: true
    optional: true

  /@parcel/watcher-linux-x64-glibc@2.5.1:
    resolution: {integrity: sha512-GcESn8NZySmfwlTsIur+49yDqSny2IhPeZfXunQi48DMugKeZ7uy1FX83pO0X22sHntJ4Ub+9k34XQCX+oHt2A==}
    engines: {node: '>= 10.0.0'}
    cpu: [x64]
    os: [linux]
    requiresBuild: true
    dev: true
    optional: true

  /@parcel/watcher-linux-x64-musl@2.5.1:
    resolution: {integrity: sha512-n0E2EQbatQ3bXhcH2D1XIAANAcTZkQICBPVaxMeaCVBtOpBZpWJuf7LwyWPSBDITb7In8mqQgJ7gH8CILCURXg==}
    engines: {node: '>= 10.0.0'}
    cpu: [x64]
    os: [linux]
    requiresBuild: true
    dev: true
    optional: true

  /@parcel/watcher-win32-arm64@2.5.1:
    resolution: {integrity: sha512-RFzklRvmc3PkjKjry3hLF9wD7ppR4AKcWNzH7kXR7GUe0Igb3Nz8fyPwtZCSquGrhU5HhUNDr/mKBqj7tqA2Vw==}
    engines: {node: '>= 10.0.0'}
    cpu: [arm64]
    os: [win32]
    requiresBuild: true
    dev: true
    optional: true

  /@parcel/watcher-win32-ia32@2.5.1:
    resolution: {integrity: sha512-c2KkcVN+NJmuA7CGlaGD1qJh1cLfDnQsHjE89E60vUEMlqduHGCdCLJCID5geFVM0dOtA3ZiIO8BoEQmzQVfpQ==}
    engines: {node: '>= 10.0.0'}
    cpu: [ia32]
    os: [win32]
    requiresBuild: true
    dev: true
    optional: true

  /@parcel/watcher-win32-x64@2.5.1:
    resolution: {integrity: sha512-9lHBdJITeNR++EvSQVUcaZoWupyHfXe1jZvGZ06O/5MflPcuPLtEphScIBL+AiCWBO46tDSHzWyD0uDmmZqsgA==}
    engines: {node: '>= 10.0.0'}
    cpu: [x64]
    os: [win32]
    requiresBuild: true
    dev: true
    optional: true

  /@parcel/watcher@2.5.1:
    resolution: {integrity: sha512-dfUnCxiN9H4ap84DvD2ubjw+3vUNpstxa0TneY/Paat8a3R4uQZDLSvWjmznAY/DoahqTHl9V46HF/Zs3F29pg==}
    engines: {node: '>= 10.0.0'}
    requiresBuild: true
    dependencies:
      detect-libc: 1.0.3
      is-glob: 4.0.3
      micromatch: 4.0.8
      node-addon-api: 7.1.1
    optionalDependencies:
      '@parcel/watcher-android-arm64': 2.5.1
      '@parcel/watcher-darwin-arm64': 2.5.1
      '@parcel/watcher-darwin-x64': 2.5.1
      '@parcel/watcher-freebsd-x64': 2.5.1
      '@parcel/watcher-linux-arm-glibc': 2.5.1
      '@parcel/watcher-linux-arm-musl': 2.5.1
      '@parcel/watcher-linux-arm64-glibc': 2.5.1
      '@parcel/watcher-linux-arm64-musl': 2.5.1
      '@parcel/watcher-linux-x64-glibc': 2.5.1
      '@parcel/watcher-linux-x64-musl': 2.5.1
      '@parcel/watcher-win32-arm64': 2.5.1
      '@parcel/watcher-win32-ia32': 2.5.1
      '@parcel/watcher-win32-x64': 2.5.1
    dev: true

  /@pkgjs/parseargs@0.11.0:
    resolution: {integrity: sha512-+1VkjdD0QBLPodGrJUeqarH8VAIvQODIbwh9XpP5Syisf7YoQgsJKPNFoqqLQlu+VQ/tVSshMR6loPMn8U+dPg==}
    engines: {node: '>=14'}
    requiresBuild: true
    dev: true
    optional: true

  /@polka/url@0.5.0:
    resolution: {integrity: sha512-oZLYFEAzUKyi3SKnXvj32ZCEGH6RDnao7COuCVhDydMS9NrCSVXhM79VaKyP5+Zc33m0QXEd2DN3UkU7OsHcfw==}
    dev: true

  /@polka/url@1.0.0-next.29:
    resolution: {integrity: sha512-wwQAWhWSuHaag8c4q/KN/vCoeOJYshAIvMQwD4GpSb3OiZklFfvAgmj0VCBBImRpuF/aFgIRzllXlVX93Jevww==}
    dev: true

  /@poppinss/colors@4.1.5:
    resolution: {integrity: sha512-FvdDqtcRCtz6hThExcFOgW0cWX+xwSMWcRuQe5ZEb2m7cVQOAVZOIMt+/v9RxGiD9/OY16qJBXK4CVKWAPalBw==}
    dependencies:
      kleur: 4.1.5
    dev: true

  /@poppinss/dumper@0.6.4:
    resolution: {integrity: sha512-iG0TIdqv8xJ3Lt9O8DrPRxw1MRLjNpoqiSGU03P/wNLP/s0ra0udPJ1J2Tx5M0J3H/cVyEgpbn8xUKRY9j59kQ==}
    dependencies:
      '@poppinss/colors': 4.1.5
      '@sindresorhus/is': 7.1.0
      supports-color: 10.2.2
    dev: true

  /@poppinss/exception@1.2.2:
    resolution: {integrity: sha512-m7bpKCD4QMlFCjA/nKTs23fuvoVFoA83brRKmObCUNmi/9tVu8Ve3w4YQAnJu4q3Tjf5fr685HYIC/IA2zHRSg==}
    dev: true

  /@protobufjs/aspromise@1.1.2:
    resolution: {integrity: sha512-j+gKExEuLmKwvz3OgROXtrJ2UG2x8Ch2YZUxahh+s1F2HZ+wAceUNLkvy6zKCPVRkU++ZWQrdxsUeQXmcg4uoQ==}
    dev: false

  /@protobufjs/base64@1.1.2:
    resolution: {integrity: sha512-AZkcAA5vnN/v4PDqKyMR5lx7hZttPDgClv83E//FMNhR2TMcLUhfRUBHCmSl0oi9zMgDDqRUJkSxO3wm85+XLg==}
    dev: false

  /@protobufjs/codegen@2.0.4:
    resolution: {integrity: sha512-YyFaikqM5sH0ziFZCN3xDC7zeGaB/d0IUb9CATugHWbd1FRFwWwt4ld4OYMPWu5a3Xe01mGAULCdqhMlPl29Jg==}
    dev: false

  /@protobufjs/eventemitter@1.1.0:
    resolution: {integrity: sha512-j9ednRT81vYJ9OfVuXG6ERSTdEL1xVsNgqpkxMsbIabzSo3goCjDIveeGv5d03om39ML71RdmrGNjG5SReBP/Q==}
    dev: false

  /@protobufjs/fetch@1.1.0:
    resolution: {integrity: sha512-lljVXpqXebpsijW71PZaCYeIcE5on1w5DlQy5WH6GLbFryLUrBD4932W/E2BSpfRJWseIL4v/KPgBFxDOIdKpQ==}
    dependencies:
      '@protobufjs/aspromise': 1.1.2
      '@protobufjs/inquire': 1.1.0
    dev: false

  /@protobufjs/float@1.0.2:
    resolution: {integrity: sha512-Ddb+kVXlXst9d+R9PfTIxh1EdNkgoRe5tOX6t01f1lYWOvJnSPDBlG241QLzcyPdoNTsblLUdujGSE4RzrTZGQ==}
    dev: false

  /@protobufjs/inquire@1.1.0:
    resolution: {integrity: sha512-kdSefcPdruJiFMVSbn801t4vFK7KB/5gd2fYvrxhuJYg8ILrmn9SKSX2tZdV6V+ksulWqS7aXjBcRXl3wHoD9Q==}
    dev: false

  /@protobufjs/path@1.1.2:
    resolution: {integrity: sha512-6JOcJ5Tm08dOHAbdR3GrvP+yUUfkjG5ePsHYczMFLq3ZmMkAD98cDgcT2iA1lJ9NVwFd4tH/iSSoe44YWkltEA==}
    dev: false

  /@protobufjs/pool@1.1.0:
    resolution: {integrity: sha512-0kELaGSIDBKvcgS4zkjz1PeddatrjYcmMWOlAuAPwAeccUrPHdUqo/J6LiymHHEiJT5NrF1UVwxY14f+fy4WQw==}
    dev: false

  /@protobufjs/utf8@1.1.0:
    resolution: {integrity: sha512-Vvn3zZrhQZkkBE8LSuW3em98c0FwgO4nxzv6OdSxPKJIEKY2bGbHn+mhGIPerzI4twdxaP8/0+06HBpwf345Lw==}
    dev: false

  /@redis/bloom@1.2.0(@redis/client@1.5.9):
    resolution: {integrity: sha512-HG2DFjYKbpNmVXsa0keLHp/3leGJz1mjh09f2RLGGLQZzSHpkmZWuwJbAvo3QcRY8p80m5+ZdXZdYOSBLlp7Cg==}
    peerDependencies:
      '@redis/client': ^1.0.0
    dependencies:
      '@redis/client': 1.5.9
    dev: false

  /@redis/client@1.5.9:
    resolution: {integrity: sha512-SffgN+P1zdWJWSXBvJeynvEnmnZrYmtKSRW00xl8pOPFOMJjxRR9u0frSxJpPR6Y4V+k54blJjGW7FgxbTI7bQ==}
    engines: {node: '>=14'}
    dependencies:
      cluster-key-slot: 1.1.2
      generic-pool: 3.9.0
      yallist: 4.0.0
    dev: false

  /@redis/graph@1.1.0(@redis/client@1.5.9):
    resolution: {integrity: sha512-16yZWngxyXPd+MJxeSr0dqh2AIOi8j9yXKcKCwVaKDbH3HTuETpDVPcLujhFYVPtYrngSco31BUcSa9TH31Gqg==}
    peerDependencies:
      '@redis/client': ^1.0.0
    dependencies:
      '@redis/client': 1.5.9
    dev: false

  /@redis/json@1.0.4(@redis/client@1.5.9):
    resolution: {integrity: sha512-LUZE2Gdrhg0Rx7AN+cZkb1e6HjoSKaeeW8rYnt89Tly13GBI5eP4CwDVr+MY8BAYfCg4/N15OUrtLoona9uSgw==}
    peerDependencies:
      '@redis/client': ^1.0.0
    dependencies:
      '@redis/client': 1.5.9
    dev: false

  /@redis/search@1.1.3(@redis/client@1.5.9):
    resolution: {integrity: sha512-4Dg1JjvCevdiCBTZqjhKkGoC5/BcB7k9j99kdMnaXFXg8x4eyOIVg9487CMv7/BUVkFLZCaIh8ead9mU15DNng==}
    peerDependencies:
      '@redis/client': ^1.0.0
    dependencies:
      '@redis/client': 1.5.9
    dev: false

  /@redis/time-series@1.0.5(@redis/client@1.5.9):
    resolution: {integrity: sha512-IFjIgTusQym2B5IZJG3XKr5llka7ey84fw/NOYqESP5WUfQs9zz1ww/9+qoz4ka/S6KcGBodzlCeZ5UImKbscg==}
    peerDependencies:
      '@redis/client': ^1.0.0
    dependencies:
      '@redis/client': 1.5.9
    dev: false

  /@rollup/rollup-android-arm-eabi@4.35.0:
    resolution: {integrity: sha512-uYQ2WfPaqz5QtVgMxfN6NpLD+no0MYHDBywl7itPYd3K5TjjSghNKmX8ic9S8NU8w81NVhJv/XojcHptRly7qQ==}
    cpu: [arm]
    os: [android]
    requiresBuild: true
    dev: true
    optional: true

  /@rollup/rollup-android-arm-eabi@4.46.4:
    resolution: {integrity: sha512-B2wfzCJ+ps/OBzRjeds7DlJumCU3rXMxJJS1vzURyj7+KBHGONm7c9q1TfdBl4vCuNMkDvARn3PBl2wZzuR5mw==}
    cpu: [arm]
    os: [android]
    requiresBuild: true
    dev: true
    optional: true

  /@rollup/rollup-android-arm64@4.35.0:
    resolution: {integrity: sha512-FtKddj9XZudurLhdJnBl9fl6BwCJ3ky8riCXjEw3/UIbjmIY58ppWwPEvU3fNu+W7FUsAsB1CdH+7EQE6CXAPA==}
    cpu: [arm64]
    os: [android]
    requiresBuild: true
    dev: true
    optional: true

  /@rollup/rollup-android-arm64@4.46.4:
    resolution: {integrity: sha512-FGJYXvYdn8Bs6lAlBZYT5n+4x0ciEp4cmttsvKAZc/c8/JiPaQK8u0c/86vKX8lA7OY/+37lIQSe0YoAImvBAA==}
    cpu: [arm64]
    os: [android]
    requiresBuild: true
    dev: true
    optional: true

  /@rollup/rollup-darwin-arm64@4.35.0:
    resolution: {integrity: sha512-Uk+GjOJR6CY844/q6r5DR/6lkPFOw0hjfOIzVx22THJXMxktXG6CbejseJFznU8vHcEBLpiXKY3/6xc+cBm65Q==}
    cpu: [arm64]
    os: [darwin]
    requiresBuild: true
    dev: true
    optional: true

  /@rollup/rollup-darwin-arm64@4.46.4:
    resolution: {integrity: sha512-/9qwE/BM7ATw/W/OFEMTm3dmywbJyLQb4f4v5nmOjgYxPIGpw7HaxRi6LnD4Pjn/q7k55FGeHe1/OD02w63apA==}
    cpu: [arm64]
    os: [darwin]
    requiresBuild: true
    dev: true
    optional: true

  /@rollup/rollup-darwin-x64@4.35.0:
    resolution: {integrity: sha512-3IrHjfAS6Vkp+5bISNQnPogRAW5GAV1n+bNCrDwXmfMHbPl5EhTmWtfmwlJxFRUCBZ+tZ/OxDyU08aF6NI/N5Q==}
    cpu: [x64]
    os: [darwin]
    requiresBuild: true
    dev: true
    optional: true

  /@rollup/rollup-darwin-x64@4.46.4:
    resolution: {integrity: sha512-QkWfNbeRuzFnv2d0aPlrzcA3Ebq2mE8kX/5Pl7VdRShbPBjSnom7dbT8E3Jmhxo2RL784hyqGvR5KHavCJQciw==}
    cpu: [x64]
    os: [darwin]
    requiresBuild: true
    dev: true
    optional: true

  /@rollup/rollup-freebsd-arm64@4.35.0:
    resolution: {integrity: sha512-sxjoD/6F9cDLSELuLNnY0fOrM9WA0KrM0vWm57XhrIMf5FGiN8D0l7fn+bpUeBSU7dCgPV2oX4zHAsAXyHFGcQ==}
    cpu: [arm64]
    os: [freebsd]
    requiresBuild: true
    dev: true
    optional: true

  /@rollup/rollup-freebsd-arm64@4.46.4:
    resolution: {integrity: sha512-+ToyOMYnSfV8D+ckxO6NthPln/PDNp1P6INcNypfZ7muLmEvPKXqduUiD8DlJpMMT8LxHcE5W0dK9kXfJke9Zw==}
    cpu: [arm64]
    os: [freebsd]
    requiresBuild: true
    dev: true
    optional: true

  /@rollup/rollup-freebsd-x64@4.35.0:
    resolution: {integrity: sha512-2mpHCeRuD1u/2kruUiHSsnjWtHjqVbzhBkNVQ1aVD63CcexKVcQGwJ2g5VphOd84GvxfSvnnlEyBtQCE5hxVVw==}
    cpu: [x64]
    os: [freebsd]
    requiresBuild: true
    dev: true
    optional: true

  /@rollup/rollup-freebsd-x64@4.46.4:
    resolution: {integrity: sha512-cGT6ey/W+sje6zywbLiqmkfkO210FgRz7tepWAzzEVgQU8Hn91JJmQWNqs55IuglG8sJdzk7XfNgmGRtcYlo1w==}
    cpu: [x64]
    os: [freebsd]
    requiresBuild: true
    dev: true
    optional: true

  /@rollup/rollup-linux-arm-gnueabihf@4.35.0:
    resolution: {integrity: sha512-mrA0v3QMy6ZSvEuLs0dMxcO2LnaCONs1Z73GUDBHWbY8tFFocM6yl7YyMu7rz4zS81NDSqhrUuolyZXGi8TEqg==}
    cpu: [arm]
    os: [linux]
    requiresBuild: true
    dev: true
    optional: true

  /@rollup/rollup-linux-arm-gnueabihf@4.46.4:
    resolution: {integrity: sha512-9fhTJyOb275w5RofPSl8lpr4jFowd+H4oQKJ9XTYzD1JWgxdZKE8bA6d4npuiMemkecQOcigX01FNZNCYnQBdA==}
    cpu: [arm]
    os: [linux]
    requiresBuild: true
    dev: true
    optional: true

  /@rollup/rollup-linux-arm-musleabihf@4.35.0:
    resolution: {integrity: sha512-DnYhhzcvTAKNexIql8pFajr0PiDGrIsBYPRvCKlA5ixSS3uwo/CWNZxB09jhIapEIg945KOzcYEAGGSmTSpk7A==}
    cpu: [arm]
    os: [linux]
    requiresBuild: true
    dev: true
    optional: true

  /@rollup/rollup-linux-arm-musleabihf@4.46.4:
    resolution: {integrity: sha512-+6kCIM5Zjvz2HwPl/udgVs07tPMIp1VU2Y0c72ezjOvSvEfAIWsUgpcSDvnC7g9NrjYR6X9bZT92mZZ90TfvXw==}
    cpu: [arm]
    os: [linux]
    requiresBuild: true
    dev: true
    optional: true

  /@rollup/rollup-linux-arm64-gnu@4.35.0:
    resolution: {integrity: sha512-uagpnH2M2g2b5iLsCTZ35CL1FgyuzzJQ8L9VtlJ+FckBXroTwNOaD0z0/UF+k5K3aNQjbm8LIVpxykUOQt1m/A==}
    cpu: [arm64]
    os: [linux]
    requiresBuild: true
    dev: true
    optional: true

  /@rollup/rollup-linux-arm64-gnu@4.46.4:
    resolution: {integrity: sha512-SWuXdnsayCZL4lXoo6jn0yyAj7TTjWE4NwDVt9s7cmu6poMhtiras5c8h6Ih6Y0Zk6Z+8t/mLumvpdSPTWub2Q==}
    cpu: [arm64]
    os: [linux]
    requiresBuild: true
    dev: true
    optional: true

  /@rollup/rollup-linux-arm64-musl@4.35.0:
    resolution: {integrity: sha512-XQxVOCd6VJeHQA/7YcqyV0/88N6ysSVzRjJ9I9UA/xXpEsjvAgDTgH3wQYz5bmr7SPtVK2TsP2fQ2N9L4ukoUg==}
    cpu: [arm64]
    os: [linux]
    requiresBuild: true
    dev: true
    optional: true

  /@rollup/rollup-linux-arm64-musl@4.46.4:
    resolution: {integrity: sha512-vDknMDqtMhrrroa5kyX6tuC0aRZZlQ+ipDfbXd2YGz5HeV2t8HOl/FDAd2ynhs7Ki5VooWiiZcCtxiZ4IjqZwQ==}
    cpu: [arm64]
    os: [linux]
    requiresBuild: true
    dev: true
    optional: true

  /@rollup/rollup-linux-loongarch64-gnu@4.35.0:
    resolution: {integrity: sha512-5pMT5PzfgwcXEwOaSrqVsz/LvjDZt+vQ8RT/70yhPU06PTuq8WaHhfT1LW+cdD7mW6i/J5/XIkX/1tCAkh1W6g==}
    cpu: [loong64]
    os: [linux]
    requiresBuild: true
    dev: true
    optional: true

  /@rollup/rollup-linux-loongarch64-gnu@4.46.4:
    resolution: {integrity: sha512-mCBkjRZWhvjtl/x+Bd4fQkWZT8canStKDxGrHlBiTnZmJnWygGcvBylzLVCZXka4dco5ymkWhZlLwKCGFF4ivw==}
    cpu: [loong64]
    os: [linux]
    requiresBuild: true
    dev: true
    optional: true

  /@rollup/rollup-linux-powerpc64le-gnu@4.35.0:
    resolution: {integrity: sha512-c+zkcvbhbXF98f4CtEIP1EBA/lCic5xB0lToneZYvMeKu5Kamq3O8gqrxiYYLzlZH6E3Aq+TSW86E4ay8iD8EA==}
    cpu: [ppc64]
    os: [linux]
    requiresBuild: true
    dev: true
    optional: true

  /@rollup/rollup-linux-ppc64-gnu@4.46.4:
    resolution: {integrity: sha512-YMdz2phOTFF+Z66dQfGf0gmeDSi5DJzY5bpZyeg9CPBkV9QDzJ1yFRlmi/j7WWRf3hYIWrOaJj5jsfwgc8GTHQ==}
    cpu: [ppc64]
    os: [linux]
    requiresBuild: true
    dev: true
    optional: true

  /@rollup/rollup-linux-riscv64-gnu@4.35.0:
    resolution: {integrity: sha512-s91fuAHdOwH/Tad2tzTtPX7UZyytHIRR6V4+2IGlV0Cej5rkG0R61SX4l4y9sh0JBibMiploZx3oHKPnQBKe4g==}
    cpu: [riscv64]
    os: [linux]
    requiresBuild: true
    dev: true
    optional: true

  /@rollup/rollup-linux-riscv64-gnu@4.46.4:
    resolution: {integrity: sha512-r0WKLSfFAK8ucG024v2yiLSJMedoWvk8yWqfNICX28NHDGeu3F/wBf8KG6mclghx4FsLePxJr/9N8rIj1PtCnw==}
    cpu: [riscv64]
    os: [linux]
    requiresBuild: true
    dev: true
    optional: true

  /@rollup/rollup-linux-riscv64-musl@4.46.4:
    resolution: {integrity: sha512-IaizpPP2UQU3MNyPH1u0Xxbm73D+4OupL0bjo4Hm0496e2wg3zuvoAIhubkD1NGy9fXILEExPQy87mweujEatA==}
    cpu: [riscv64]
    os: [linux]
    requiresBuild: true
    dev: true
    optional: true

  /@rollup/rollup-linux-s390x-gnu@4.35.0:
    resolution: {integrity: sha512-hQRkPQPLYJZYGP+Hj4fR9dDBMIM7zrzJDWFEMPdTnTy95Ljnv0/4w/ixFw3pTBMEuuEuoqtBINYND4M7ujcuQw==}
    cpu: [s390x]
    os: [linux]
    requiresBuild: true
    dev: true
    optional: true

  /@rollup/rollup-linux-s390x-gnu@4.46.4:
    resolution: {integrity: sha512-aCM29orANR0a8wk896p6UEgIfupReupnmISz6SUwMIwTGaTI8MuKdE0OD2LvEg8ondDyZdMvnaN3bW4nFbATPA==}
    cpu: [s390x]
    os: [linux]
    requiresBuild: true
    dev: true
    optional: true

  /@rollup/rollup-linux-x64-gnu@4.35.0:
    resolution: {integrity: sha512-Pim1T8rXOri+0HmV4CdKSGrqcBWX0d1HoPnQ0uw0bdp1aP5SdQVNBy8LjYncvnLgu3fnnCt17xjWGd4cqh8/hA==}
    cpu: [x64]
    os: [linux]
    requiresBuild: true
    dev: true
    optional: true

  /@rollup/rollup-linux-x64-gnu@4.46.4:
    resolution: {integrity: sha512-0Xj1vZE3cbr/wda8d/m+UeuSL+TDpuozzdD4QaSzu/xSOMK0Su5RhIkF7KVHFQsobemUNHPLEcYllL7ZTCP/Cg==}
    cpu: [x64]
    os: [linux]
    requiresBuild: true
    dev: true
    optional: true

  /@rollup/rollup-linux-x64-musl@4.35.0:
    resolution: {integrity: sha512-QysqXzYiDvQWfUiTm8XmJNO2zm9yC9P/2Gkrwg2dH9cxotQzunBHYr6jk4SujCTqnfGxduOmQcI7c2ryuW8XVg==}
    cpu: [x64]
    os: [linux]
    requiresBuild: true
    dev: true
    optional: true

  /@rollup/rollup-linux-x64-musl@4.46.4:
    resolution: {integrity: sha512-kM/orjpolfA5yxsx84kI6bnK47AAZuWxglGKcNmokw2yy9i5eHY5UAjcX45jemTJnfHAWo3/hOoRqEeeTdL5hw==}
    cpu: [x64]
    os: [linux]
    requiresBuild: true
    dev: true
    optional: true

  /@rollup/rollup-win32-arm64-msvc@4.35.0:
    resolution: {integrity: sha512-OUOlGqPkVJCdJETKOCEf1mw848ZyJ5w50/rZ/3IBQVdLfR5jk/6Sr5m3iO2tdPgwo0x7VcncYuOvMhBWZq8ayg==}
    cpu: [arm64]
    os: [win32]
    requiresBuild: true
    dev: true
    optional: true

  /@rollup/rollup-win32-arm64-msvc@4.46.4:
    resolution: {integrity: sha512-cNLH4psMEsWKILW0isbpQA2OvjXLbKvnkcJFmqAptPQbtLrobiapBJVj6RoIvg6UXVp5w0wnIfd/Q56cNpF+Ew==}
    cpu: [arm64]
    os: [win32]
    requiresBuild: true
    dev: true
    optional: true

  /@rollup/rollup-win32-ia32-msvc@4.35.0:
    resolution: {integrity: sha512-2/lsgejMrtwQe44glq7AFFHLfJBPafpsTa6JvP2NGef/ifOa4KBoglVf7AKN7EV9o32evBPRqfg96fEHzWo5kw==}
    cpu: [ia32]
    os: [win32]
    requiresBuild: true
    dev: true
    optional: true

  /@rollup/rollup-win32-ia32-msvc@4.46.4:
    resolution: {integrity: sha512-OiEa5lRhiANpv4SfwYVgQ3opYWi/QmPDC5ve21m8G9pf6ZO+aX1g2EEF1/IFaM1xPSP7mK0msTRXlPs6mIagkg==}
    cpu: [ia32]
    os: [win32]
    requiresBuild: true
    dev: true
    optional: true

  /@rollup/rollup-win32-x64-msvc@4.35.0:
    resolution: {integrity: sha512-PIQeY5XDkrOysbQblSW7v3l1MDZzkTEzAfTPkj5VAu3FW8fS4ynyLg2sINp0fp3SjZ8xkRYpLqoKcYqAkhU1dw==}
    cpu: [x64]
    os: [win32]
    requiresBuild: true
    dev: true
    optional: true

  /@rollup/rollup-win32-x64-msvc@4.46.4:
    resolution: {integrity: sha512-IKL9mewGZ5UuuX4NQlwOmxPyqielvkAPUS2s1cl6yWjjQvyN3h5JTdVFGD5Jr5xMjRC8setOfGQDVgX8V+dkjg==}
    cpu: [x64]
    os: [win32]
    requiresBuild: true
    dev: true
    optional: true

  /@rushstack/eslint-patch@1.6.1:
    resolution: {integrity: sha512-UY+FGM/2jjMkzQLn8pxcHGMaVLh9aEitG3zY2CiY7XHdLiz3bZOwa6oDxNqEMv7zZkV+cj5DOdz0cQ1BP5Hjgw==}
    dev: true

  /@sindresorhus/is@7.1.0:
    resolution: {integrity: sha512-7F/yz2IphV39hiS2zB4QYVkivrptHHh0K8qJJd9HhuWSdvf8AN7NpebW3CcDZDBQsUPMoDKWsY2WWgW7bqOcfA==}
    engines: {node: '>=18'}
    dev: true

  /@smithy/abort-controller@4.0.3:
    resolution: {integrity: sha512-AqXFf6DXnuRBXy4SoK/n1mfgHaKaq36bmkphmD1KO0nHq6xK/g9KHSW4HEsPQUBCGdIEfuJifGHwxFXPIFay9Q==}
    engines: {node: '>=18.0.0'}
    dependencies:
      '@smithy/types': 4.3.0
      tslib: 2.6.2
    dev: false

  /@smithy/config-resolver@4.1.3:
    resolution: {integrity: sha512-N5e7ofiyYDmHxnPnqF8L4KtsbSDwyxFRfDK9bp1d9OyPO4ytRLd0/XxCqi5xVaaqB65v4woW8uey6jND6zxzxQ==}
    engines: {node: '>=18.0.0'}
    dependencies:
      '@smithy/node-config-provider': 4.1.2
      '@smithy/types': 4.3.0
      '@smithy/util-config-provider': 4.0.0
      '@smithy/util-middleware': 4.0.3
      tslib: 2.6.2
    dev: false

  /@smithy/core@3.4.0:
    resolution: {integrity: sha512-dDYISQo7k0Ml/rXlFIjkTmTcQze/LxhtIRAEmZ6HJ/EI0inVxVEVnrUXJ7jPx6ZP0GHUhFm40iQcCgS5apXIXA==}
    engines: {node: '>=18.0.0'}
    dependencies:
      '@smithy/middleware-serde': 4.0.6
      '@smithy/protocol-http': 5.1.1
      '@smithy/types': 4.3.0
      '@smithy/util-body-length-browser': 4.0.0
      '@smithy/util-middleware': 4.0.3
      '@smithy/util-stream': 4.2.1
      '@smithy/util-utf8': 4.0.0
      tslib: 2.6.2
    dev: false

  /@smithy/credential-provider-imds@4.0.5:
    resolution: {integrity: sha512-saEAGwrIlkb9XxX/m5S5hOtzjoJPEK6Qw2f9pYTbIsMPOFyGSXBBTw95WbOyru8A1vIS2jVCCU1Qhz50QWG3IA==}
    engines: {node: '>=18.0.0'}
    dependencies:
      '@smithy/node-config-provider': 4.1.2
      '@smithy/property-provider': 4.0.3
      '@smithy/types': 4.3.0
      '@smithy/url-parser': 4.0.3
      tslib: 2.6.2
    dev: false

  /@smithy/eventstream-codec@4.0.3:
    resolution: {integrity: sha512-V22KIPXZsE2mc4zEgYGANM/7UbL9jWlOACEolyGyMuTY+jjHJ2PQ0FdopOTS1CS7u6PlAkALmypkv2oQ4aftcg==}
    engines: {node: '>=18.0.0'}
    dependencies:
      '@aws-crypto/crc32': 5.2.0
      '@smithy/types': 4.3.0
      '@smithy/util-hex-encoding': 4.0.0
      tslib: 2.6.2
    dev: false

  /@smithy/eventstream-serde-browser@4.0.3:
    resolution: {integrity: sha512-oe1d/tfCGVZBMX8O6HApaM4G+fF9JNdyLP7tWXt00epuL/kLOdp/4o9VqheLFeJaXgao+9IaBgs/q/oM48hxzg==}
    engines: {node: '>=18.0.0'}
    dependencies:
      '@smithy/eventstream-serde-universal': 4.0.3
      '@smithy/types': 4.3.0
      tslib: 2.6.2
    dev: false

  /@smithy/eventstream-serde-config-resolver@4.1.1:
    resolution: {integrity: sha512-XXCPGjRNwpFWHKQJMKIjGLfFKYULYckFnxGcWmBC2mBf3NsrvUKgqHax4NCqc0TfbDAimPDHOc6HOKtzsXK9Gw==}
    engines: {node: '>=18.0.0'}
    dependencies:
      '@smithy/types': 4.3.0
      tslib: 2.6.2
    dev: false

  /@smithy/eventstream-serde-node@4.0.3:
    resolution: {integrity: sha512-HOEbRmm9TrikCoFrypYu0J/gC4Lsk8gl5LtOz1G3laD2Jy44+ht2Pd2E9qjNQfhMJIzKDZ/gbuUH0s0v4kWQ0A==}
    engines: {node: '>=18.0.0'}
    dependencies:
      '@smithy/eventstream-serde-universal': 4.0.3
      '@smithy/types': 4.3.0
      tslib: 2.6.2
    dev: false

  /@smithy/eventstream-serde-universal@4.0.3:
    resolution: {integrity: sha512-ShOP512CZrYI9n+h64PJ84udzoNHUQtPddyh1j175KNTKsSnMEDNscOWJWyEoLQiuhWWw51lSa+k6ea9ZGXcRg==}
    engines: {node: '>=18.0.0'}
    dependencies:
      '@smithy/eventstream-codec': 4.0.3
      '@smithy/types': 4.3.0
      tslib: 2.6.2
    dev: false

  /@smithy/fetch-http-handler@5.0.3:
    resolution: {integrity: sha512-yBZwavI31roqTndNI7ONHqesfH01JmjJK6L3uUpZAhyAmr86LN5QiPzfyZGIxQmed8VEK2NRSQT3/JX5V1njfQ==}
    engines: {node: '>=18.0.0'}
    dependencies:
      '@smithy/protocol-http': 5.1.1
      '@smithy/querystring-builder': 4.0.3
      '@smithy/types': 4.3.0
      '@smithy/util-base64': 4.0.0
      tslib: 2.6.2
    dev: false

  /@smithy/hash-node@4.0.3:
    resolution: {integrity: sha512-W5Uhy6v/aYrgtjh9y0YP332gIQcwccQ+EcfWhllL0B9rPae42JngTTUpb8W6wuxaNFzqps4xq5klHckSSOy5fw==}
    engines: {node: '>=18.0.0'}
    dependencies:
      '@smithy/types': 4.3.0
      '@smithy/util-buffer-from': 4.0.0
      '@smithy/util-utf8': 4.0.0
      tslib: 2.6.2
    dev: false

  /@smithy/invalid-dependency@4.0.3:
    resolution: {integrity: sha512-1Bo8Ur1ZGqxvwTqBmv6DZEn0rXtwJGeqiiO2/JFcCtz3nBakOqeXbJBElXJMMzd0ghe8+eB6Dkw98nMYctgizg==}
    engines: {node: '>=18.0.0'}
    dependencies:
      '@smithy/types': 4.3.0
      tslib: 2.6.2
    dev: false

  /@smithy/is-array-buffer@2.2.0:
    resolution: {integrity: sha512-GGP3O9QFD24uGeAXYUjwSTXARoqpZykHadOmA8G5vfJPK0/DC67qa//0qvqrJzL1xc8WQWX7/yc7fwudjPHPhA==}
    engines: {node: '>=14.0.0'}
    dependencies:
      tslib: 2.6.2
    dev: false

  /@smithy/is-array-buffer@4.0.0:
    resolution: {integrity: sha512-saYhF8ZZNoJDTvJBEWgeBccCg+yvp1CX+ed12yORU3NilJScfc6gfch2oVb4QgxZrGUx3/ZJlb+c/dJbyupxlw==}
    engines: {node: '>=18.0.0'}
    dependencies:
      tslib: 2.6.2
    dev: false

  /@smithy/middleware-content-length@4.0.3:
    resolution: {integrity: sha512-NE/Zph4BP5u16bzYq2csq9qD0T6UBLeg4AuNrwNJ7Gv9uLYaGEgelZUOdRndGdMGcUfSGvNlXGb2aA2hPCwJ6g==}
    engines: {node: '>=18.0.0'}
    dependencies:
      '@smithy/protocol-http': 5.1.1
      '@smithy/types': 4.3.0
      tslib: 2.6.2
    dev: false

  /@smithy/middleware-endpoint@4.1.7:
    resolution: {integrity: sha512-KDzM7Iajo6K7eIWNNtukykRT4eWwlHjCEsULZUaSfi/SRSBK8BPRqG5FsVfp58lUxcvre8GT8AIPIqndA0ERKw==}
    engines: {node: '>=18.0.0'}
    dependencies:
      '@smithy/core': 3.4.0
      '@smithy/middleware-serde': 4.0.6
      '@smithy/node-config-provider': 4.1.2
      '@smithy/shared-ini-file-loader': 4.0.3
      '@smithy/types': 4.3.0
      '@smithy/url-parser': 4.0.3
      '@smithy/util-middleware': 4.0.3
      tslib: 2.6.2
    dev: false

  /@smithy/middleware-retry@4.1.8:
    resolution: {integrity: sha512-e2OtQgFzzlSG0uCjcJmi02QuFSRTrpT11Eh2EcqqDFy7DYriteHZJkkf+4AsxsrGDugAtPFcWBz1aq06sSX5fQ==}
    engines: {node: '>=18.0.0'}
    dependencies:
      '@smithy/node-config-provider': 4.1.2
      '@smithy/protocol-http': 5.1.1
      '@smithy/service-error-classification': 4.0.4
      '@smithy/smithy-client': 4.3.0
      '@smithy/types': 4.3.0
      '@smithy/util-middleware': 4.0.3
      '@smithy/util-retry': 4.0.4
      tslib: 2.6.2
      uuid: 9.0.1
    dev: false

  /@smithy/middleware-serde@4.0.6:
    resolution: {integrity: sha512-YECyl7uNII+jCr/9qEmCu8xYL79cU0fqjo0qxpcVIU18dAPHam/iYwcknAu4Jiyw1uN+sAx7/SMf/Kmef/Jjsg==}
    engines: {node: '>=18.0.0'}
    dependencies:
      '@smithy/protocol-http': 5.1.1
      '@smithy/types': 4.3.0
      tslib: 2.6.2
    dev: false

  /@smithy/middleware-stack@4.0.3:
    resolution: {integrity: sha512-baeV7t4jQfQtFxBADFmnhmqBmqR38dNU5cvEgHcMK/Kp3D3bEI0CouoX2Sr/rGuntR+Eg0IjXdxnGGTc6SbIkw==}
    engines: {node: '>=18.0.0'}
    dependencies:
      '@smithy/types': 4.3.0
      tslib: 2.6.2
    dev: false

  /@smithy/node-config-provider@4.1.2:
    resolution: {integrity: sha512-SUvNup8iU1v7fmM8XPk+27m36udmGCfSz+VZP5Gb0aJ3Ne0X28K/25gnsrg3X1rWlhcnhzNUUysKW/Ied46ivQ==}
    engines: {node: '>=18.0.0'}
    dependencies:
      '@smithy/property-provider': 4.0.3
      '@smithy/shared-ini-file-loader': 4.0.3
      '@smithy/types': 4.3.0
      tslib: 2.6.2
    dev: false

  /@smithy/node-http-handler@4.0.5:
    resolution: {integrity: sha512-T7QglZC1vS7SPT44/1qSIAQEx5bFKb3LfO6zw/o4Xzt1eC5HNoH1TkS4lMYA9cWFbacUhx4hRl/blLun4EOCkg==}
    engines: {node: '>=18.0.0'}
    dependencies:
      '@smithy/abort-controller': 4.0.3
      '@smithy/protocol-http': 5.1.1
      '@smithy/querystring-builder': 4.0.3
      '@smithy/types': 4.3.0
      tslib: 2.6.2
    dev: false

  /@smithy/property-provider@4.0.3:
    resolution: {integrity: sha512-Wcn17QNdawJZcZZPBuMuzyBENVi1AXl4TdE0jvzo4vWX2x5df/oMlmr/9M5XAAC6+yae4kWZlOYIsNsgDrMU9A==}
    engines: {node: '>=18.0.0'}
    dependencies:
      '@smithy/types': 4.3.0
      tslib: 2.6.2
    dev: false

  /@smithy/protocol-http@5.1.1:
    resolution: {integrity: sha512-Vsay2mzq05DwNi9jK01yCFtfvu9HimmgC7a4HTs7lhX12Sx8aWsH0mfz6q/02yspSp+lOB+Q2HJwi4IV2GKz7A==}
    engines: {node: '>=18.0.0'}
    dependencies:
      '@smithy/types': 4.3.0
      tslib: 2.6.2
    dev: false

  /@smithy/querystring-builder@4.0.3:
    resolution: {integrity: sha512-UUzIWMVfPmDZcOutk2/r1vURZqavvQW0OHvgsyNV0cKupChvqg+/NKPRMaMEe+i8tP96IthMFeZOZWpV+E4RAw==}
    engines: {node: '>=18.0.0'}
    dependencies:
      '@smithy/types': 4.3.0
      '@smithy/util-uri-escape': 4.0.0
      tslib: 2.6.2
    dev: false

  /@smithy/querystring-parser@4.0.3:
    resolution: {integrity: sha512-K5M4ZJQpFCblOJ5Oyw7diICpFg1qhhR47m2/5Ef1PhGE19RaIZf50tjYFrxa6usqcuXyTiFPGo4d1geZdH4YcQ==}
    engines: {node: '>=18.0.0'}
    dependencies:
      '@smithy/types': 4.3.0
      tslib: 2.6.2
    dev: false

  /@smithy/service-error-classification@4.0.4:
    resolution: {integrity: sha512-W5ScbQ1bTzgH91kNEE2CvOzM4gXlDOqdow4m8vMFSIXCel2scbHwjflpVNnC60Y3F1m5i7w2gQg9lSnR+JsJAA==}
    engines: {node: '>=18.0.0'}
    dependencies:
      '@smithy/types': 4.3.0
    dev: false

  /@smithy/shared-ini-file-loader@4.0.3:
    resolution: {integrity: sha512-vHwlrqhZGIoLwaH8vvIjpHnloShqdJ7SUPNM2EQtEox+yEDFTVQ7E+DLZ+6OhnYEgFUwPByJyz6UZaOu2tny6A==}
    engines: {node: '>=18.0.0'}
    dependencies:
      '@smithy/types': 4.3.0
      tslib: 2.6.2
    dev: false

  /@smithy/signature-v4@5.1.1:
    resolution: {integrity: sha512-zy8Repr5zvT0ja+Tf5wjV/Ba6vRrhdiDcp/ww6cvqYbSEudIkziDe3uppNRlFoCViyJXdPnLcwyZdDLA4CHzSg==}
    engines: {node: '>=18.0.0'}
    dependencies:
      '@smithy/is-array-buffer': 4.0.0
      '@smithy/protocol-http': 5.1.1
      '@smithy/types': 4.3.0
      '@smithy/util-hex-encoding': 4.0.0
      '@smithy/util-middleware': 4.0.3
      '@smithy/util-uri-escape': 4.0.0
      '@smithy/util-utf8': 4.0.0
      tslib: 2.6.2
    dev: false

  /@smithy/smithy-client@4.3.0:
    resolution: {integrity: sha512-DNsRA38pN6tYHUjebmwD9e4KcgqTLldYQb2gC6K+oxXYdCTxPn6wV9+FvOa6wrU2FQEnGJoi+3GULzOTKck/tg==}
    engines: {node: '>=18.0.0'}
    dependencies:
      '@smithy/core': 3.4.0
      '@smithy/middleware-endpoint': 4.1.7
      '@smithy/middleware-stack': 4.0.3
      '@smithy/protocol-http': 5.1.1
      '@smithy/types': 4.3.0
      '@smithy/util-stream': 4.2.1
      tslib: 2.6.2
    dev: false

  /@smithy/types@4.3.0:
    resolution: {integrity: sha512-+1iaIQHthDh9yaLhRzaoQxRk+l9xlk+JjMFxGRhNLz+m9vKOkjNeU8QuB4w3xvzHyVR/BVlp/4AXDHjoRIkfgQ==}
    engines: {node: '>=18.0.0'}
    dependencies:
      tslib: 2.6.2
    dev: false

  /@smithy/url-parser@4.0.3:
    resolution: {integrity: sha512-n5/DnosDu/tweOqUUNtUbu7eRIR4J/Wz9nL7V5kFYQQVb8VYdj7a4G5NJHCw6o21ul7CvZoJkOpdTnsQDLT0tQ==}
    engines: {node: '>=18.0.0'}
    dependencies:
      '@smithy/querystring-parser': 4.0.3
      '@smithy/types': 4.3.0
      tslib: 2.6.2
    dev: false

  /@smithy/util-base64@4.0.0:
    resolution: {integrity: sha512-CvHfCmO2mchox9kjrtzoHkWHxjHZzaFojLc8quxXY7WAAMAg43nuxwv95tATVgQFNDwd4M9S1qFzj40Ul41Kmg==}
    engines: {node: '>=18.0.0'}
    dependencies:
      '@smithy/util-buffer-from': 4.0.0
      '@smithy/util-utf8': 4.0.0
      tslib: 2.6.2
    dev: false

  /@smithy/util-body-length-browser@4.0.0:
    resolution: {integrity: sha512-sNi3DL0/k64/LO3A256M+m3CDdG6V7WKWHdAiBBMUN8S3hK3aMPhwnPik2A/a2ONN+9doY9UxaLfgqsIRg69QA==}
    engines: {node: '>=18.0.0'}
    dependencies:
      tslib: 2.6.2
    dev: false

  /@smithy/util-body-length-node@4.0.0:
    resolution: {integrity: sha512-q0iDP3VsZzqJyje8xJWEJCNIu3lktUGVoSy1KB0UWym2CL1siV3artm+u1DFYTLejpsrdGyCSWBdGNjJzfDPjg==}
    engines: {node: '>=18.0.0'}
    dependencies:
      tslib: 2.6.2
    dev: false

  /@smithy/util-buffer-from@2.2.0:
    resolution: {integrity: sha512-IJdWBbTcMQ6DA0gdNhh/BwrLkDR+ADW5Kr1aZmd4k3DIF6ezMV4R2NIAmT08wQJ3yUK82thHWmC/TnK/wpMMIA==}
    engines: {node: '>=14.0.0'}
    dependencies:
      '@smithy/is-array-buffer': 2.2.0
      tslib: 2.6.2
    dev: false

  /@smithy/util-buffer-from@4.0.0:
    resolution: {integrity: sha512-9TOQ7781sZvddgO8nxueKi3+yGvkY35kotA0Y6BWRajAv8jjmigQ1sBwz0UX47pQMYXJPahSKEKYFgt+rXdcug==}
    engines: {node: '>=18.0.0'}
    dependencies:
      '@smithy/is-array-buffer': 4.0.0
      tslib: 2.6.2
    dev: false

  /@smithy/util-config-provider@4.0.0:
    resolution: {integrity: sha512-L1RBVzLyfE8OXH+1hsJ8p+acNUSirQnWQ6/EgpchV88G6zGBTDPdXiiExei6Z1wR2RxYvxY/XLw6AMNCCt8H3w==}
    engines: {node: '>=18.0.0'}
    dependencies:
      tslib: 2.6.2
    dev: false

  /@smithy/util-defaults-mode-browser@4.0.15:
    resolution: {integrity: sha512-bJJ/B8owQbHAflatSq92f9OcV8858DJBQF1Y3GRjB8psLyUjbISywszYPFw16beREHO/C3I3taW4VGH+tOuwrQ==}
    engines: {node: '>=18.0.0'}
    dependencies:
      '@smithy/property-provider': 4.0.3
      '@smithy/smithy-client': 4.3.0
      '@smithy/types': 4.3.0
      bowser: 2.11.0
      tslib: 2.6.2
    dev: false

  /@smithy/util-defaults-mode-node@4.0.15:
    resolution: {integrity: sha512-8CUrEW2Ni5q+NmYkj8wsgkfqoP7l4ZquptFbq92yQE66xevc4SxqP2zH6tMtN158kgBqBDsZ+qlrRwXWOjCR8A==}
    engines: {node: '>=18.0.0'}
    dependencies:
      '@smithy/config-resolver': 4.1.3
      '@smithy/credential-provider-imds': 4.0.5
      '@smithy/node-config-provider': 4.1.2
      '@smithy/property-provider': 4.0.3
      '@smithy/smithy-client': 4.3.0
      '@smithy/types': 4.3.0
      tslib: 2.6.2
    dev: false

  /@smithy/util-endpoints@3.0.5:
    resolution: {integrity: sha512-PjDpqLk24/vAl340tmtCA++Q01GRRNH9cwL9qh46NspAX9S+IQVcK+GOzPt0GLJ6KYGyn8uOgo2kvJhiThclJw==}
    engines: {node: '>=18.0.0'}
    dependencies:
      '@smithy/node-config-provider': 4.1.2
      '@smithy/types': 4.3.0
      tslib: 2.6.2
    dev: false

  /@smithy/util-hex-encoding@4.0.0:
    resolution: {integrity: sha512-Yk5mLhHtfIgW2W2WQZWSg5kuMZCVbvhFmC7rV4IO2QqnZdbEFPmQnCcGMAX2z/8Qj3B9hYYNjZOhWym+RwhePw==}
    engines: {node: '>=18.0.0'}
    dependencies:
      tslib: 2.6.2
    dev: false

  /@smithy/util-middleware@4.0.3:
    resolution: {integrity: sha512-iIsC6qZXxkD7V3BzTw3b1uK8RVC1M8WvwNxK1PKrH9FnxntCd30CSunXjL/8iJBE8Z0J14r2P69njwIpRG4FBQ==}
    engines: {node: '>=18.0.0'}
    dependencies:
      '@smithy/types': 4.3.0
      tslib: 2.6.2
    dev: false

  /@smithy/util-retry@4.0.4:
    resolution: {integrity: sha512-Aoqr9W2jDYGrI6OxljN8VmLDQIGO4VdMAUKMf9RGqLG8hn6or+K41NEy1Y5dtum9q8F7e0obYAuKl2mt/GnpZg==}
    engines: {node: '>=18.0.0'}
    dependencies:
      '@smithy/service-error-classification': 4.0.4
      '@smithy/types': 4.3.0
      tslib: 2.6.2
    dev: false

  /@smithy/util-stream@4.2.1:
    resolution: {integrity: sha512-W3IR0x5DY6iVtjj5p902oNhD+Bz7vs5S+p6tppbPa509rV9BdeXZjGuRSCtVEad9FA0Mba+tNUtUmtnSI1nwUw==}
    engines: {node: '>=18.0.0'}
    dependencies:
      '@smithy/fetch-http-handler': 5.0.3
      '@smithy/node-http-handler': 4.0.5
      '@smithy/types': 4.3.0
      '@smithy/util-base64': 4.0.0
      '@smithy/util-buffer-from': 4.0.0
      '@smithy/util-hex-encoding': 4.0.0
      '@smithy/util-utf8': 4.0.0
      tslib: 2.6.2
    dev: false

  /@smithy/util-uri-escape@4.0.0:
    resolution: {integrity: sha512-77yfbCbQMtgtTylO9itEAdpPXSog3ZxMe09AEhm0dU0NLTalV70ghDZFR+Nfi1C60jnJoh/Re4090/DuZh2Omg==}
    engines: {node: '>=18.0.0'}
    dependencies:
      tslib: 2.6.2
    dev: false

  /@smithy/util-utf8@2.3.0:
    resolution: {integrity: sha512-R8Rdn8Hy72KKcebgLiv8jQcQkXoLMOGGv5uI1/k0l+snqkOzQ1R0ChUBCxWMlBsFMekWjq0wRudIweFs7sKT5A==}
    engines: {node: '>=14.0.0'}
    dependencies:
      '@smithy/util-buffer-from': 2.2.0
      tslib: 2.6.2
    dev: false

  /@smithy/util-utf8@4.0.0:
    resolution: {integrity: sha512-b+zebfKCfRdgNJDknHCob3O7FpeYQN6ZG6YLExMcasDHsCXlsXCEuiPZeLnJLpwa5dvPetGlnGCiMHuLwGvFow==}
    engines: {node: '>=18.0.0'}
    dependencies:
      '@smithy/util-buffer-from': 4.0.0
      tslib: 2.6.2
    dev: false

  /@speed-highlight/core@1.2.7:
    resolution: {integrity: sha512-0dxmVj4gxg3Jg879kvFS/msl4s9F3T9UXC1InxgOf7t5NvcPD97u/WTA5vL/IxWHMn7qSxBozqrnnE2wvl1m8g==}
    dev: true

  /@supabase/functions-js@2.1.5:
    resolution: {integrity: sha512-BNzC5XhCzzCaggJ8s53DP+WeHHGT/NfTsx2wUSSGKR2/ikLFQTBCDzMvGz/PxYMqRko/LwncQtKXGOYp1PkPaw==}
    dependencies:
      '@supabase/node-fetch': 2.6.15
    dev: false

  /@supabase/gotrue-js@2.57.0:
    resolution: {integrity: sha512-/CcAW40aPKgp9/w9WgXVUQFg1AOdvFR687ONOMjASPBuC6FsNbKlcXp4pc+rwKNtxyxDkBbR+x7zj/8g00r/Og==}
    dependencies:
      '@supabase/node-fetch': 2.6.15
    dev: false

  /@supabase/node-fetch@2.6.15:
    resolution: {integrity: sha512-1ibVeYUacxWYi9i0cf5efil6adJ9WRyZBLivgjs+AUpewx1F3xPi7gLgaASI2SmIQxPoCEjAsLAzKPgMJVgOUQ==}
    engines: {node: 4.x || >=6.0.0}
    dependencies:
      whatwg-url: 5.0.0
    dev: false

  /@supabase/postgrest-js@1.9.0:
    resolution: {integrity: sha512-axP6cU69jDrLbfihJKQ6vU27tklD0gzb9idkMN363MtTXeJVt5DQNT3JnJ58JVNBdL74hgm26rAsFNvHk+tnSw==}
    dependencies:
      '@supabase/node-fetch': 2.6.15
    dev: false

  /@supabase/realtime-js@2.8.4:
    resolution: {integrity: sha512-5C9slLTGikHnYmAnIBOaPogAgbcNY68vnIyE6GpqIKjHElVb6LIi4clwNcjHSj4z6szuvvzj8T/+ePEgGEGekw==}
    dependencies:
      '@supabase/node-fetch': 2.6.15
      '@types/phoenix': 1.6.4
      '@types/websocket': 1.0.10
      websocket: 1.0.34
    transitivePeerDependencies:
      - supports-color
    dev: false

  /@supabase/storage-js@2.5.4:
    resolution: {integrity: sha512-yspHD19I9uQUgfTh0J94+/r/g6hnhdQmw6Y7OWqr/EbnL6uvicGV1i1UDkkmeUHqfF9Mbt2sLtuxRycYyKv2ew==}
    dependencies:
      '@supabase/node-fetch': 2.6.15
    dev: false

  /@supabase/supabase-js@2.32.0:
    resolution: {integrity: sha512-1ShFhuOI5Du7604nlCelBsRD61daXk2O0qwjumoz35bqrYThnSPPtpJqZOHw6Mg6o7mLjIInYLh/DBlh8UvzRg==}
    dependencies:
      '@supabase/functions-js': 2.1.5
      '@supabase/gotrue-js': 2.57.0
      '@supabase/postgrest-js': 1.9.0
      '@supabase/realtime-js': 2.8.4
      '@supabase/storage-js': 2.5.4
      cross-fetch: 3.1.8
    transitivePeerDependencies:
      - encoding
      - supports-color
    dev: false

  /@swc/counter@0.1.3:
    resolution: {integrity: sha512-e2BR4lsJkkRlKZ/qCHPw9ZaSxc0MVUd7gtbtaB7aMvHeJVYe8sOB8DBZkP2DtISHGSku9sCK6T6cnY0CtXrOCQ==}
    dev: false

  /@swc/helpers@0.4.14:
    resolution: {integrity: sha512-4C7nX/dvpzB7za4Ql9K81xK3HPxCpHMgwTZVyf+9JQ6VUbn9jjZVN7/Nkdz/Ugzs2CSjqnL/UPXroiVBVHUWUw==}
    dependencies:
      tslib: 2.6.2
    dev: false

  /@swc/helpers@0.5.5:
    resolution: {integrity: sha512-KGYxvIOXcceOAbEk4bi/dVLEK9z8sZ0uBB3Il5b1rhfClSpcX0yfRO0KmTkqR2cnQDymwLB+25ZyMzICg/cm/A==}
    dependencies:
      '@swc/counter': 0.1.3
      tslib: 2.6.2
    dev: false

  /@types/aws-lambda@8.10.119:
    resolution: {integrity: sha512-Vqm22aZrCvCd6I5g1SvpW151jfqwTzEZ7XJ3yZ6xaZG31nUEOEyzzVImjRcsN8Wi/QyPxId/x8GTtgIbsy8kEw==}
    dev: true

  /@types/body-parser@1.19.5:
    resolution: {integrity: sha512-fB3Zu92ucau0iQ0JMCFQE7b/dv8Ot07NI3KaZIkIUNXq82k4eBAqUaneXfleGY9JWskeS9y+u0nXMyspcuQrCg==}
    dependencies:
      '@types/connect': 3.4.38
      '@types/node': 20.10.5
    dev: true

  /@types/combined-stream@1.0.3:
    resolution: {integrity: sha512-rU54Qy0+23b3xsXhBtHfx+M4lsRLllU2bnUnkS9hm3HAQ2Xt9q3QCYFxYVeaSG2mpCD8uuOGIEpcXHXDNZTa9w==}
    dependencies:
      '@types/node': 20.10.5
    dev: true

  /@types/connect@3.4.38:
    resolution: {integrity: sha512-K6uROf1LD88uDQqJCktA4yzL1YYAK6NgfsI0v/mTgyPKWsX1CnJ0XPSDhViejru1GcRkLWb8RlzFYJRqGUbaug==}
    dependencies:
      '@types/node': 20.10.5
    dev: true

  /@types/content-disposition@0.5.8:
    resolution: {integrity: sha512-QVSSvno3dE0MgO76pJhmv4Qyi/j0Yk9pBp0Y7TJ2Tlj+KCgJWY6qX7nnxCOLkZ3VYRSIk1WTxCvwUSdx6CCLdg==}
    dev: true

  /@types/cookie@0.6.0:
    resolution: {integrity: sha512-4Kh9a6B2bQciAhf7FSuMRRkUWecJgJu9nPnx3yzpsfXX/c50REIqpHY4C82bXP90qrLtXtkDxTZosYO3UpOwlA==}
    dev: true

  /@types/cors@2.8.13:
    resolution: {integrity: sha512-RG8AStHlUiV5ysZQKq97copd2UmVYw3/pRMLefISZ3S1hK104Cwm7iLQ3fTKx+lsUH2CE8FlLaYeEA2LSeqYUA==}
    dependencies:
      '@types/node': 20.10.5
    dev: true

  /@types/dotenv@8.2.0:
    resolution: {integrity: sha512-ylSC9GhfRH7m1EUXBXofhgx4lUWmFeQDINW5oLuS+gxWdfUeW4zJdeVTYVkexEW+e2VUvlZR2kGnGGipAWR7kw==}
    deprecated: This is a stub types definition. dotenv provides its own type definitions, so you do not need this installed.
    dependencies:
      dotenv: 16.3.1
    dev: true

  /@types/estree@1.0.6:
    resolution: {integrity: sha512-AYnb1nQyY49te+VRAVgmzfcgjYS91mY5P0TKUDCLEM+gNnA+3T6rWITXRLYCpahpqSQbN5cE+gHpnPyXjHWxcw==}
    dev: true

  /@types/estree@1.0.7:
    resolution: {integrity: sha512-w28IoSUCJpidD/TGviZwwMJckNESJZXFu7NBZ5YJ4mEUnNraUn9Pm8HSZm/jDF1pDWYKspWE7oVphigUPRakIQ==}

  /@types/estree@1.0.8:
    resolution: {integrity: sha512-dWHzHa2WqEXI/O1E9OjrocMTKJl2mSrEolh1Iomrv6U+JuNwaHXsXx9bLu5gG7BUWFIN0skIQJQ/L1rIex4X6w==}

  /@types/express-serve-static-core@4.17.41:
    resolution: {integrity: sha512-OaJ7XLaelTgrvlZD8/aa0vvvxZdUmlCn6MtWeB7TkiKW70BQLc9XEPpDLPdbo52ZhXUCrznlWdCHWxJWtdyajA==}
    dependencies:
      '@types/node': 20.10.5
      '@types/qs': 6.9.10
      '@types/range-parser': 1.2.7
      '@types/send': 0.17.4
    dev: true

  /@types/express@4.17.17:
    resolution: {integrity: sha512-Q4FmmuLGBG58btUnfS1c1r/NQdlp3DMfGDGig8WhfpA2YRUtEkxAjkZb0yvplJGYdF1fsQ81iMDcH24sSCNC/Q==}
    dependencies:
      '@types/body-parser': 1.19.5
      '@types/express-serve-static-core': 4.17.41
      '@types/qs': 6.9.10
      '@types/serve-static': 1.15.5
    dev: true

  /@types/fs-extra@9.0.13:
    resolution: {integrity: sha512-nEnwB++1u5lVDM2UI4c1+5R+FYaKfaAzS4OococimjVm3nQw3TuzH5UNsocrcTBbhnerblyHj4A49qXbIiZdpA==}
    dependencies:
      '@types/node': 20.10.5
    dev: true

  /@types/http-errors@2.0.4:
    resolution: {integrity: sha512-D0CFMMtydbJAegzOyHjtiKPLlvnm3iTZyZRSZoLq2mRhDdmLfIWOCYPfQJ4cu2erKghU++QvjcUjp/5h7hESpA==}
    dev: true

  /@types/json-schema@7.0.15:
    resolution: {integrity: sha512-5+fP8P8MFNC+AyZCDxrB2pkZFPGzqQWUzpSeuuVLvm8VMcorNYavBqoFcxK8bQz4Qsbn4oUEEem4wDLfcysGHA==}

  /@types/json5@0.0.29:
    resolution: {integrity: sha512-dRLjCWHYg4oaA77cxO64oO+7JwCwnIzkZPdrrC71jQmQtlhM556pwKo5bUzqvZndkVbeFLIIi+9TC40JNF5hNQ==}
    dev: true

  /@types/jsonwebtoken@9.0.7:
    resolution: {integrity: sha512-ugo316mmTYBl2g81zDFnZ7cfxlut3o+/EQdaP7J8QN2kY6lJ22hmQYCK5EHcJHbrW+dkCGSCPgbG8JtYj6qSrg==}
    dependencies:
      '@types/node': 20.10.5
    dev: true

  /@types/mime@1.3.5:
    resolution: {integrity: sha512-/pyBZWSLD2n0dcHE3hq8s8ZvcETHtEuF+3E7XVt0Ig2nvsVQXdghHVcEkIWjy9A0wKfTn97a/PSDYohKIlnP/w==}
    dev: true

  /@types/mime@3.0.4:
    resolution: {integrity: sha512-iJt33IQnVRkqeqC7PzBHPTC6fDlRNRW8vjrgqtScAhrmMwe8c4Eo7+fUGTa+XdWrpEgpyKWMYmi2dIwMAYRzPw==}
    dev: true

  /@types/minimatch@3.0.5:
    resolution: {integrity: sha512-Klz949h02Gz2uZCMGwDUSDS1YBlTdDDgbWHi+81l29tQALUtvz4rAYi5uoVhE5Lagoq6DeqAUlbrHvW/mXDgdQ==}
    dev: true

  /@types/node-fetch@2.6.13:
    resolution: {integrity: sha512-QGpRVpzSaUs30JBSGPjOg4Uveu384erbHBoT1zeONvyCfwQxIkUshLAOqN/k9EjGviPRmWTTe6aH2qySWKTVSw==}
    dependencies:
      '@types/node': 20.10.5
      form-data: 4.0.4
    dev: false

  /@types/node@17.0.45:
    resolution: {integrity: sha512-w+tIMs3rq2afQdsPJlODhoUEKzFP1ayaoyl1CcnwtIlsVe7K7bA1NGm4s3PraqTLlXnbIN84zuBlxBWo1u9BLw==}
    dev: true

  /@types/node@18.19.123:
    resolution: {integrity: sha512-K7DIaHnh0mzVxreCR9qwgNxp3MH9dltPNIEddW9MYUlcKAzm+3grKNSTe2vCJHI1FaLpvpL5JGJrz1UZDKYvDg==}
    dependencies:
      undici-types: 5.26.5
    dev: false

  /@types/node@20.10.5:
    resolution: {integrity: sha512-nNPsNE65wjMxEKI93yOP+NPGGBJz/PoN3kZsVLee0XMiJolxSekEVD8wRwBUBqkwc7UWop0edW50yrCQW4CyRw==}
    dependencies:
      undici-types: 5.26.5

  /@types/parse-json@4.0.2:
    resolution: {integrity: sha512-dISoDXWWQwUquiKsyZ4Ng+HX2KsPL7LyHKHQwgGFEA3IaKac4Obd+h2a/a6waisAoepJlBcx9paWqjA8/HVjCw==}
    dev: true

  /@types/phoenix@1.6.4:
    resolution: {integrity: sha512-B34A7uot1Cv0XtaHRYDATltAdKx0BvVKNgYNqE4WjtPUa4VQJM7kxeXcVKaH+KS+kCmZ+6w+QaUdcljiheiBJA==}
    dev: false

  /@types/prop-types@15.7.11:
    resolution: {integrity: sha512-ga8y9v9uyeiLdpKddhxYQkxNDrfvuPrlFb0N1qnZZByvcElJaXthF1UhvCh9TLWJBEHeNtdnbysW7Y6Uq8CVng==}
    dev: true

  /@types/qs@6.9.10:
    resolution: {integrity: sha512-3Gnx08Ns1sEoCrWssEgTSJs/rsT2vhGP+Ja9cnnk9k4ALxinORlQneLXFeFKOTJMOeZUFD1s7w+w2AphTpvzZw==}
    dev: true

  /@types/range-parser@1.2.7:
    resolution: {integrity: sha512-hKormJbkJqzQGhziax5PItDUTMAM9uE2XXQmM37dyd4hVM+5aVl7oVxMVUiVQn2oCQFN/LKCZdvSM0pFRqbSmQ==}
    dev: true

  /@types/react@18.3.3:
    resolution: {integrity: sha512-hti/R0pS0q1/xx+TsI73XIqk26eBsISZ2R0wUijXIngRK9R/e7Xw/cXVxQK7R5JjW+SV4zGcn5hXjudkN/pLIw==}
    dependencies:
      '@types/prop-types': 15.7.11
      csstype: 3.1.3
    dev: true

  /@types/send@0.17.4:
    resolution: {integrity: sha512-x2EM6TJOybec7c52BX0ZspPodMsQUd5L6PRwOunVyVUhXiBSKf3AezDL8Dgvgt5o0UfKNfuA0eMLr2wLT4AiBA==}
    dependencies:
      '@types/mime': 1.3.5
      '@types/node': 20.10.5
    dev: true

  /@types/serve-static@1.15.5:
    resolution: {integrity: sha512-PDRk21MnK70hja/YF8AHfC7yIsiQHn1rcXx7ijCFBX/k+XQJhQT/gw3xekXKJvx+5SXaMMS8oqQy09Mzvz2TuQ==}
    dependencies:
      '@types/http-errors': 2.0.4
      '@types/mime': 3.0.4
      '@types/node': 20.10.5
    dev: true

  /@types/statuses@2.0.5:
    resolution: {integrity: sha512-jmIUGWrAiwu3dZpxntxieC+1n/5c3mjrImkmOSQ2NC5uP6cYO4aAZDdSmRcI5C1oiTmqlZGHC+/NmJrKogbP5A==}
    dev: true

  /@types/tough-cookie@4.0.5:
    resolution: {integrity: sha512-/Ad8+nIOV7Rl++6f1BdKxFSMgmoqEoYbHRpPcx3JEfv8VRsQe9Z4mCXeJBzxs7mbHY/XOZZuXlRNfhpVPbs6ZA==}
    dev: true

  /@types/uuid@9.0.7:
    resolution: {integrity: sha512-WUtIVRUZ9i5dYXefDEAI7sh9/O7jGvHg7Df/5O/gtH3Yabe5odI3UWopVR1qbPXQtvOxWu3mM4XxlYeZtMWF4g==}

  /@types/websocket@1.0.10:
    resolution: {integrity: sha512-svjGZvPB7EzuYS94cI7a+qhwgGU1y89wUgjT6E2wVUfmAGIvRfT7obBvRtnhXCSsoMdlG4gBFGE7MfkIXZLoww==}
    dependencies:
      '@types/node': 20.10.5
    dev: false

  /@types/yargs-parser@21.0.3:
    resolution: {integrity: sha512-I4q9QU9MQv4oEOz4tAHJtNz1cwuLxn2F3xcc2iV5WdqLPpUnj30aUuxt1mAxYTG+oe8CZMV/+6rU4S4gRDzqtQ==}
    dev: true

  /@types/yargs@17.0.33:
    resolution: {integrity: sha512-WpxBCKWPLr4xSsHgz511rFJAM+wS28w2zEO1QDNY5zM/S8ok70NNfztH0xwhqKyaK0OHCbN98LDAZuy1ctxDkA==}
    dependencies:
      '@types/yargs-parser': 21.0.3
    dev: true

  /@typescript-eslint/eslint-plugin@8.21.0(@typescript-eslint/parser@8.40.0)(eslint@8.57.1)(typescript@5.5.4):
    resolution: {integrity: sha512-eTH+UOR4I7WbdQnG4Z48ebIA6Bgi7WO8HvFEneeYBxG8qCOYgTOFPSg6ek9ITIDvGjDQzWHcoWHCDO2biByNzA==}
    engines: {node: ^18.18.0 || ^20.9.0 || >=21.1.0}
    peerDependencies:
      '@typescript-eslint/parser': ^8.0.0 || ^8.0.0-alpha.0
      eslint: ^8.57.0 || ^9.0.0
      typescript: '>=4.8.4 <5.8.0'
    dependencies:
      '@eslint-community/regexpp': 4.10.0
      '@typescript-eslint/parser': 8.40.0(eslint@8.57.1)(typescript@5.5.4)
      '@typescript-eslint/scope-manager': 8.21.0
      '@typescript-eslint/type-utils': 8.21.0(eslint@8.57.1)(typescript@5.5.4)
      '@typescript-eslint/utils': 8.21.0(eslint@8.57.1)(typescript@5.5.4)
      '@typescript-eslint/visitor-keys': 8.21.0
      eslint: 8.57.1
      graphemer: 1.4.0
      ignore: 5.3.2
      natural-compare: 1.4.0
      ts-api-utils: 2.0.0(typescript@5.5.4)
      typescript: 5.5.4
    transitivePeerDependencies:
      - supports-color
    dev: true

  /@typescript-eslint/parser@6.14.0(eslint@8.56.0)(typescript@4.7.4):
    resolution: {integrity: sha512-QjToC14CKacd4Pa7JK4GeB/vHmWFJckec49FR4hmIRf97+KXole0T97xxu9IFiPxVQ1DBWrQ5wreLwAGwWAVQA==}
    engines: {node: ^16.0.0 || >=18.0.0}
    peerDependencies:
      eslint: ^7.0.0 || ^8.0.0
      typescript: '*'
    peerDependenciesMeta:
      typescript:
        optional: true
    dependencies:
      '@typescript-eslint/scope-manager': 6.14.0
      '@typescript-eslint/types': 6.14.0
      '@typescript-eslint/typescript-estree': 6.14.0(typescript@4.7.4)
      '@typescript-eslint/visitor-keys': 6.14.0
      debug: 4.4.0
      eslint: 8.56.0
      typescript: 4.7.4
    transitivePeerDependencies:
      - supports-color
    dev: true

  /@typescript-eslint/parser@8.40.0(eslint@8.57.1)(typescript@5.5.4):
    resolution: {integrity: sha512-jCNyAuXx8dr5KJMkecGmZ8KI61KBUhkCob+SD+C+I5+Y1FWI2Y3QmY4/cxMCC5WAsZqoEtEETVhUiUMIGCf6Bw==}
    engines: {node: ^18.18.0 || ^20.9.0 || >=21.1.0}
    peerDependencies:
      eslint: ^8.57.0 || ^9.0.0
      typescript: '>=4.8.4 <6.0.0'
    dependencies:
      '@typescript-eslint/scope-manager': 8.40.0
      '@typescript-eslint/types': 8.40.0
      '@typescript-eslint/typescript-estree': 8.40.0(typescript@5.5.4)
      '@typescript-eslint/visitor-keys': 8.40.0
      debug: 4.4.1
      eslint: 8.57.1
      typescript: 5.5.4
    transitivePeerDependencies:
      - supports-color
    dev: true

  /@typescript-eslint/project-service@8.40.0(typescript@5.5.4):
    resolution: {integrity: sha512-/A89vz7Wf5DEXsGVvcGdYKbVM9F7DyFXj52lNYUDS1L9yJfqjW/fIp5PgMuEJL/KeqVTe2QSbXAGUZljDUpArw==}
    engines: {node: ^18.18.0 || ^20.9.0 || >=21.1.0}
    peerDependencies:
      typescript: '>=4.8.4 <6.0.0'
    dependencies:
      '@typescript-eslint/tsconfig-utils': 8.40.0(typescript@5.5.4)
      '@typescript-eslint/types': 8.40.0
      debug: 4.4.1
      typescript: 5.5.4
    transitivePeerDependencies:
      - supports-color
    dev: true

  /@typescript-eslint/scope-manager@6.14.0:
    resolution: {integrity: sha512-VT7CFWHbZipPncAZtuALr9y3EuzY1b1t1AEkIq2bTXUPKw+pHoXflGNG5L+Gv6nKul1cz1VH8fz16IThIU0tdg==}
    engines: {node: ^16.0.0 || >=18.0.0}
    dependencies:
      '@typescript-eslint/types': 6.14.0
      '@typescript-eslint/visitor-keys': 6.14.0
    dev: true

  /@typescript-eslint/scope-manager@8.21.0:
    resolution: {integrity: sha512-G3IBKz0/0IPfdeGRMbp+4rbjfSSdnGkXsM/pFZA8zM9t9klXDnB/YnKOBQ0GoPmoROa4bCq2NeHgJa5ydsQ4mA==}
    engines: {node: ^18.18.0 || ^20.9.0 || >=21.1.0}
    dependencies:
      '@typescript-eslint/types': 8.21.0
      '@typescript-eslint/visitor-keys': 8.21.0
    dev: true

  /@typescript-eslint/scope-manager@8.40.0:
    resolution: {integrity: sha512-y9ObStCcdCiZKzwqsE8CcpyuVMwRouJbbSrNuThDpv16dFAj429IkM6LNb1dZ2m7hK5fHyzNcErZf7CEeKXR4w==}
    engines: {node: ^18.18.0 || ^20.9.0 || >=21.1.0}
    dependencies:
      '@typescript-eslint/types': 8.40.0
      '@typescript-eslint/visitor-keys': 8.40.0
    dev: true

  /@typescript-eslint/tsconfig-utils@8.40.0(typescript@5.5.4):
    resolution: {integrity: sha512-jtMytmUaG9d/9kqSl/W3E3xaWESo4hFDxAIHGVW/WKKtQhesnRIJSAJO6XckluuJ6KDB5woD1EiqknriCtAmcw==}
    engines: {node: ^18.18.0 || ^20.9.0 || >=21.1.0}
    peerDependencies:
      typescript: '>=4.8.4 <6.0.0'
    dependencies:
      typescript: 5.5.4
    dev: true

  /@typescript-eslint/type-utils@8.21.0(eslint@8.57.1)(typescript@5.5.4):
    resolution: {integrity: sha512-95OsL6J2BtzoBxHicoXHxgk3z+9P3BEcQTpBKriqiYzLKnM2DeSqs+sndMKdamU8FosiadQFT3D+BSL9EKnAJQ==}
    engines: {node: ^18.18.0 || ^20.9.0 || >=21.1.0}
    peerDependencies:
      eslint: ^8.57.0 || ^9.0.0
      typescript: '>=4.8.4 <5.8.0'
    dependencies:
      '@typescript-eslint/typescript-estree': 8.21.0(typescript@5.5.4)
      '@typescript-eslint/utils': 8.21.0(eslint@8.57.1)(typescript@5.5.4)
      debug: 4.4.1
      eslint: 8.57.1
      ts-api-utils: 2.0.0(typescript@5.5.4)
      typescript: 5.5.4
    transitivePeerDependencies:
      - supports-color
    dev: true

  /@typescript-eslint/types@6.14.0:
    resolution: {integrity: sha512-uty9H2K4Xs8E47z3SnXEPRNDfsis8JO27amp2GNCnzGETEW3yTqEIVg5+AI7U276oGF/tw6ZA+UesxeQ104ceA==}
    engines: {node: ^16.0.0 || >=18.0.0}
    dev: true

  /@typescript-eslint/types@7.13.1:
    resolution: {integrity: sha512-7K7HMcSQIAND6RBL4kDl24sG/xKM13cA85dc7JnmQXw2cBDngg7c19B++JzvJHRG3zG36n9j1i451GBzRuHchw==}
    engines: {node: ^18.18.0 || >=20.0.0}
    dev: true

  /@typescript-eslint/types@8.21.0:
    resolution: {integrity: sha512-PAL6LUuQwotLW2a8VsySDBwYMm129vFm4tMVlylzdoTybTHaAi0oBp7Ac6LhSrHHOdLM3efH+nAR6hAWoMF89A==}
    engines: {node: ^18.18.0 || ^20.9.0 || >=21.1.0}
    dev: true

  /@typescript-eslint/types@8.40.0:
    resolution: {integrity: sha512-ETdbFlgbAmXHyFPwqUIYrfc12ArvpBhEVgGAxVYSwli26dn8Ko+lIo4Su9vI9ykTZdJn+vJprs/0eZU0YMAEQg==}
    engines: {node: ^18.18.0 || ^20.9.0 || >=21.1.0}
    dev: true

  /@typescript-eslint/typescript-estree@6.14.0(typescript@4.7.4):
    resolution: {integrity: sha512-yPkaLwK0yH2mZKFE/bXkPAkkFgOv15GJAUzgUVonAbv0Hr4PK/N2yaA/4XQbTZQdygiDkpt5DkxPELqHguNvyw==}
    engines: {node: ^16.0.0 || >=18.0.0}
    peerDependencies:
      typescript: '*'
    peerDependenciesMeta:
      typescript:
        optional: true
    dependencies:
      '@typescript-eslint/types': 6.14.0
      '@typescript-eslint/visitor-keys': 6.14.0
      debug: 4.4.1
      globby: 11.1.0
      is-glob: 4.0.3
      semver: 7.7.1
      ts-api-utils: 1.0.3(typescript@4.7.4)
      typescript: 4.7.4
    transitivePeerDependencies:
      - supports-color
    dev: true

  /@typescript-eslint/typescript-estree@7.13.1(typescript@5.4.5):
    resolution: {integrity: sha512-uxNr51CMV7npU1BxZzYjoVz9iyjckBduFBP0S5sLlh1tXYzHzgZ3BR9SVsNed+LmwKrmnqN3Kdl5t7eZ5TS1Yw==}
    engines: {node: ^18.18.0 || >=20.0.0}
    peerDependencies:
      typescript: '*'
    peerDependenciesMeta:
      typescript:
        optional: true
    dependencies:
      '@typescript-eslint/types': 7.13.1
      '@typescript-eslint/visitor-keys': 7.13.1
      debug: 4.4.1
      globby: 11.1.0
      is-glob: 4.0.3
      minimatch: 9.0.5
      semver: 7.7.1
      ts-api-utils: 1.4.3(typescript@5.4.5)
      typescript: 5.4.5
    transitivePeerDependencies:
      - supports-color
    dev: true

  /@typescript-eslint/typescript-estree@8.21.0(typescript@5.5.4):
    resolution: {integrity: sha512-x+aeKh/AjAArSauz0GiQZsjT8ciadNMHdkUSwBB9Z6PrKc/4knM4g3UfHml6oDJmKC88a6//cdxnO/+P2LkMcg==}
    engines: {node: ^18.18.0 || ^20.9.0 || >=21.1.0}
    peerDependencies:
      typescript: '>=4.8.4 <5.8.0'
    dependencies:
      '@typescript-eslint/types': 8.21.0
      '@typescript-eslint/visitor-keys': 8.21.0
      debug: 4.4.1
      fast-glob: 3.3.2
      is-glob: 4.0.3
      minimatch: 9.0.5
      semver: 7.6.3
      ts-api-utils: 2.0.0(typescript@5.5.4)
      typescript: 5.5.4
    transitivePeerDependencies:
      - supports-color
    dev: true

  /@typescript-eslint/typescript-estree@8.40.0(typescript@5.5.4):
    resolution: {integrity: sha512-k1z9+GJReVVOkc1WfVKs1vBrR5MIKKbdAjDTPvIK3L8De6KbFfPFt6BKpdkdk7rZS2GtC/m6yI5MYX+UsuvVYQ==}
    engines: {node: ^18.18.0 || ^20.9.0 || >=21.1.0}
    peerDependencies:
      typescript: '>=4.8.4 <6.0.0'
    dependencies:
      '@typescript-eslint/project-service': 8.40.0(typescript@5.5.4)
      '@typescript-eslint/tsconfig-utils': 8.40.0(typescript@5.5.4)
      '@typescript-eslint/types': 8.40.0
      '@typescript-eslint/visitor-keys': 8.40.0
      debug: 4.4.1
      fast-glob: 3.3.3
      is-glob: 4.0.3
      minimatch: 9.0.5
      semver: 7.7.2
      ts-api-utils: 2.1.0(typescript@5.5.4)
      typescript: 5.5.4
    transitivePeerDependencies:
      - supports-color
    dev: true

  /@typescript-eslint/utils@8.21.0(eslint@8.57.1)(typescript@5.5.4):
    resolution: {integrity: sha512-xcXBfcq0Kaxgj7dwejMbFyq7IOHgpNMtVuDveK7w3ZGwG9owKzhALVwKpTF2yrZmEwl9SWdetf3fxNzJQaVuxw==}
    engines: {node: ^18.18.0 || ^20.9.0 || >=21.1.0}
    peerDependencies:
      eslint: ^8.57.0 || ^9.0.0
      typescript: '>=4.8.4 <5.8.0'
    dependencies:
      '@eslint-community/eslint-utils': 4.4.0(eslint@8.57.1)
      '@typescript-eslint/scope-manager': 8.21.0
      '@typescript-eslint/types': 8.21.0
      '@typescript-eslint/typescript-estree': 8.21.0(typescript@5.5.4)
      eslint: 8.57.1
      typescript: 5.5.4
    transitivePeerDependencies:
      - supports-color
    dev: true

  /@typescript-eslint/visitor-keys@6.14.0:
    resolution: {integrity: sha512-fB5cw6GRhJUz03MrROVuj5Zm/Q+XWlVdIsFj+Zb1Hvqouc8t+XP2H5y53QYU/MGtd2dPg6/vJJlhoX3xc2ehfw==}
    engines: {node: ^16.0.0 || >=18.0.0}
    dependencies:
      '@typescript-eslint/types': 6.14.0
      eslint-visitor-keys: 3.4.3
    dev: true

  /@typescript-eslint/visitor-keys@7.13.1:
    resolution: {integrity: sha512-k/Bfne7lrP7hcb7m9zSsgcBmo+8eicqqfNAJ7uUY+jkTFpKeH2FSkWpFRtimBxgkyvqfu9jTPRbYOvud6isdXA==}
    engines: {node: ^18.18.0 || >=20.0.0}
    dependencies:
      '@typescript-eslint/types': 7.13.1
      eslint-visitor-keys: 3.4.3
    dev: true

  /@typescript-eslint/visitor-keys@8.21.0:
    resolution: {integrity: sha512-BkLMNpdV6prozk8LlyK/SOoWLmUFi+ZD+pcqti9ILCbVvHGk1ui1g4jJOc2WDLaeExz2qWwojxlPce5PljcT3w==}
    engines: {node: ^18.18.0 || ^20.9.0 || >=21.1.0}
    dependencies:
      '@typescript-eslint/types': 8.21.0
      eslint-visitor-keys: 4.2.0
    dev: true

  /@typescript-eslint/visitor-keys@8.40.0:
    resolution: {integrity: sha512-8CZ47QwalyRjsypfwnbI3hKy5gJDPmrkLjkgMxhi0+DZZ2QNx2naS6/hWoVYUHU7LU2zleF68V9miaVZvhFfTA==}
    engines: {node: ^18.18.0 || ^20.9.0 || >=21.1.0}
    dependencies:
      '@typescript-eslint/types': 8.40.0
      eslint-visitor-keys: 4.2.1
    dev: true

  /@ungap/structured-clone@1.2.0:
    resolution: {integrity: sha512-zuVdFrMJiuCDQUMCzQaD6KL28MjnqqN8XnAqiEq9PNm/hCPTSGfrXCOfwj1ow4LFb/tNymJPwsNbVePc1xFqrQ==}
    dev: true

  /@ungap/structured-clone@1.3.0:
    resolution: {integrity: sha512-WmoN8qaIAo7WTYWbAZuG8PYEhn5fkz7dZrqTBZ7dtt//lL2Gwms1IcnQ5yHqjDfX8Ft5j4YzDM23f87zBfDe9g==}
    dev: true

  /@upstash/core-analytics@0.0.6:
    resolution: {integrity: sha512-cpPSR0XJAJs4Ddz9nq3tINlPS5aLfWVCqhhtHnXt4p7qr5+/Znlt1Es736poB/9rnl1hAHrOsOvVj46NEXcVqA==}
    engines: {node: '>=16.0.0'}
    dependencies:
      '@upstash/redis': 1.25.1
    dev: false

  /@upstash/ratelimit@0.4.3:
    resolution: {integrity: sha512-Dsp9Mw09Flg28JRklKgFiCXqr3bqv8bbG0kgpUYoHjcgPPolFFyaYOj/I2HExvYLZiogl77NUavBoNvMOK0zUQ==}
    dependencies:
      '@upstash/core-analytics': 0.0.6
    dev: false

  /@upstash/redis@1.21.0:
    resolution: {integrity: sha512-c6M+cl0LOgGK/7Gp6ooMkIZ1IDAJs8zFR+REPkoSkAq38o7CWFX5FYwYEqGZ6wJpUGBuEOr/7hTmippXGgL25A==}
    dependencies:
      isomorphic-fetch: 3.0.0
    transitivePeerDependencies:
      - encoding
    dev: false

  /@upstash/redis@1.25.1:
    resolution: {integrity: sha512-ACj0GhJ4qrQyBshwFgPod6XufVEfKX2wcaihsEvSdLYnY+m+pa13kGt1RXm/yTHKf4TQi/Dy2A8z/y6WUEOmlg==}
    dependencies:
      crypto-js: 4.2.0
    dev: false

  /@vercel/examples-ui@1.0.5(next@14.2.3)(react-dom@18.3.1)(react@18.3.1):
    resolution: {integrity: sha512-6pj8V9MPLgrPajIUbqEkbmupEMnK6xBk5zkwsilwhA9mYQdxttqgVyDqlFMQhEVqb3tk0PshA+XxnZoDfLCpoQ==}
    peerDependencies:
      next: '*'
      react: ^17.0.2 || ^18.0.0-0
      react-dom: ^17.0.2 || ^18.0.0-0
    dependencies:
      '@swc/helpers': 0.4.14
      clsx: 1.2.1
      next: 14.2.3(react-dom@18.3.1)(react@18.3.1)
      react: 18.3.1
      react-dom: 18.3.1(react@18.3.1)
      sugar-high: 0.4.7
    dev: false

  /@vercel/functions@1.5.0:
    resolution: {integrity: sha512-ub3ptVeOsx8UPgiTv9+rpQJqmF7VG8QIzguBZo0E0VRAyJliB8bt1ooB9Wrh3333dKzMNS8NMe3iFtf6OPUP3A==}
    engines: {node: '>= 16'}
    peerDependencies:
      '@aws-sdk/credential-provider-web-identity': '*'
    peerDependenciesMeta:
      '@aws-sdk/credential-provider-web-identity':
        optional: true
    dev: false

  /@vercel/kv@0.2.2:
    resolution: {integrity: sha512-mqnQOB6bkp4h5eObxfLNIlhlVqOGSH8cWOlC5pDVWTjX3zL8dETO1ZBl6M74HBmeBjbD5+J7wDJklRigY6UNKw==}
    engines: {node: '>=14.6'}
    dependencies:
      '@upstash/redis': 1.21.0
    transitivePeerDependencies:
      - encoding
    dev: false

  /@vitest/expect@2.1.9:
    resolution: {integrity: sha512-UJCIkTBenHeKT1TTlKMJWy1laZewsRIzYighyYiJKZreqtdxSos/S1t+ktRMQWu2CKqaarrkeszJx1cgC5tGZw==}
    dependencies:
      '@vitest/spy': 2.1.9
      '@vitest/utils': 2.1.9
      chai: 5.1.2
      tinyrainbow: 1.2.0
    dev: true

  /@vitest/mocker@2.1.9(msw@2.8.4)(vite@5.4.19):
    resolution: {integrity: sha512-tVL6uJgoUdi6icpxmdrn5YNo3g3Dxv+IHJBr0GXHaEdTcw3F+cPKnsXFhli6nO+f/6SDKPHEK1UN+k+TQv0Ehg==}
    peerDependencies:
      msw: ^2.4.9
      vite: ^5.0.0
    peerDependenciesMeta:
      msw:
        optional: true
      vite:
        optional: true
    dependencies:
      '@vitest/spy': 2.1.9
      estree-walker: 3.0.3
      magic-string: 0.30.17
      msw: 2.8.4(@types/node@20.10.5)(typescript@5.5.4)
      vite: 5.4.19(@types/node@20.10.5)
    dev: true

  /@vitest/pretty-format@2.1.9:
    resolution: {integrity: sha512-KhRIdGV2U9HOUzxfiHmY8IFHTdqtOhIzCpd8WRdJiE7D/HUcZVD0EgQCVjm+Q9gkUXWgBvMmTtZgIG48wq7sOQ==}
    dependencies:
      tinyrainbow: 1.2.0
    dev: true

  /@vitest/runner@2.1.9:
    resolution: {integrity: sha512-ZXSSqTFIrzduD63btIfEyOmNcBmQvgOVsPNPe0jYtESiXkhd8u2erDLnMxmGrDCwHCCHE7hxwRDCT3pt0esT4g==}
    dependencies:
      '@vitest/utils': 2.1.9
      pathe: 1.1.2
    dev: true

  /@vitest/snapshot@2.1.9:
    resolution: {integrity: sha512-oBO82rEjsxLNJincVhLhaxxZdEtV0EFHMK5Kmx5sJ6H9L183dHECjiefOAdnqpIgT5eZwT04PoggUnW88vOBNQ==}
    dependencies:
      '@vitest/pretty-format': 2.1.9
      magic-string: 0.30.17
      pathe: 1.1.2
    dev: true

  /@vitest/spy@2.1.9:
    resolution: {integrity: sha512-E1B35FwzXXTs9FHNK6bDszs7mtydNi5MIfUWpceJ8Xbfb1gBMscAnwLbEu+B44ed6W3XjL9/ehLPHR1fkf1KLQ==}
    dependencies:
      tinyspy: 3.0.2
    dev: true

  /@vitest/utils@2.1.9:
    resolution: {integrity: sha512-v0psaMSkNJ3A2NMrUEHFRzJtDPFn+/VWZ5WxImB21T9fjucJRmS7xCS3ppEnARb9y11OAzaD+P2Ps+b+BGX5iQ==}
    dependencies:
      '@vitest/pretty-format': 2.1.9
      loupe: 3.2.0
      tinyrainbow: 1.2.0
    dev: true

  /@vue/compiler-core@3.5.13:
    resolution: {integrity: sha512-oOdAkwqUfW1WqpwSYJce06wvt6HljgY3fGeM9NcVA1HaYOij3mZG9Rkysn0OHuyUAGMbEbARIpsG+LPVlBJ5/Q==}
    dependencies:
      '@babel/parser': 7.27.2
      '@vue/shared': 3.5.13
      entities: 4.5.0
      estree-walker: 2.0.2
      source-map-js: 1.2.1
    dev: true

  /@vue/compiler-core@3.5.18:
    resolution: {integrity: sha512-3slwjQrrV1TO8MoXgy3aynDQ7lslj5UqDxuHnrzHtpON5CBinhWjJETciPngpin/T3OuW3tXUf86tEurusnztw==}
    dependencies:
      '@babel/parser': 7.28.3
      '@vue/shared': 3.5.18
      entities: 4.5.0
      estree-walker: 2.0.2
      source-map-js: 1.2.1
    dev: false

  /@vue/compiler-dom@3.5.13:
    resolution: {integrity: sha512-ZOJ46sMOKUjO3e94wPdCzQ6P1Lx/vhp2RSvfaab88Ajexs0AHeV0uasYhi99WPaogmBlRHNRuly8xV75cNTMDA==}
    dependencies:
      '@vue/compiler-core': 3.5.13
      '@vue/shared': 3.5.13
    dev: true

  /@vue/compiler-dom@3.5.18:
    resolution: {integrity: sha512-RMbU6NTU70++B1JyVJbNbeFkK+A+Q7y9XKE2EM4NLGm2WFR8x9MbAtWxPPLdm0wUkuZv9trpwfSlL6tjdIa1+A==}
    dependencies:
      '@vue/compiler-core': 3.5.18
      '@vue/shared': 3.5.18
    dev: false

  /@vue/compiler-sfc@3.5.13:
    resolution: {integrity: sha512-6VdaljMpD82w6c2749Zhf5T9u5uLBWKnVue6XWxprDobftnletJ8+oel7sexFfM3qIxNmVE7LSFGTpv6obNyaQ==}
    dependencies:
      '@babel/parser': 7.27.2
      '@vue/compiler-core': 3.5.13
      '@vue/compiler-dom': 3.5.13
      '@vue/compiler-ssr': 3.5.13
      '@vue/shared': 3.5.13
      estree-walker: 2.0.2
      magic-string: 0.30.17
      postcss: 8.5.3
      source-map-js: 1.2.1
    dev: true

  /@vue/compiler-sfc@3.5.18:
    resolution: {integrity: sha512-5aBjvGqsWs+MoxswZPoTB9nSDb3dhd1x30xrrltKujlCxo48j8HGDNj3QPhF4VIS0VQDUrA1xUfp2hEa+FNyXA==}
    dependencies:
      '@babel/parser': 7.28.3
      '@vue/compiler-core': 3.5.18
      '@vue/compiler-dom': 3.5.18
      '@vue/compiler-ssr': 3.5.18
      '@vue/shared': 3.5.18
      estree-walker: 2.0.2
      magic-string: 0.30.17
      postcss: 8.5.6
      source-map-js: 1.2.1
    dev: false

  /@vue/compiler-ssr@3.5.13:
    resolution: {integrity: sha512-wMH6vrYHxQl/IybKJagqbquvxpWCuVYpoUJfCqFZwa/JY1GdATAQ+TgVtgrwwMZ0D07QhA99rs/EAAWfvG6KpA==}
    dependencies:
      '@vue/compiler-dom': 3.5.13
      '@vue/shared': 3.5.13
    dev: true

  /@vue/compiler-ssr@3.5.18:
    resolution: {integrity: sha512-xM16Ak7rSWHkM3m22NlmcdIM+K4BMyFARAfV9hYFl+SFuRzrZ3uGMNW05kA5pmeMa0X9X963Kgou7ufdbpOP9g==}
    dependencies:
      '@vue/compiler-dom': 3.5.18
      '@vue/shared': 3.5.18
    dev: false

  /@vue/reactivity@3.5.18:
    resolution: {integrity: sha512-x0vPO5Imw+3sChLM5Y+B6G1zPjwdOri9e8V21NnTnlEvkxatHEH5B5KEAJcjuzQ7BsjGrKtfzuQ5eQwXh8HXBg==}
    dependencies:
      '@vue/shared': 3.5.18
    dev: false

  /@vue/runtime-core@3.5.18:
    resolution: {integrity: sha512-DUpHa1HpeOQEt6+3nheUfqVXRog2kivkXHUhoqJiKR33SO4x+a5uNOMkV487WPerQkL0vUuRvq/7JhRgLW3S+w==}
    dependencies:
      '@vue/reactivity': 3.5.18
      '@vue/shared': 3.5.18
    dev: false

  /@vue/runtime-dom@3.5.18:
    resolution: {integrity: sha512-YwDj71iV05j4RnzZnZtGaXwPoUWeRsqinblgVJwR8XTXYZ9D5PbahHQgsbmzUvCWNF6x7siQ89HgnX5eWkr3mw==}
    dependencies:
      '@vue/reactivity': 3.5.18
      '@vue/runtime-core': 3.5.18
      '@vue/shared': 3.5.18
      csstype: 3.1.3
    dev: false

  /@vue/server-renderer@3.5.18(vue@3.5.18):
    resolution: {integrity: sha512-PvIHLUoWgSbDG7zLHqSqaCoZvHi6NNmfVFOqO+OnwvqMz/tqQr3FuGWS8ufluNddk7ZLBJYMrjcw1c6XzR12mA==}
    peerDependencies:
      vue: 3.5.18
    dependencies:
      '@vue/compiler-ssr': 3.5.18
      '@vue/shared': 3.5.18
      vue: 3.5.18(typescript@5.3.3)
    dev: false

  /@vue/shared@3.5.13:
    resolution: {integrity: sha512-/hnE/qP5ZoGpol0a5mDi45bOd7t3tjYJBjsgCsivow7D48cJeV5l05RD82lPqi7gRiphZM37rnhW1l6ZoCNNnQ==}
    dev: true

  /@vue/shared@3.5.18:
    resolution: {integrity: sha512-cZy8Dq+uuIXbxCZpuLd2GJdeSO/lIzIspC2WtkqIpje5QyFbvLaI5wZtdUjLHjGZrlVX6GilejatWwVYYRc8tA==}
    dev: false

  /@zodios/core@10.9.6(axios@1.11.0)(zod@3.25.34):
    resolution: {integrity: sha512-aH4rOdb3AcezN7ws8vDgBfGboZMk2JGGzEq/DtW65MhnRxyTGRuLJRWVQ/2KxDgWvV2F5oTkAS+5pnjKbl0n+A==}
    peerDependencies:
      axios: ^0.x || ^1.0.0
      zod: 3.25.34
    dependencies:
      axios: 1.11.0
      zod: 3.25.34
    dev: true

  /abbrev@1.1.1:
    resolution: {integrity: sha512-nne9/IiQ/hzIhY6pdDnbBtz7DjPTKrY00P/zvPSm5pOFkl6xuGrGnXn/VtTNNfNtAfZ9/1RtehkszU9qcTii0Q==}
    dev: true

  /abort-controller@3.0.0:
    resolution: {integrity: sha512-h8lQ8tacZYnR3vNQTgibj+tODHI5/+l06Au2Pcriv/Gmet0eaj4TwWH41sO9wnHDiQsEj19q0drzdWdeAHtweg==}
    engines: {node: '>=6.5'}
    dependencies:
      event-target-shim: 5.0.1
    dev: false

  /accepts@1.3.8:
    resolution: {integrity: sha512-PYAthTa2m2VKxuvSD3DPC/Gy+U+sOA1LAuT8mkmRuvw+NACSaeXEQ+NHcVF7rONl6qcaxV3Uuemwawk+7+SJLw==}
    engines: {node: '>= 0.6'}
    dependencies:
      mime-types: 2.1.35
      negotiator: 0.6.3
    dev: false

  /acorn-jsx@5.3.2(acorn@8.15.0):
    resolution: {integrity: sha512-rq9s+JNhf0IChjtDXxllJ7g41oZk5SlXtp0LHwyA5cejwn7vKmKp4pPri6YEePv2PU65sAsegbXtIinmDFDXgQ==}
    peerDependencies:
      acorn: ^6.0.0 || ^7.0.0 || ^8.0.0
    dependencies:
      acorn: 8.15.0
    dev: true

  /acorn-node@1.8.2:
    resolution: {integrity: sha512-8mt+fslDufLYntIoPAaIMUe/lrbrehIiwmR3t2k9LljIzoigEPF27eLk2hy8zSGzmR/ogr7zbRKINMo1u0yh5A==}
    dependencies:
      acorn: 7.4.1
      acorn-walk: 7.2.0
      xtend: 4.0.2
    dev: true

  /acorn-walk@7.2.0:
    resolution: {integrity: sha512-OPdCF6GsMIP+Az+aWfAAOEt2/+iVDKE7oy6lJ098aoe59oAmK76qV6Gw60SbZ8jHuG2wH058GF4pLFbYamYrVA==}
    engines: {node: '>=0.4.0'}
    dev: true

  /acorn-walk@8.3.2:
    resolution: {integrity: sha512-cjkyv4OtNCIeqhHrfS81QWXoCBPExR/J62oyEqepVw8WaQeSqpW2uhuLPh1m9eWhDuOo/jUXVTlifvesOWp/4A==}
    engines: {node: '>=0.4.0'}
    dev: true

  /acorn@7.4.1:
    resolution: {integrity: sha512-nQyp0o1/mNdbTO1PO6kHkwSrmgZ0MT/jCCpNiwbUjGoRN4dlBhqJtoQuCnEOKzgTVwg0ZWiCoQy6SxMebQVh8A==}
    engines: {node: '>=0.4.0'}
    hasBin: true
    dev: true

  /acorn@8.14.0:
    resolution: {integrity: sha512-cl669nCJTZBsL97OF4kUQm5g5hC2uihk0NxY3WENAC0TYdILVkAyHymAntgxGkl7K+t0cXIrH5siy5S4XkFycA==}
    engines: {node: '>=0.4.0'}
    hasBin: true
    dev: true

  /acorn@8.15.0:
    resolution: {integrity: sha512-NZyJarBfL7nWwIq+FDL6Zp/yHEhePMNnnJ0y3qfieCrmNvYct8uvtiV41UvlSe6apAfk0fY1FbWx+NwfmpvtTg==}
    engines: {node: '>=0.4.0'}
    hasBin: true

  /agentkeepalive@4.6.0:
    resolution: {integrity: sha512-kja8j7PjmncONqaTsB8fQ+wE2mSU2DJ9D4XKoJ5PFWIdRMa6SLSN1ff4mOr4jCbfRSsxR4keIiySJU0N9T5hIQ==}
    engines: {node: '>= 8.0.0'}
    dependencies:
      humanize-ms: 1.2.1
    dev: false

  /ai@2.2.22(react@18.3.1)(solid-js@1.9.9)(svelte@4.2.20)(vue@3.5.18):
    resolution: {integrity: sha512-H1TXjX3uGYU4bb8/GUTaY7BJ6YiMJDpp8WpmqwdVLmAh0+HufB7r27vCX0R4XXzJhdRaYp0ex6s9QvqkfvVA2A==}
    engines: {node: '>=14.6'}
    peerDependencies:
      react: ^18.2.0
      solid-js: ^1.7.7
      svelte: ^3.0.0 || ^4.0.0
      vue: ^3.3.4
    peerDependenciesMeta:
      react:
        optional: true
      solid-js:
        optional: true
      svelte:
        optional: true
      vue:
        optional: true
    dependencies:
      eventsource-parser: 1.0.0
      nanoid: 3.3.6
      react: 18.3.1
      solid-js: 1.9.9
      solid-swr-store: 0.10.7(solid-js@1.9.9)(swr-store@0.10.6)
      sswr: 2.0.0(svelte@4.2.20)
      svelte: 4.2.20
      swr: 2.2.0(react@18.3.1)
      swr-store: 0.10.6
      swrv: 1.0.4(vue@3.5.18)
      vue: 3.5.18(typescript@5.3.3)
    dev: false

  /ai@2.2.37(react@18.3.1)(solid-js@1.9.9)(svelte@4.2.20)(vue@3.5.18):
    resolution: {integrity: sha512-JIYm5N1muGVqBqWnvkt29FmXhESoO5TcDxw74OE41SsM+uIou6NPDDs0XWb/ABcd1gmp6k5zym64KWMPM2xm0A==}
    engines: {node: '>=14.6'}
    peerDependencies:
      react: ^18.2.0
      solid-js: ^1.7.7
      svelte: ^3.0.0 || ^4.0.0
      vue: ^3.3.4
    peerDependenciesMeta:
      react:
        optional: true
      solid-js:
        optional: true
      svelte:
        optional: true
      vue:
        optional: true
    dependencies:
      eventsource-parser: 1.0.0
      nanoid: 3.3.6
      react: 18.3.1
      solid-js: 1.9.9
      solid-swr-store: 0.10.7(solid-js@1.9.9)(swr-store@0.10.6)
      sswr: 2.0.0(svelte@4.2.20)
      svelte: 4.2.20
      swr: 2.2.0(react@18.3.1)
      swr-store: 0.10.6
      swrv: 1.0.4(vue@3.5.18)
      vue: 3.5.18(typescript@5.5.4)
    dev: false

  /ajv-draft-04@1.0.0(ajv@8.17.1):
    resolution: {integrity: sha512-mv00Te6nmYbRp5DCwclxtt7yV/joXJPGS7nM+97GdxvuttCOfgI3K4U25zboyeX0O+myI8ERluxQe5wljMmVIw==}
    peerDependencies:
      ajv: ^8.5.0
    peerDependenciesMeta:
      ajv:
        optional: true
    dependencies:
      ajv: 8.17.1
    dev: true

  /ajv@6.12.6:
    resolution: {integrity: sha512-j3fVLgvTo527anyYyJOGTYJbG+vnnQYvE0m5mmkc1TK+nxAppkCLMIL0aZ4dblVCNoGShhm+kzE4ZUykBoMg4g==}
    dependencies:
      fast-deep-equal: 3.1.3
      fast-json-stable-stringify: 2.1.0
      json-schema-traverse: 0.4.1
      uri-js: 4.4.1
    dev: true

  /ajv@8.17.1:
    resolution: {integrity: sha512-B/gBuNg5SiMTrPkC+A2+cW0RszwxYmn6VYxB/inlBStS5nx6xHIt/ehKRhIMhqusl7a8LjQoZnjCs5vhwxOQ1g==}
    dependencies:
      fast-deep-equal: 3.1.3
      fast-uri: 3.0.6
      json-schema-traverse: 1.0.0
      require-from-string: 2.0.2
    dev: true

  /ansi-escapes@4.3.2:
    resolution: {integrity: sha512-gKXj5ALrKWQLsYG9jlTRmR/xKluxHV+Z9QEwNIgCfM1/uwPMCuzVVnh5mwTd+OuBZcwSIMbqssNWRm1lE51QaQ==}
    engines: {node: '>=8'}
    dependencies:
      type-fest: 0.21.3
    dev: true

  /ansi-regex@5.0.1:
    resolution: {integrity: sha512-quJQXlTSUGL2LH9SUXo8VwsY4soanhgo6LNSm84E1LBcE8s3O0wpdiRzyR9z/ZZJMlMWv37qOOb9pdJlMUEKFQ==}
    engines: {node: '>=8'}

  /ansi-regex@6.0.1:
    resolution: {integrity: sha512-n5M855fKb2SsfMIiFFoVrABHJC8QtHwVx+mHWP3QcEqBHYienj5dHSgjbxtC0WEZXYt4wcD6zrQElDPhFuZgfA==}
    engines: {node: '>=12'}

  /ansi-styles@3.2.1:
    resolution: {integrity: sha512-VT0ZI6kZRdTh8YyJw3SMbYm/u+NqfsAxEpWO0Pf9sq8/e94WxxOpPKx9FR1FlyCtOVDNOQ+8ntlqFxiRc+r5qA==}
    engines: {node: '>=4'}
    dependencies:
      color-convert: 1.9.3
    dev: true

  /ansi-styles@4.3.0:
    resolution: {integrity: sha512-zbB9rCJAT1rbjiVDb2hqKFHNYLxgtk8NURxZ3IZwD3F6NtxbXZQCnnSi1Lkx+IDohdPlFp222wVALIheZJQSEg==}
    engines: {node: '>=8'}
    dependencies:
      color-convert: 2.0.1

  /ansi-styles@6.2.1:
    resolution: {integrity: sha512-bN798gFfQX+viw3R7yrGWRqnrN2oRkEkUjjl4JNn4E8GxxbjtG3FbrEIIY3l8/hrwUwIeCZvi4QuOTP4MErVug==}
    engines: {node: '>=12'}

  /any-promise@1.3.0:
    resolution: {integrity: sha512-7UvmKalWRt1wgjL1RrGxoSJW/0QZFIegpeGvZG9kjp8vrRu55XTHbwnqq2GpXm9uLbcuhxm3IqX9OB4MZR1b2A==}
    dev: true

  /anymatch@3.1.3:
    resolution: {integrity: sha512-KMReFUr0B4t+D+OBkjR3KYqvocp2XaSzO55UcB6mgQMd3KbcE+mWTyvVV7D/zsdEbNnV6acZUutkiHQXvTr1Rw==}
    engines: {node: '>= 8'}
    dependencies:
      normalize-path: 3.0.0
      picomatch: 2.3.1
    dev: true

  /arg@5.0.2:
    resolution: {integrity: sha512-PYjyFOLKQ9y57JvQ6QLo8dAgNqswh8M1RMJYdQduT6xbWSgK36P/Z/v+p888pM69jMMfS8Xd8F6I1kQ/I9HUGg==}
    dev: true

  /argparse@1.0.10:
    resolution: {integrity: sha512-o5Roy6tNG4SL/FOkCAN6RzjiakZS25RLYFrcMttJqbdd8BWrnA+fGz57iN5Pb06pvBGvl5gQ0B48dJlslXvoTg==}
    dependencies:
      sprintf-js: 1.0.3

  /argparse@2.0.1:
    resolution: {integrity: sha512-8+9WqebbFzpX9OR+Wa6O29asIogeRMzcGtAINdpMHHyAg10f05aSFVBbcEqGf/PXw1EjAZ+q2/bEBg3DvurK3Q==}

  /aria-query@5.3.0:
    resolution: {integrity: sha512-b0P0sZPKtyu8HkeRAfCq0IfURZK+SuwMjY1UXGBU27wpAiTwQAIlq56IbIO+ytk/JjS1fMR14ee5WBBfKi5J6A==}
    dependencies:
      dequal: 2.0.3
    dev: true

  /aria-query@5.3.2:
    resolution: {integrity: sha512-COROpnaoap1E2F000S62r6A60uHZnmlvomhfyT2DlTcrY1OrBKn2UhH7qn5wTC9zMvD0AY7csdPSNwKP+7WiQw==}
    engines: {node: '>= 0.4'}
    dev: false

  /array-buffer-byte-length@1.0.0:
    resolution: {integrity: sha512-LPuwb2P+NrQw3XhxGc36+XSvuBPopovXYTR9Ew++Du9Yb/bx5AzBfrIsBoj0EZUifjQU+sHL21sseZ3jerWO/A==}
    dependencies:
      call-bind: 1.0.5
      is-array-buffer: 3.0.2
    dev: true

  /array-differ@3.0.0:
    resolution: {integrity: sha512-THtfYS6KtME/yIAhKjZ2ul7XI96lQGHRputJQHO80LAWQnuGP4iCIN8vdMRboGbIEYBwU33q8Tch1os2+X0kMg==}
    engines: {node: '>=8'}
    dev: true

  /array-flatten@1.1.1:
    resolution: {integrity: sha512-PCVAQswWemu6UdxsDFFX/+gVeYqKAod3D3UVm91jHwynguOwAvYPhx8nNlM++NqRcK6CxxpUafjmhIdKiHibqg==}
    dev: false

  /array-includes@3.1.7:
    resolution: {integrity: sha512-dlcsNBIiWhPkHdOEEKnehA+RNUWDc4UqFtnIXU4uuYDPtA4LDkr7qip2p0VvFAEXNDr0yWZ9PJyIRiGjRLQzwQ==}
    engines: {node: '>= 0.4'}
    dependencies:
      call-bind: 1.0.5
      define-properties: 1.2.1
      es-abstract: 1.22.3
      get-intrinsic: 1.2.2
      is-string: 1.0.7
    dev: true

  /array-union@2.1.0:
    resolution: {integrity: sha512-HGyxoOTYUyCM6stUe6EJgnd4EoewAI7zMdfqO+kGjnlZmBDz/cR5pf8r/cR4Wq60sL/p0IkcjUEEPwS3GFrIyw==}
    engines: {node: '>=8'}
    dev: true

  /array.prototype.findlastindex@1.2.3:
    resolution: {integrity: sha512-LzLoiOMAxvy+Gd3BAq3B7VeIgPdo+Q8hthvKtXybMvRV0jrXfJM/t8mw7nNlpEcVlVUnCnM2KSX4XU5HmpodOA==}
    engines: {node: '>= 0.4'}
    dependencies:
      call-bind: 1.0.5
      define-properties: 1.2.1
      es-abstract: 1.22.3
      es-shim-unscopables: 1.0.2
      get-intrinsic: 1.2.2
    dev: true

  /array.prototype.flat@1.3.2:
    resolution: {integrity: sha512-djYB+Zx2vLewY8RWlNCUdHjDXs2XOgm602S9E7P/UpHgfeHL00cRiIF+IN/G/aUJ7kGPb6yO/ErDI5V2s8iycA==}
    engines: {node: '>= 0.4'}
    dependencies:
      call-bind: 1.0.5
      define-properties: 1.2.1
      es-abstract: 1.22.3
      es-shim-unscopables: 1.0.2
    dev: true

  /array.prototype.flatmap@1.3.2:
    resolution: {integrity: sha512-Ewyx0c9PmpcsByhSW4r+9zDU7sGjFc86qf/kKtuSCRdhfbk0SNLLkaT5qvcHnRGgc5NP/ly/y+qkXkqONX54CQ==}
    engines: {node: '>= 0.4'}
    dependencies:
      call-bind: 1.0.5
      define-properties: 1.2.1
      es-abstract: 1.22.3
      es-shim-unscopables: 1.0.2
    dev: true

  /array.prototype.tosorted@1.1.2:
    resolution: {integrity: sha512-HuQCHOlk1Weat5jzStICBCd83NxiIMwqDg/dHEsoefabn/hJRj5pVdWcPUSpRrwhwxZOsQassMpgN/xRYFBMIg==}
    dependencies:
      call-bind: 1.0.5
      define-properties: 1.2.1
      es-abstract: 1.22.3
      es-shim-unscopables: 1.0.2
      get-intrinsic: 1.2.2
    dev: true

  /arraybuffer.prototype.slice@1.0.2:
    resolution: {integrity: sha512-yMBKppFur/fbHu9/6USUe03bZ4knMYiwFBcyiaXB8Go0qNehwX6inYPzK9U0NeQvGxKthcmHcaR8P5MStSRBAw==}
    engines: {node: '>= 0.4'}
    dependencies:
      array-buffer-byte-length: 1.0.0
      call-bind: 1.0.5
      define-properties: 1.2.1
      es-abstract: 1.22.3
      get-intrinsic: 1.2.2
      is-array-buffer: 3.0.2
      is-shared-array-buffer: 1.0.2
    dev: true

  /arrify@2.0.1:
    resolution: {integrity: sha512-3duEwti880xqi4eAMN8AyR4a0ByT90zoYdLlevfrvU43vb0YZwZVfxOgxWrLXXXpyugL0hNZc9G6BiB5B3nUug==}
    engines: {node: '>=8'}
    dev: true

  /assertion-error@2.0.1:
    resolution: {integrity: sha512-Izi8RQcffqCeNVgFigKli1ssklIbpHnCYc6AknXGYoB6grJqyeby7jv12JUQgmTAnIDnbck1uxksT4dzN3PWBA==}
    engines: {node: '>=12'}
    dev: true

  /ast-types-flow@0.0.8:
    resolution: {integrity: sha512-OH/2E5Fg20h2aPrbe+QL8JZQFko0YZaF+j4mnQ7BGhfavO7OpSLa8a0y9sBwomHdSbkhTS8TQNayBfnW5DwbvQ==}
    dev: true

  /asynciterator.prototype@1.0.0:
    resolution: {integrity: sha512-wwHYEIS0Q80f5mosx3L/dfG5t5rjEa9Ft51GTaNt862EnpyGHpgz2RkZvLPp1oF5TnAiTohkEKVEu8pQPJI7Vg==}
    dependencies:
      has-symbols: 1.0.3
    dev: true

  /asynckit@0.4.0:
    resolution: {integrity: sha512-Oei9OH4tRh0YqU3GxhX79dM/mwVgvbZJaSNaRk+bshkj0S5cfHcgYakreBjrHwatXKbz+IoIdYLxrKim2MjW0Q==}

  /autoprefixer@10.4.14(postcss@8.4.38):
    resolution: {integrity: sha512-FQzyfOsTlwVzjHxKEqRIAdJx9niO6VCBCoEwax/VLSoQF29ggECcPuBqUMZ+u8jCZOPSy8b8/8KnuFbp0SaFZQ==}
    engines: {node: ^10 || ^12 || >=14}
    hasBin: true
    peerDependencies:
      postcss: ^8.1.0
    dependencies:
      browserslist: 4.22.1
      caniuse-lite: 1.0.30001632
      fraction.js: 4.3.7
      normalize-range: 0.1.2
      picocolors: 1.0.1
      postcss: 8.4.38
      postcss-value-parser: 4.2.0
    dev: true

  /available-typed-arrays@1.0.5:
    resolution: {integrity: sha512-DMD0KiN46eipeziST1LPP/STfDU0sufISXmjSgvVsoU2tqxctQeASejWcfNtxYKqETM1UxQ8sp2OrSBWpHY6sw==}
    engines: {node: '>= 0.4'}

  /aws-lambda@1.0.7:
    resolution: {integrity: sha512-9GNFMRrEMG5y3Jvv+V4azWvc+qNWdWLTjDdhf/zgMlz8haaaLWv0xeAIWxz9PuWUBawsVxy0zZotjCdR3Xq+2w==}
    hasBin: true
    dependencies:
      aws-sdk: 2.1502.0
      commander: 3.0.2
      js-yaml: 3.14.1
      watchpack: 2.4.0
    dev: false

  /aws-sdk@2.1502.0:
    resolution: {integrity: sha512-mUXUaWmbIyqE6zyIcbUUQIUgw1evK7gV1vQP7ZZEE0qi6hO2Mw99Nc25Bh+187yvRxamMTsFXvvmBViR0Q75SA==}
    engines: {node: '>= 10.0.0'}
    dependencies:
      buffer: 4.9.2
      events: 1.1.1
      ieee754: 1.1.13
      jmespath: 0.16.0
      querystring: 0.2.0
      sax: 1.2.1
      url: 0.10.3
      util: 0.12.5
      uuid: 8.0.0
      xml2js: 0.5.0
    dev: false

  /axe-core@4.7.0:
    resolution: {integrity: sha512-M0JtH+hlOL5pLQwHOLNYZaXuhqmvS8oExsqB1SBYgA4Dk7u/xx+YdGHXaK5pyUfed5mYXdlYiphWq3G8cRi5JQ==}
    engines: {node: '>=4'}
    dev: true

  /axios@1.11.0:
    resolution: {integrity: sha512-1Lx3WLFQWm3ooKDYZD1eXmoGO9fxYQjrycfHFC8P0sCfQVXyROp0p9PFWBehewBOdCwHc+f/b8I0fMto5eSfwA==}
    dependencies:
      follow-redirects: 1.15.9
      form-data: 4.0.4
      proxy-from-env: 1.1.0
    transitivePeerDependencies:
      - debug

  /axobject-query@3.2.1:
    resolution: {integrity: sha512-jsyHu61e6N4Vbz/v18DHwWYKK0bSWLqn47eeDSKPB7m8tqMHF9YJ+mhIk2lVteyZrY8tnSj/jHOv4YiTCuCJgg==}
    dependencies:
      dequal: 2.0.3
    dev: true

  /axobject-query@4.1.0:
    resolution: {integrity: sha512-qIj0G9wZbMGNLjLmg1PT6v2mE9AH2zlnADJD/2tC6E00hgmhUOfEB6greHPAfLRSufHqROIUTkw6E+M3lH0PTQ==}
    engines: {node: '>= 0.4'}
    dev: false

  /balanced-match@1.0.2:
    resolution: {integrity: sha512-3oSeUO0TMV67hN1AmbXsK4yaqU7tjiHlbxRDZOpH0KW9+CeX4bRAaX0Anxt0tx2MrpRpWwQaPwIlISEJhYU5Pw==}

  /base64-js@1.5.1:
    resolution: {integrity: sha512-AKpaYlHn8t4SVbOHCy+b5+KKgvR4vrsD8vbvrbiQJps7fKDTkjkDry6ji0rUJjC0kzbNePLwzxq8iypo41qeWA==}

  /binary-extensions@2.2.0:
    resolution: {integrity: sha512-jDctJ/IVQbZoJykoeHbhXpOlNBqGNcwXJKJog42E5HDPUwQTSdjCHdihjj0DlnheQ7blbT6dHOafNAiS8ooQKA==}
    engines: {node: '>=8'}
    dev: true

  /binary-search@1.3.6:
    resolution: {integrity: sha512-nbE1WxOTTrUWIfsfZ4aHGYu5DOuNkbxGokjV6Z2kxfJK3uaAb8zNK1muzOeipoLHZjInT4Br88BHpzevc681xA==}
    dev: false

  /bl@5.1.0:
    resolution: {integrity: sha512-tv1ZJHLfTDnXE6tMHv73YgSJaWR2AFuPwMntBe7XL/GBFHnT0CLnsHMogfk5+GzCDC5ZWarSCYaIGATZt9dNsQ==}
    dependencies:
      buffer: 6.0.3
      inherits: 2.0.4
      readable-stream: 3.6.2
    dev: true

  /blake3-wasm@2.1.5:
    resolution: {integrity: sha512-F1+K8EbfOZE49dtoPtmxUQrpXaBIl3ICvasLh+nJta0xkz+9kF/7uet9fLnwKqhDrmj6g+6K3Tw9yQPUg2ka5g==}
    dev: true

  /body-parser@1.20.2:
    resolution: {integrity: sha512-ml9pReCu3M61kGlqoTm2umSXTlRTuGTx0bfYj+uIUKKYycG5NtSbeetV3faSU6R7ajOPw0g/J1PvK4qNy7s5bA==}
    engines: {node: '>= 0.8', npm: 1.2.8000 || >= 1.4.16}
    dependencies:
      bytes: 3.1.2
      content-type: 1.0.5
      debug: 2.6.9
      depd: 2.0.0
      destroy: 1.2.0
      http-errors: 2.0.0
      iconv-lite: 0.4.24
      on-finished: 2.4.1
      qs: 6.11.0
      raw-body: 2.5.2
      type-is: 1.6.18
      unpipe: 1.0.0
    transitivePeerDependencies:
      - supports-color
    dev: false

  /body-parser@1.20.3:
    resolution: {integrity: sha512-7rAxByjUMqQ3/bHJy7D6OGXvx/MMc4IqBn/X0fcM1QUcAItpZrBEYhWGem+tzXH90c+G01ypMcYJBO9Y30203g==}
    engines: {node: '>= 0.8', npm: 1.2.8000 || >= 1.4.16}
    dependencies:
      bytes: 3.1.2
      content-type: 1.0.5
      debug: 2.6.9
      depd: 2.0.0
      destroy: 1.2.0
      http-errors: 2.0.0
      iconv-lite: 0.4.24
      on-finished: 2.4.1
      qs: 6.13.0
      raw-body: 2.5.2
      type-is: 1.6.18
      unpipe: 1.0.0
    transitivePeerDependencies:
      - supports-color
    dev: false

  /bowser@2.11.0:
    resolution: {integrity: sha512-AlcaJBi/pqqJBIQ8U9Mcpc9i8Aqxn88Skv5d+xBX006BY5u8N3mGLHa5Lgppa7L/HfwgwLgZ6NYs+Ag6uUmJRA==}
    dev: false

  /brace-expansion@1.1.12:
    resolution: {integrity: sha512-9T9UjW3r0UW5c1Q7GTwllptXwhvYmEzFhzMfZ9H7FQWt+uZePjZPjBP/W1ZEyZ1twGWom5/56TF4lPcqjnDHcg==}
    dependencies:
      balanced-match: 1.0.2
      concat-map: 0.0.1
    dev: true

  /brace-expansion@2.0.2:
    resolution: {integrity: sha512-Jt0vHyM+jmUBqojB7E1NIYadt0vI0Qxjxd2TErW94wDz+E2LAm5vKMXXwg6ZZBTHPuUlDgQHKXvjGBdfcF1ZDQ==}
    dependencies:
      balanced-match: 1.0.2

  /braces@3.0.2:
    resolution: {integrity: sha512-b8um+L1RzM3WDSzvhm6gIz1yfTbBt6YTlcEKAvsmqCZZFw46z626lVj9j1yEPW33H5H+lBQpZMP1k8l+78Ha0A==}
    engines: {node: '>=8'}
    dependencies:
      fill-range: 7.0.1
    dev: true

  /braces@3.0.3:
    resolution: {integrity: sha512-yQbXgO/OSZVD2IsiLlro+7Hf6Q18EJrKSEsdoMzKePKXct3gvD8oLcOQdIzGupr5Fj+EDe8gO/lxc1BzfMpxvA==}
    engines: {node: '>=8'}
    dependencies:
      fill-range: 7.1.1
    dev: true

  /braintrust@0.3.7(zod@3.25.34):
    resolution: {integrity: sha512-P6nJLgM98IOiBvAsgfUn9dbrLhmTfvED/+2ouacImTgs9adlZoGrIib9BkRAm+keSTfKLBPFqMmUi7QZ4ClemQ==}
    hasBin: true
    peerDependencies:
      zod: 3.25.34
    dependencies:
      '@ai-sdk/provider': 1.1.3
      '@next/env': 14.2.3
      '@vercel/functions': 1.5.0
      argparse: 2.0.1
      chalk: 4.1.2
      cli-progress: 3.12.0
      cors: 2.8.5
      dotenv: 16.4.5
      esbuild: 0.25.9
      eventsource-parser: 1.1.2
      express: 4.21.2
      graceful-fs: 4.2.11
      http-errors: 2.0.0
      minimatch: 9.0.5
      mustache: 4.2.0
      pluralize: 8.0.0
      simple-git: 3.27.0
      slugify: 1.6.6
      source-map: 0.7.4
      uuid: 9.0.1
      zod: 3.25.34
      zod-to-json-schema: 3.23.5(zod@3.25.34)
    transitivePeerDependencies:
      - '@aws-sdk/credential-provider-web-identity'
      - supports-color
    dev: false

  /browserslist@4.22.1:
    resolution: {integrity: sha512-FEVc202+2iuClEhZhrWy6ZiAcRLvNMyYcxZ8raemul1DYVOVdFsbqckWLdsixQZCpJlwe77Z3UTalE7jsjnKfQ==}
    engines: {node: ^6 || ^7 || ^8 || ^9 || ^10 || ^11 || ^12 || >=13.7}
    hasBin: true
    dependencies:
      caniuse-lite: 1.0.30001632
      electron-to-chromium: 1.4.591
      node-releases: 2.0.13
      update-browserslist-db: 1.0.13(browserslist@4.22.1)
    dev: true

  /browserslist@4.25.2:
    resolution: {integrity: sha512-0si2SJK3ooGzIawRu61ZdPCO1IncZwS8IzuX73sPZsXW6EQ/w/DAfPyKI8l1ETTCr2MnvqWitmlCUxgdul45jA==}
    engines: {node: ^6 || ^7 || ^8 || ^9 || ^10 || ^11 || ^12 || >=13.7}
    hasBin: true
    dependencies:
      caniuse-lite: 1.0.30001735
      electron-to-chromium: 1.5.201
      node-releases: 2.0.19
      update-browserslist-db: 1.1.3(browserslist@4.25.2)
    dev: true

  /buffer-equal-constant-time@1.0.1:
    resolution: {integrity: sha512-zRpUiDwd/xk6ADqPMATG8vc9VPrkck7T07OIx0gnjmJAnHnTVXNQG3vfvWNuiZIkwu9KrKdA1iJKfsfTVxE6NA==}
    dev: false

  /buffer@4.9.2:
    resolution: {integrity: sha512-xq+q3SRMOxGivLhBNaUdC64hDTQwejJ+H0T/NB1XMtTVEwNTrfFF3gAxiyW0Bu/xWEGhjVKgUcMhCrUy2+uCWg==}
    dependencies:
      base64-js: 1.5.1
      ieee754: 1.1.13
      isarray: 1.0.0
    dev: false

  /buffer@6.0.3:
    resolution: {integrity: sha512-FTiCpNxtwiZZHEZbcbTIcZjERVICn9yq/pDFkTl95/AxzD1naBctN7YO68riM/gLSDY7sdrMby8hofADYuuqOA==}
    dependencies:
      base64-js: 1.5.1
      ieee754: 1.2.1
    dev: true

  /bufferutil@4.0.8:
    resolution: {integrity: sha512-4T53u4PdgsXqKaIctwF8ifXlRTTmEPJ8iEPWFdGZvcf7sbwYo6FKFEX9eNNAnzFZ7EzJAQ3CJeOtCRA4rDp7Pw==}
    engines: {node: '>=6.14.2'}
    requiresBuild: true
    dependencies:
      node-gyp-build: 4.7.0
    dev: false

  /bundle-require@5.1.0(esbuild@0.25.1):
    resolution: {integrity: sha512-3WrrOuZiyaaZPWiEt4G3+IffISVC9HYlWueJEBWED4ZH4aIAC2PnkdnuRrR94M+w6yGWn4AglWtJtBI8YqvgoA==}
    engines: {node: ^12.20.0 || ^14.13.1 || >=16.0.0}
    peerDependencies:
      esbuild: '>=0.18'
    dependencies:
      esbuild: 0.25.1
      load-tsconfig: 0.2.5
    dev: true

  /busboy@1.6.0:
    resolution: {integrity: sha512-8SFQbg/0hQ9xy3UNTB0YEnsNBbWfhf7RtnzpL7TkBiTBRfrQ9Fxcnz7VJsleJpyp6rVLvXiuORqjlHi5q+PYuA==}
    engines: {node: '>=10.16.0'}
    dependencies:
      streamsearch: 1.1.0
    dev: false

  /bytes@3.1.2:
    resolution: {integrity: sha512-/Nf7TyzTx6S3yRJObOAV7956r8cr2+Oj8AC5dt8wSP3BQAoeX58NoHyCU8P8zGkNXStjTSi6fzO6F0pBdcYbEg==}
    engines: {node: '>= 0.8'}

  /cac@6.7.14:
    resolution: {integrity: sha512-b6Ilus+c3RrdDk+JhLKUAQfzzgLEPy6wcXqS7f/xe1EETvsDP6GORG7SFuOs6cID5YkqchW/LXZbX5bc8j7ZcQ==}
    engines: {node: '>=8'}
    dev: true

  /cache-control-parser@2.0.6:
    resolution: {integrity: sha512-N4rxCk7V8NLfUVONXG0d7S4IyTQh3KEDW5k2I4CAcEUcMQCmVkfAMn37JSWfUQudiR883vDBy5XM5+TS2Xo7uQ==}
    dev: false

  /call-bind-apply-helpers@1.0.2:
    resolution: {integrity: sha512-Sp1ablJ0ivDkSzjcaJdxEunN5/XvksFJ2sMBFfq6x0ryhQV/2b/KwFe21cMpmHtPOSij8K99/wSfoEuTObmuMQ==}
    engines: {node: '>= 0.4'}
    dependencies:
      es-errors: 1.3.0
      function-bind: 1.1.2

  /call-bind@1.0.5:
    resolution: {integrity: sha512-C3nQxfFZxFRVoJoGKKI8y3MOEo129NQ+FgQ08iye+Mk4zNZZGdjfs06bVTr+DBSlA66Q2VEcMki/cUCP4SercQ==}
    dependencies:
      function-bind: 1.1.2
      get-intrinsic: 1.2.2
      set-function-length: 1.1.1

  /call-bound@1.0.4:
    resolution: {integrity: sha512-+ys997U96po4Kx/ABpBCqhA9EuxJaQWDQg7295H4hBphv3IZg0boBKuwYpt4YXp6MZ5AmZQnU/tyMTlRpaSejg==}
    engines: {node: '>= 0.4'}
    dependencies:
      call-bind-apply-helpers: 1.0.2
      get-intrinsic: 1.3.0
    dev: false

  /call-me-maybe@1.0.2:
    resolution: {integrity: sha512-HpX65o1Hnr9HH25ojC1YGs7HCQLq0GCOibSaWER0eNpgJ/Z1MZv2mTc7+xh6WOPxbRVcmgbv4hGU+uSQ/2xFZQ==}
    dev: true

  /callsite@1.0.0:
    resolution: {integrity: sha512-0vdNRFXn5q+dtOqjfFtmtlI9N2eVZ7LMyEV2iKC5mEEFvSg/69Ml6b/WU2qF8W1nLRa0wiSrDT3Y5jOHZCwKPQ==}
    dev: true

  /callsites@3.1.0:
    resolution: {integrity: sha512-P8BjAsXvZS+VIDUI11hHCQEv74YT67YUi5JJFNWIqL235sBmjX4+qx9Muvls5ivyNENctx46xQLQ3aTuE7ssaQ==}
    engines: {node: '>=6'}
    dev: true

  /camelcase-css@2.0.1:
    resolution: {integrity: sha512-QOSvevhslijgYwRx6Rv7zKdMF8lbRmx+uQGx2+vDc+KI/eBnsy9kit5aj23AgGu3pa4t9AgwbnXWqS+iOY+2aA==}
    engines: {node: '>= 6'}
    dev: true

  /camelcase@6.3.0:
    resolution: {integrity: sha512-Gmy6FhYlCY7uOElZUSbxo2UCDH8owEk996gkbrpsgGtrJLM3J7jGxl9Ic7Qwwj4ivOE5AWZWRMecDdF7hqGjFA==}
    engines: {node: '>=10'}
    dev: true

  /caniuse-lite@1.0.30001632:
    resolution: {integrity: sha512-udx3o7yHJfUxMLkGohMlVHCvFvWmirKh9JAH/d7WOLPetlH+LTL5cocMZ0t7oZx/mdlOWXti97xLZWc8uURRHg==}

  /caniuse-lite@1.0.30001735:
    resolution: {integrity: sha512-EV/laoX7Wq2J9TQlyIXRxTJqIw4sxfXS4OYgudGxBYRuTv0q7AM6yMEpU/Vo1I94thg9U6EZ2NfZx9GJq83u7w==}
    dev: true

  /chai@5.1.2:
    resolution: {integrity: sha512-aGtmf24DW6MLHHG5gCx4zaI3uBq3KRtxeVs0DjFH6Z0rDNbsvTxFASFvdj79pxjxZ8/5u3PIiN3IwEIQkiiuPw==}
    engines: {node: '>=12'}
    dependencies:
      assertion-error: 2.0.1
      check-error: 2.1.1
      deep-eql: 5.0.2
      loupe: 3.1.2
      pathval: 2.0.0
    dev: true

  /chai@5.3.1:
    resolution: {integrity: sha512-48af6xm9gQK8rhIcOxWwdGzIervm8BVTin+yRp9HEvU20BtVZ2lBywlIJBzwaDtvo0FvjeL7QdCADoUoqIbV3A==}
    engines: {node: '>=18'}
    dependencies:
      assertion-error: 2.0.1
      check-error: 2.1.1
      deep-eql: 5.0.2
      loupe: 3.2.0
      pathval: 2.0.1
    dev: true

  /chalk@2.4.2:
    resolution: {integrity: sha512-Mti+f9lpJNcwF4tWV8/OrTTtF1gZi+f8FqlyAdouralcFWFQWF2+NgCHShjkCb+IFBLq9buZwE1xckQU4peSuQ==}
    engines: {node: '>=4'}
    dependencies:
      ansi-styles: 3.2.1
      escape-string-regexp: 1.0.5
      supports-color: 5.5.0
    dev: true

  /chalk@4.1.2:
    resolution: {integrity: sha512-oKnbhFyRIXpUuez8iBMmyEa4nbj4IOQyuhc/wy9kY7/WVPcwIO9VA668Pu8RkO7+0G76SLROeyw9CpQ061i4mA==}
    engines: {node: '>=10'}
    dependencies:
      ansi-styles: 4.3.0
      supports-color: 7.2.0

  /chalk@5.3.0:
    resolution: {integrity: sha512-dLitG79d+GV1Nb/VYcCDFivJeK1hiukt9QjRNVOsUtTy1rR1YJsmpGGTZ3qJos+uw7WmWF4wUwBd9jxjocFC2w==}
    engines: {node: ^12.17.0 || ^14.13 || >=16.0.0}
    dev: true

  /check-error@2.1.1:
    resolution: {integrity: sha512-OAlb+T7V4Op9OwdkjmguYRqncdlx5JiofwOAUkmTF+jNdHwzTaTs4sRAGpzLF3oOz5xAyDGrPgeIDFQmDOTiJw==}
    engines: {node: '>= 16'}
    dev: true

  /chokidar@3.5.3:
    resolution: {integrity: sha512-Dr3sfKRP6oTcjf2JmUmFJfeVMvXBdegxB0iVQ5eb2V10uFJUCAS8OByZdVAyVb8xXNz3GjjTgj9kLWsZTqE6kw==}
    engines: {node: '>= 8.10.0'}
    dependencies:
      anymatch: 3.1.3
      braces: 3.0.2
      glob-parent: 5.1.2
      is-binary-path: 2.1.0
      is-glob: 4.0.3
      normalize-path: 3.0.0
      readdirp: 3.6.0
    optionalDependencies:
      fsevents: 2.3.3
    dev: true

  /chokidar@4.0.3:
    resolution: {integrity: sha512-Qgzu8kfBvo+cA4962jnP1KkS6Dop5NS6g7R5LFYJr4b8Ub94PPQXUksCw9PvXoeXPRRddRNC5C1JQUR2SMGtnA==}
    engines: {node: '>= 14.16.0'}
    dependencies:
      readdirp: 4.1.2
    dev: true

  /cli-cursor@4.0.0:
    resolution: {integrity: sha512-VGtlMu3x/4DOtIUwEkRezxUZ2lBacNJCHash0N0WeZDBS+7Ux1dm3XWAgWYxLJFMMdOeXMHXorshEFhbMSGelg==}
    engines: {node: ^12.20.0 || ^14.13.1 || >=16.0.0}
    dependencies:
      restore-cursor: 4.0.0
    dev: true

  /cli-progress@3.12.0:
    resolution: {integrity: sha512-tRkV3HJ1ASwm19THiiLIXLO7Im7wlTuKnvkYaTkyoAPefqjNg7W7DHKUlGRxy9vxDvbyCYQkQozvptuMkGCg8A==}
    engines: {node: '>=4'}
    dependencies:
      string-width: 4.2.3
    dev: false

  /cli-spinners@2.9.2:
    resolution: {integrity: sha512-ywqV+5MmyL4E7ybXgKys4DugZbX0FC6LnwrhjuykIjnK9k8OQacQ7axGKnjDXWNhns0xot3bZI5h55H8yo9cJg==}
    engines: {node: '>=6'}
    dev: true

  /cli-width@4.1.0:
    resolution: {integrity: sha512-ouuZd4/dm2Sw5Gmqy6bGyNNNe1qt9RpmxveLSO7KcgsTnU7RXfsw+/bukWGo1abgBiMAic068rclZsO4IWmmxQ==}
    engines: {node: '>= 12'}
    dev: true

  /client-only@0.0.1:
    resolution: {integrity: sha512-IV3Ou0jSMzZrd3pZ48nLkT9DA7Ag1pnPzaiQhpW7c3RbcqqzvzzVu+L8gfqMp/8IM2MQtSiqaCxrrcfu8I8rMA==}
    dev: false

  /cliui@7.0.4:
    resolution: {integrity: sha512-OcRE68cOsVMXp1Yvonl/fzkQOyjLSu/8bhPDfQt0e0/Eb283TKP20Fs2MqoPsr9SwA595rRCA+QMzYc9nBP+JQ==}
    dependencies:
      string-width: 4.2.3
      strip-ansi: 6.0.1
      wrap-ansi: 7.0.0
    dev: true

  /cliui@8.0.1:
    resolution: {integrity: sha512-BSeNnyus75C4//NQ9gQt1/csTXyo/8Sb+afLAkzAptFuMsod9HFokGNudZpi/oQV73hnVK+sR+5PVRMd+Dr7YQ==}
    engines: {node: '>=12'}
    dependencies:
      string-width: 4.2.3
      strip-ansi: 6.0.1
      wrap-ansi: 7.0.0
    dev: true

  /cliui@9.0.1:
    resolution: {integrity: sha512-k7ndgKhwoQveBL+/1tqGJYNz097I7WOvwbmmU2AR5+magtbjPWQTS1C5vzGkBC8Ym8UWRzfKUzUUqFLypY4Q+w==}
    engines: {node: '>=20'}
    dependencies:
      string-width: 7.2.0
      strip-ansi: 7.1.0
      wrap-ansi: 9.0.2
    dev: false

  /clone@1.0.4:
    resolution: {integrity: sha512-JQHZ2QMW6l3aH/j6xCqQThY/9OH4D/9ls34cgkUBiEeocRTU04tHfKPBsUK1PqZCUQM7GiA0IIXJSuXHI64Kbg==}
    engines: {node: '>=0.8'}
    dev: true

  /clsx@1.2.1:
    resolution: {integrity: sha512-EcR6r5a8bj6pu3ycsa/E/cKVGuTgZJZdsyUYHOksG/UHIiKfjxzRxYJpyVBwYaQeOvghal9fcc4PidlgzugAQg==}
    engines: {node: '>=6'}
    dev: false

  /cluster-key-slot@1.1.2:
    resolution: {integrity: sha512-RMr0FhtfXemyinomL4hrWcYJxmX6deFdCxpJzhDttxgO1+bcCnkk+9drydLVDmAMG7NE6aN/fl4F7ucU/90gAA==}
    engines: {node: '>=0.10.0'}
    dev: false

  /code-red@1.0.4:
    resolution: {integrity: sha512-7qJWqItLA8/VPVlKJlFXU+NBlo/qyfs39aJcuMT/2ere32ZqvF5OSxgdM5xOfJJ7O429gg2HM47y8v9P+9wrNw==}
    dependencies:
      '@jridgewell/sourcemap-codec': 1.5.5
      '@types/estree': 1.0.8
      acorn: 8.15.0
      estree-walker: 3.0.3
      periscopic: 3.1.0
    dev: false

  /color-convert@1.9.3:
    resolution: {integrity: sha512-QfAUtd+vFdAtFQcC8CCyYt1fYWxSqAiK2cSD6zDB8N3cpsEBAvRxp9zOGg6G/SHHJYAT88/az/IuDGALsNVbGg==}
    dependencies:
      color-name: 1.1.3
    dev: true

  /color-convert@2.0.1:
    resolution: {integrity: sha512-RRECPsj7iu/xb5oKYcsFHSppFNnsj/52OVTRKb4zP5onXwVF3zVmmToNcOfGC+CRDpfK/U584fMg38ZHCaElKQ==}
    engines: {node: '>=7.0.0'}
    dependencies:
      color-name: 1.1.4

  /color-name@1.1.3:
    resolution: {integrity: sha512-72fSenhMw2HZMTVHeCA9KCmpEIbzWiQsjN+BHcBbS9vr1mtt+vJjPdksIBNUmKAW8TFUDPJK5SUU3QhE9NEXDw==}
    dev: true

  /color-name@1.1.4:
    resolution: {integrity: sha512-dOy+3AuW3a2wNbZHIuMZpTcgjGuLU/uBL/ubcZF9OXbDo8ff4O8yVp5Bf0efS8uEoYo5q4Fx7dY9OgQGXgAsQA==}

  /color-string@1.9.1:
    resolution: {integrity: sha512-shrVawQFojnZv6xM40anx4CkoDP+fZsw/ZerEMsW/pyzsRbElpsL/DBVW7q3ExxwusdNXI3lXpuhEZkzs8p5Eg==}
    dependencies:
      color-name: 1.1.4
      simple-swizzle: 0.2.4
    dev: true

  /color@4.2.3:
    resolution: {integrity: sha512-1rXeuUUiGGrykh+CeBdu5Ie7OJwinCgQY0bc7GCRxy5xVHy+moaqkpL/jqQq0MtQOeYcrqEz4abc5f0KtU7W4A==}
    engines: {node: '>=12.5.0'}
    dependencies:
      color-convert: 2.0.1
      color-string: 1.9.1
    dev: true

  /combined-stream@1.0.8:
    resolution: {integrity: sha512-FQN4MRfuJeHf7cBbBMJFXhKSDq+2kAArBlmRBvcvFE5BB1HZKXtSFASDhdlz9zOYwxh8lDdnvmMOe/+5cdoEdg==}
    engines: {node: '>= 0.8'}
    dependencies:
      delayed-stream: 1.0.0

  /commander@11.1.0:
    resolution: {integrity: sha512-yPVavfyCcRhmorC7rWlkHn15b4wDVgVmBA7kV4QVBsF7kv/9TKJAbAXVTxvTnwP8HHKjRCJDClKbciiYS7p0DQ==}
    engines: {node: '>=16'}
    dev: true

  /commander@3.0.2:
    resolution: {integrity: sha512-Gar0ASD4BDyKC4hl4DwHqDrmvjoxWKZigVnAbn5H1owvm4CxCPdb0HQDehwNYMJpla5+M2tPmPARzhtYuwpHow==}
    dev: false

  /commander@4.1.1:
    resolution: {integrity: sha512-NOKm8xhkzAjzFx8B2v5OAHT+u5pRQc2UCa2Vq9jYL/31o2wi9mxBA7LIFs3sV5VSC49z6pEhfbMULvShKj26WA==}
    engines: {node: '>= 6'}
    dev: true

  /compressible@2.0.18:
    resolution: {integrity: sha512-AF3r7P5dWxL8MxyITRMlORQNaOA2IkAFaTr4k7BUumjPtRpGDTZpl0Pb1XCO6JeDCBdp126Cgs9sMxqSjgYyRg==}
    engines: {node: '>= 0.6'}
    dependencies:
      mime-db: 1.54.0
    dev: true

  /compression@1.8.0:
    resolution: {integrity: sha512-k6WLKfunuqCYD3t6AsuPGvQWaKwuLLh2/xHNcX4qE+vIfDNXpSqnrhwA7O53R7WVQUnt8dVAIW+YHr7xTgOgGA==}
    engines: {node: '>= 0.8.0'}
    dependencies:
      bytes: 3.1.2
      compressible: 2.0.18
      debug: 2.6.9
      negotiator: 0.6.4
      on-headers: 1.0.2
      safe-buffer: 5.2.1
      vary: 1.1.2
    transitivePeerDependencies:
      - supports-color
    dev: true

  /concat-map@0.0.1:
    resolution: {integrity: sha512-/Srv4dswyQNBfohGpz9o6Yb3Gz3SrUDqBH5rTuhGR7ahtlbYKnVxw2bCFMRljaA7EXHaXZ8wsHdodFvbkhKmqg==}
    dev: true

  /consola@3.4.0:
    resolution: {integrity: sha512-EiPU8G6dQG0GFHNR8ljnZFki/8a+cQwEQ+7wpxdChl02Q8HXlwEZWD5lqAF8vC2sEC3Tehr8hy7vErz88LHyUA==}
    engines: {node: ^14.18.0 || >=16.10.0}
    dev: true

  /content-disposition@0.5.4:
    resolution: {integrity: sha512-FveZTNuGw04cxlAiWbzi6zTAL/lhehaWbTtgluJh4/E95DqMwTmha3KZN1aAWA8cFIhHzMZUvLevkw5Rqk+tSQ==}
    engines: {node: '>= 0.6'}
    dependencies:
      safe-buffer: 5.2.1
    dev: false

  /content-type@1.0.5:
    resolution: {integrity: sha512-nTjqfcBFEipKdXCv4YDQWCfmcLZKm81ldF0pAopTvyrFGVbcR6P/VAAd5G7N+0tTr8QqiU0tFadD6FK4NtJwOA==}
    engines: {node: '>= 0.6'}
    dev: false

  /convert-source-map@2.0.0:
    resolution: {integrity: sha512-Kvp459HrV2FEJ1CAsi1Ku+MY3kasH19TFykTz2xWmMeq6bk2NU3XXvfJ+Q61m0xktWwt+1HSYf3JZsTms3aRJg==}
    dev: true

  /cookie-signature@1.0.6:
    resolution: {integrity: sha512-QADzlaHc8icV8I7vbaJXJwod9HWYp8uCqf1xa4OfNu1T7JVxQIrUgOWtHdNDtPiywmFbiS12VjotIXLrKM3orQ==}
    dev: false

  /cookie@0.6.0:
    resolution: {integrity: sha512-U71cyTamuh1CRNCfpGY6to28lxvNwPG4Guz/EVjgf3Jmzv0vlDp1atT9eS5dDjMYHucpHbWns6Lwf3BKz6svdw==}
    engines: {node: '>= 0.6'}
    dev: false

  /cookie@0.7.1:
    resolution: {integrity: sha512-6DnInpx7SJ2AK3+CTUE/ZM0vWTUboZCegxhC2xiIydHR9jNuTAASBrfEpHhiGOZw/nX51bHt6YQl8jsGo4y/0w==}
    engines: {node: '>= 0.6'}
    dev: false

  /cookie@0.7.2:
    resolution: {integrity: sha512-yki5XnKuf750l50uGTllt6kKILY4nQ1eNIQatoXEByZ5dWgnKqbnqmTrBE5B4N7lrMJKQ2ytWMiTO2o0v6Ew/w==}
    engines: {node: '>= 0.6'}
    dev: true

  /cookie@1.0.2:
    resolution: {integrity: sha512-9Kr/j4O16ISv8zBBhJoi4bXOYNTkFLOqSL3UDB0njXxCXNezjeyVrJyGOWtgfs/q2km1gwBcfH8q1yEGoMYunA==}
    engines: {node: '>=18'}
    dev: true

  /cors@2.8.5:
    resolution: {integrity: sha512-KIHbLJqu73RGr/hnbrO9uBeixNGuvSQjul/jdFvS/KFSIH1hWVd1ng7zOHx+YrEfInLG7q4n6GHQ9cDtxv/P6g==}
    engines: {node: '>= 0.10'}
    dependencies:
      object-assign: 4.1.1
      vary: 1.1.2
    dev: false

  /cosmiconfig@7.1.0:
    resolution: {integrity: sha512-AdmX6xUzdNASswsFtmwSt7Vj8po9IuqXm0UXz7QKPuEUmPB4XyjGfaAr2PSuELMwkRMVH1EpIkX5bTZGRB3eCA==}
    engines: {node: '>=10'}
    dependencies:
      '@types/parse-json': 4.0.2
      import-fresh: 3.3.1
      parse-json: 5.2.0
      path-type: 4.0.0
      yaml: 1.10.2
    dev: true

  /cross-fetch@3.1.8:
    resolution: {integrity: sha512-cvA+JwZoU0Xq+h6WkMvAUqPEYy92Obet6UdKLfW60qn99ftItKjB5T+BkyWOFWe2pUyfQ+IJHmpOTznqk1M6Kg==}
    dependencies:
      node-fetch: 2.7.0
    transitivePeerDependencies:
      - encoding
    dev: false

  /cross-spawn@6.0.5:
    resolution: {integrity: sha512-eTVLrBSt7fjbDygz805pMnstIs2VTBNkRm0qxZd+M7A5XDdxVRWO5MxGBXZhjY4cqLYLdtrGqRf8mBPmzwSpWQ==}
    engines: {node: '>=4.8'}
    dependencies:
      nice-try: 1.0.5
      path-key: 2.0.1
      semver: 5.7.2
      shebang-command: 1.2.0
      which: 1.3.1
    dev: true

  /cross-spawn@7.0.3:
    resolution: {integrity: sha512-iRDPJKUPVEND7dHPO8rkbOnPpyDygcDFtWjpeWNCgy8WP2rXcxXL8TskReQl6OrB2G7+UJrags1q15Fudc7G6w==}
    engines: {node: '>= 8'}
    dependencies:
      path-key: 3.1.1
      shebang-command: 2.0.0
      which: 2.0.2
    dev: true

  /cross-spawn@7.0.6:
    resolution: {integrity: sha512-uV2QOWP2nWzsy2aMp8aRibhi9dlzF5Hgh5SHaB9OiTGEyDTiJJyx0uy51QXdyWbtAHNua4XJzUKca3OzKUd3vA==}
    engines: {node: '>= 8'}
    dependencies:
      path-key: 3.1.1
      shebang-command: 2.0.0
      which: 2.0.2
    dev: true

  /crypto-js@4.2.0:
    resolution: {integrity: sha512-KALDyEYgpY+Rlob/iriUtjV6d5Eq+Y191A5g4UqLAi8CyGP9N1+FdVbkc1SxKc2r4YAYqG8JzO2KGL+AizD70Q==}
    dev: false

  /css-tree@2.3.1:
    resolution: {integrity: sha512-6Fv1DV/TYw//QF5IzQdqsNDjx/wc8TrMBZsqjL9eW01tWb7R7k/mq+/VXfJCl7SoD5emsJop9cOByJZfs8hYIw==}
    engines: {node: ^10 || ^12.20.0 || ^14.13.0 || >=15.0.0}
    dependencies:
      mdn-data: 2.0.30
      source-map-js: 1.2.1
    dev: false

  /cssesc@3.0.0:
    resolution: {integrity: sha512-/Tb/JcjK111nNScGob5MNtsntNM1aCNUDipB/TkwZFhyDrrE47SOx/18wF2bbjgc3ZzCSKW1T5nt5EbFoAz/Vg==}
    engines: {node: '>=4'}
    hasBin: true
    dev: true

  /csstype@3.1.3:
    resolution: {integrity: sha512-M1uQkMl8rQK/szD0LNhtqxIPLpimGm8sOBwU7lLnCpSbTyY3yeU1Vc7l4KT5zT4s/yOxHH5O7tIuuLOCnLADRw==}

  /d@1.0.1:
    resolution: {integrity: sha512-m62ShEObQ39CfralilEQRjH6oAMtNCV1xJyEx5LpRYUVN+EviphDgUc/F3hnYbADmkiNs67Y+3ylmlG7Lnu+FA==}
    dependencies:
      es5-ext: 0.10.62
      type: 1.2.0
    dev: false

  /damerau-levenshtein@1.0.8:
    resolution: {integrity: sha512-sdQSFB7+llfUcQHUQO3+B8ERRj0Oa4w9POWMI/puGtuf7gFywGmkaLCElnudfTiKZV+NvHqL0ifzdrI8Ro7ESA==}
    dev: true

  /date-fns@4.1.0:
    resolution: {integrity: sha512-Ukq0owbQXxa/U3EGtsdVBkR1w7KOQ5gIBqdH2hkvknzZPYvBxb/aa6E8L7tmjFtkwZBu3UXBbjIgPo/Ez4xaNg==}
    dev: false

  /debug@2.6.9:
    resolution: {integrity: sha512-bC7ElrdJaJnPbAP+1EotYvqZsb3ecl5wi6Bfi6BJTUcNowp6cvspg0jXznRTKDjm/E7AdgFBVeAPVMNcKGsHMA==}
    peerDependencies:
      supports-color: '*'
    peerDependenciesMeta:
      supports-color:
        optional: true
    dependencies:
      ms: 2.0.0

  /debug@3.2.7(supports-color@5.5.0):
    resolution: {integrity: sha512-CFjzYYAi4ThfiQvizrFQevTTXHtnCqWfe7x1AhgEscTz6ZbLbfoLRLPugTQyBth6f8ZERVUSyWHFD/7Wu4t1XQ==}
    peerDependencies:
      supports-color: '*'
    peerDependenciesMeta:
      supports-color:
        optional: true
    dependencies:
      ms: 2.1.3
      supports-color: 5.5.0
    dev: true

  /debug@4.3.4:
    resolution: {integrity: sha512-PRWFHuSU3eDtQJPvnNY7Jcket1j0t5OuOsFzPPzsekD52Zl8qUfFIPEiswXqIvHWGVHOgX+7G/vCNNhehwxfkQ==}
    engines: {node: '>=6.0'}
    peerDependencies:
      supports-color: '*'
    peerDependenciesMeta:
      supports-color:
        optional: true
    dependencies:
      ms: 2.1.2
    dev: true

  /debug@4.3.7:
    resolution: {integrity: sha512-Er2nc/H7RrMXZBFCEim6TCmMk02Z8vLC2Rbi1KEBggpo0fS6l0S1nnapwmIi3yW/+GOJap1Krg4w0Hg80oCqgQ==}
    engines: {node: '>=6.0'}
    peerDependencies:
      supports-color: '*'
    peerDependenciesMeta:
      supports-color:
        optional: true
    dependencies:
      ms: 2.1.3
    dev: true

  /debug@4.4.0:
    resolution: {integrity: sha512-6WTZ/IxCY/T6BALoZHaE4ctp9xm+Z5kY/pzYaCHRFeyVhojxlrm+46y68HA6hr0TcwEssoxNiDEUJQjfPZ/RYA==}
    engines: {node: '>=6.0'}
    peerDependencies:
      supports-color: '*'
    peerDependenciesMeta:
      supports-color:
        optional: true
    dependencies:
      ms: 2.1.3
    dev: true

  /debug@4.4.1:
    resolution: {integrity: sha512-KcKCqiftBJcZr++7ykoDIEwSa3XWowTfNPo92BYxjXiyYEVrUQh2aLyhxBCwww+heortUFxEJYcRzosstTEBYQ==}
    engines: {node: '>=6.0'}
    peerDependencies:
      supports-color: '*'
    peerDependenciesMeta:
      supports-color:
        optional: true
    dependencies:
      ms: 2.1.3

  /deep-eql@5.0.2:
    resolution: {integrity: sha512-h5k/5U50IJJFpzfL6nO9jaaumfjO/f2NjK/oYB2Djzm4p9L+3T9qWpZqZ2hAbLPuuYq9wrU08WQyBTL5GbPk5Q==}
    engines: {node: '>=6'}
    dev: true

  /deep-is@0.1.4:
    resolution: {integrity: sha512-oIPzksmTg4/MriiaYGO+okXDT7ztn/w3Eptv/+gSIdMdKsJo0u4CfYNFJPy+4SKMuCqGw2wxnA+URMg3t8a/bQ==}
    dev: true

  /defaults@1.0.4:
    resolution: {integrity: sha512-eFuaLoy/Rxalv2kr+lqMlUnrDWV+3j4pljOIJgLIhI058IQfWJ7vXhyEIHu+HtC738klGALYxOKDO0bQP3tg8A==}
    dependencies:
      clone: 1.0.4
    dev: true

  /define-data-property@1.1.1:
    resolution: {integrity: sha512-E7uGkTzkk1d0ByLeSc6ZsFS79Axg+m1P/VsgYsxHgiuc3tFSj+MjMIwe90FC4lOAZzNBdY7kkO2P2wKdsQ1vgQ==}
    engines: {node: '>= 0.4'}
    dependencies:
      get-intrinsic: 1.3.0
      gopd: 1.0.1
      has-property-descriptors: 1.0.1

  /define-properties@1.2.1:
    resolution: {integrity: sha512-8QmQKqEASLd5nx0U1B1okLElbUuuttJ/AnYmRXbbbGDWh6uS208EjD4Xqq/I9wK7u0v6O08XhTWnt5XtEbR6Dg==}
    engines: {node: '>= 0.4'}
    dependencies:
      define-data-property: 1.1.1
      has-property-descriptors: 1.0.1
      object-keys: 1.1.1
    dev: true

  /defined@1.0.1:
    resolution: {integrity: sha512-hsBd2qSVCRE+5PmNdHt1uzyrFu5d3RwmFDKzyNZMFq/EwDNJF7Ee5+D5oEKF0hU6LhtoUF1macFvOe4AskQC1Q==}
    dev: true

  /defu@6.1.4:
    resolution: {integrity: sha512-mEQCMmwJu317oSz8CwdIOdwf3xMif1ttiM8LTufzc3g6kR+9Pe236twL8j3IYT1F7GfRgGcW6MWxzZjLIkuHIg==}
    dev: true

  /delayed-stream@1.0.0:
    resolution: {integrity: sha512-ZySD7Nf91aLB0RxL4KGrKHBXl7Eds1DAmEdcoVawXnLD7SDhpNgtuII2aAkg7a7QS41jxPSZ17p4VdGnMHk3MQ==}
    engines: {node: '>=0.4.0'}

  /depcheck@1.4.7:
    resolution: {integrity: sha512-1lklS/bV5chOxwNKA/2XUUk/hPORp8zihZsXflr8x0kLwmcZ9Y9BsS6Hs3ssvA+2wUVbG0U2Ciqvm1SokNjPkA==}
    engines: {node: '>=10'}
    hasBin: true
    dependencies:
      '@babel/parser': 7.27.1
      '@babel/traverse': 7.27.1
      '@vue/compiler-sfc': 3.5.13
      callsite: 1.0.0
      camelcase: 6.3.0
      cosmiconfig: 7.1.0
      debug: 4.4.1
      deps-regex: 0.2.0
      findup-sync: 5.0.0
      ignore: 5.3.2
      is-core-module: 2.13.1
      js-yaml: 3.14.1
      json5: 2.2.3
      lodash: 4.17.21
      minimatch: 7.4.6
      multimatch: 5.0.0
      please-upgrade-node: 3.2.0
      readdirp: 3.6.0
      require-package-name: 2.0.1
      resolve: 1.22.8
      resolve-from: 5.0.0
      semver: 7.7.1
      yargs: 16.2.0
    transitivePeerDependencies:
      - supports-color
    dev: true

  /depd@2.0.0:
    resolution: {integrity: sha512-g7nH6P6dyDioJogAAGprGpCtVImJhpPk/roCzdb3fIh61/s/nPsfR6onyMwkCAR/OlC3yBC0lESvUoQEAssIrw==}
    engines: {node: '>= 0.8'}
    dev: false

  /deps-regex@0.2.0:
    resolution: {integrity: sha512-PwuBojGMQAYbWkMXOY9Pd/NWCDNHVH12pnS7WHqZkTSeMESe4hwnKKRp0yR87g37113x4JPbo/oIvXY+s/f56Q==}
    dev: true

  /dequal@2.0.3:
    resolution: {integrity: sha512-0je+qPKHEMohvfRTCEo3CrPG6cAzAYgmzKyxRiYSSDkS6eGJdyVJm7WaYA5ECaAD9wLB2T4EEeymA5aFVcYXCA==}
    engines: {node: '>=6'}

  /destroy@1.2.0:
    resolution: {integrity: sha512-2sJGJTaXIIaR1w4iJSNoN0hnMY7Gpc/n8D4qSCJw8QqFWXf7cuAgnEHxBpweaVcPevC2l3KpjYCx3NypQQgaJg==}
    engines: {node: '>= 0.8', npm: 1.2.8000 || >= 1.4.16}
    dev: false

  /detect-file@1.0.0:
    resolution: {integrity: sha512-DtCOLG98P007x7wiiOmfI0fi3eIKyWiLTGJ2MDnVi/E04lWGbf+JzrRHMm0rgIIZJGtHpKpbVgLWHrv8xXpc3Q==}
    engines: {node: '>=0.10.0'}
    dev: true

  /detect-libc@1.0.3:
    resolution: {integrity: sha512-pGjwhsmsp4kL2RTz08wcOlGN83otlqHeD/Z5T8GXZB+/YcpQ/dgo+lbU8ZsGxV0HIvqqxo9l7mqYwyYMD9bKDg==}
    engines: {node: '>=0.10'}
    hasBin: true
    dev: true

  /detect-libc@2.1.1:
    resolution: {integrity: sha512-ecqj/sy1jcK1uWrwpR67UhYrIFQ+5WlGxth34WquCbamhFA6hkkwiu37o6J5xCHdo1oixJRfVRw+ywV+Hq/0Aw==}
    engines: {node: '>=8'}
    dev: true

  /detective@5.2.1:
    resolution: {integrity: sha512-v9XE1zRnz1wRtgurGu0Bs8uHKFSTdteYZNbIPFVhUZ39L/S79ppMpdmVOZAnoz1jfEFodc48n6MX483Xo3t1yw==}
    engines: {node: '>=0.8.0'}
    hasBin: true
    dependencies:
      acorn-node: 1.8.2
      defined: 1.0.1
      minimist: 1.2.8
    dev: true

  /didyoumean@1.2.2:
    resolution: {integrity: sha512-gxtyfqMg7GKyhQmb056K7M3xszy/myH8w+B4RT+QXBQsvAOdc3XymqDDPHx1BgPgsdAA5SIifona89YtRATDzw==}
    dev: true

  /digraph-js@2.2.3:
    resolution: {integrity: sha512-btynrARSW6pBmDz9+cwCxkBJ91CGBxIaNQo7V+ul9/rCRr3HddwehpEMnL6Ru2OeC2pKdRteB1v5TgZRrAAYKQ==}
    engines: {node: '>=16.0.0'}
    dependencies:
      lodash.isequal: 4.5.0
      lodash.uniqwith: 4.5.0
    dev: true

  /dir-glob@3.0.1:
    resolution: {integrity: sha512-WkrWp9GR4KXfKGYzOLmTuGVi1UWFfws377n9cc55/tb6DuqyF6pcQ5AbiHEshaDpY9v6oaSr2XCDidGmMwdzIA==}
    engines: {node: '>=8'}
    dependencies:
      path-type: 4.0.0
    dev: true

  /dlv@1.1.3:
    resolution: {integrity: sha512-+HlytyjlPKnIG8XuRG8WvmBP8xs8P71y+SKKS6ZXWoEgLuePxtDoUEiH7WkdePWrQ5JBpE6aoVqfZfJUQkjXwA==}
    dev: true

  /doctrine@2.1.0:
    resolution: {integrity: sha512-35mSku4ZXK0vfCuHEDAwt55dg2jNajHZ1odvF+8SSr82EsZY4QmXfuWso8oEd8zRhVObSN18aM0CjSdoBX7zIw==}
    engines: {node: '>=0.10.0'}
    dependencies:
      esutils: 2.0.3
    dev: true

  /doctrine@3.0.0:
    resolution: {integrity: sha512-yS+Q5i3hBf7GBkd4KG8a7eBNNWNGLTaEwwYWUijIYM7zrlYDM0BFXHjjPWlWZ1Rg7UaddZeIDmi9jF3HmqiQ2w==}
    engines: {node: '>=6.0.0'}
    dependencies:
      esutils: 2.0.3
    dev: true

  /dotenv@16.0.3:
    resolution: {integrity: sha512-7GO6HghkA5fYG9TYnNxi14/7K9f5occMlp3zXAuSxn7CKCxt9xbNWG7yF8hTCSUchlfWSe3uLmlPfigevRItzQ==}
    engines: {node: '>=12'}
    dev: true

  /dotenv@16.3.1:
    resolution: {integrity: sha512-IPzF4w4/Rd94bA9imS68tZBaYyBWSCE47V1RGuMrB94iyTOIEwRmVL2x/4An+6mETpLrKJ5hQkB8W4kFAadeIQ==}
    engines: {node: '>=12'}

  /dotenv@16.4.5:
    resolution: {integrity: sha512-ZmdL2rui+eB2YwhsWzjInR8LldtZHGDoQ1ugH85ppHKwpUHL7j7rN0Ti9NCnGiQbhaZ11FpR+7ao1dNsmduNUg==}
    engines: {node: '>=12'}
    dev: false

  /dunder-proto@1.0.1:
    resolution: {integrity: sha512-KIN/nDJBQRcXw0MLVhZE9iQHmG68qAVIBg9CqmUYjmQIhgij9U5MFvrqkUL5FbtyyzZuOeOt0zdeRe4UY7ct+A==}
    engines: {node: '>= 0.4'}
    dependencies:
      call-bind-apply-helpers: 1.0.2
      es-errors: 1.3.0
      gopd: 1.2.0

  /eastasianwidth@0.2.0:
    resolution: {integrity: sha512-I88TYZWc9XiYHRQ4/3c5rjjfgkjhLyW2luGIheGERbNQ6OY7yTybanSpDXZa8y7VUP9YmDcYa+eyq4ca7iLqWA==}
    dev: true

  /ecdsa-sig-formatter@1.0.11:
    resolution: {integrity: sha512-nagl3RYrbNv6kQkeJIpt6NJZy8twLB/2vtz6yN9Z4vRKHN4/QZJIEbqohALSgwKdnksuY3k5Addp5lg8sVoVcQ==}
    dependencies:
      safe-buffer: 5.2.1
    dev: false

  /ee-first@1.1.1:
    resolution: {integrity: sha512-WMwm9LhRUo+WUaRN+vRuETqG89IgZphVSNkdFgeb6sS/E4OrDIN7t48CAewSHXc6C8lefD8KKfr5vY61brQlow==}
    dev: false

  /effect@3.3.2:
    resolution: {integrity: sha512-695XQBtp+UUYG50oREG9ujnRoeQU7xhwHDhT6ZAexm3Q+umdml1kjxcPoYRrS65crmaLlhVpjZHePJNzWOODnA==}
    dev: true

  /electron-to-chromium@1.4.591:
    resolution: {integrity: sha512-vLv/P7wwAPKQoY+CVMyyI6rsTp+A14KGtPXx92oz1FY41AAqa9l6Wkizcixg0LDuJgyeo8xgNN9+9hsnGp66UA==}
    dev: true

  /electron-to-chromium@1.5.201:
    resolution: {integrity: sha512-ZG65vsrLClodGqywuigc+7m0gr4ISoTQttfVh7nfpLv0M7SIwF4WbFNEOywcqTiujs12AUeeXbFyQieDICAIxg==}
    dev: true

  /emoji-regex@10.5.0:
    resolution: {integrity: sha512-lb49vf1Xzfx080OKA0o6l8DQQpV+6Vg95zyCJX9VB/BqKYlhG7N4wgROUUHRA+ZPUefLnteQOad7z1kT2bV7bg==}
    dev: false

  /emoji-regex@8.0.0:
    resolution: {integrity: sha512-MSjYzcWNOA0ewAHpz0MxpYFvwg6yjy1NG3xteoqz644VCo/RPgnr1/GGt+ic3iJTzQ8Eu3TdM14SawnVUmGE6A==}

  /emoji-regex@9.2.2:
    resolution: {integrity: sha512-L18DaJsXSUk2+42pv8mLs5jJT2hqFkFE4j21wOmgbUqsZ2hL72NsUU785g9RXgo3s0ZNgVl42TiHp3ZtOv/Vyg==}
    dev: true

  /encodeurl@1.0.2:
    resolution: {integrity: sha512-TPJXq8JqFaVYm2CWmPvnP2Iyo4ZSM7/QKcSmuMLDObfpH5fi7RUGmd/rTDf+rut/saiDiQEeVTNgAmJEdAOx0w==}
    engines: {node: '>= 0.8'}
    dev: false

  /encodeurl@2.0.0:
    resolution: {integrity: sha512-Q0n9HRi4m6JuGIV1eFlmvJB7ZEVxu93IrMyiMsGC0lrMJMWzRgx6WGquyfQgZVb31vhGgXnfmPNNXmxnOkRBrg==}
    engines: {node: '>= 0.8'}
    dev: false

  /enhanced-resolve@5.15.0:
    resolution: {integrity: sha512-LXYT42KJ7lpIKECr2mAXIaMldcNCh/7E0KBKOu4KSfkHmP+mZmSs+8V5gBAqisWBy0OO4W5Oyys0GO1Y8KtdKg==}
    engines: {node: '>=10.13.0'}
    dependencies:
      graceful-fs: 4.2.11
      tapable: 2.2.1
    dev: true

  /entities@4.5.0:
    resolution: {integrity: sha512-V0hjH4dGPh9Ao5p0MoRY6BVqtwCjhz6vI5LT8AJ55H+4g9/4vbHx1I54fS0XuclLhDHArPQCiMjDxjaL8fPxhw==}
    engines: {node: '>=0.12'}

  /error-ex@1.3.2:
    resolution: {integrity: sha512-7dFHNmqeFSEt2ZBsCriorKnn3Z2pj+fd9kmI6QoWw4//DL+icEBfc0U7qJCisqrTsKTjw4fNFy2pW9OqStD84g==}
    dependencies:
      is-arrayish: 0.2.1
    dev: true

  /error-stack-parser-es@1.0.5:
    resolution: {integrity: sha512-5qucVt2XcuGMcEGgWI7i+yZpmpByQ8J1lHhcL7PwqCwu9FPP3VUXzT4ltHe5i2z9dePwEHcDVOAfSnHsOlCXRA==}
    dev: true

  /es-abstract@1.22.3:
    resolution: {integrity: sha512-eiiY8HQeYfYH2Con2berK+To6GrK2RxbPawDkGq4UiCQQfZHb6wX9qQqkbpPqaxQFcl8d9QzZqo0tGE0VcrdwA==}
    engines: {node: '>= 0.4'}
    dependencies:
      array-buffer-byte-length: 1.0.0
      arraybuffer.prototype.slice: 1.0.2
      available-typed-arrays: 1.0.5
      call-bind: 1.0.5
      es-set-tostringtag: 2.1.0
      es-to-primitive: 1.2.1
      function.prototype.name: 1.1.6
      get-intrinsic: 1.2.2
      get-symbol-description: 1.0.0
      globalthis: 1.0.3
      gopd: 1.0.1
      has-property-descriptors: 1.0.1
      has-proto: 1.0.1
      has-symbols: 1.0.3
      hasown: 2.0.2
      internal-slot: 1.0.6
      is-array-buffer: 3.0.2
      is-callable: 1.2.7
      is-negative-zero: 2.0.2
      is-regex: 1.1.4
      is-shared-array-buffer: 1.0.2
      is-string: 1.0.7
      is-typed-array: 1.1.12
      is-weakref: 1.0.2
      object-inspect: 1.13.1
      object-keys: 1.1.1
      object.assign: 4.1.5
      regexp.prototype.flags: 1.5.1
      safe-array-concat: 1.0.1
      safe-regex-test: 1.0.0
      string.prototype.trim: 1.2.8
      string.prototype.trimend: 1.0.7
      string.prototype.trimstart: 1.0.7
      typed-array-buffer: 1.0.0
      typed-array-byte-length: 1.0.0
      typed-array-byte-offset: 1.0.0
      typed-array-length: 1.0.4
      unbox-primitive: 1.0.2
      which-typed-array: 1.1.13
    dev: true

  /es-define-property@1.0.1:
    resolution: {integrity: sha512-e3nRfgfUZ4rNGL232gUgX06QNyyez04KdjFrF+LTRoOXmrOgFKDg4BCdsjW8EnT69eqdYGmRpJwiPVYNrCaW3g==}
    engines: {node: '>= 0.4'}

  /es-errors@1.3.0:
    resolution: {integrity: sha512-Zf5H2Kxt2xjTvbJvP2ZWLEICxA6j+hAmMzIlypy4xcBg1vKVnx89Wy0GbS+kf5cwCVFFzdCFh2XSCFNULS6csw==}
    engines: {node: '>= 0.4'}

  /es-iterator-helpers@1.0.15:
    resolution: {integrity: sha512-GhoY8uYqd6iwUl2kgjTm4CZAf6oo5mHK7BPqx3rKgx893YSsy0LGHV6gfqqQvZt/8xM8xeOnfXBCfqclMKkJ5g==}
    dependencies:
      asynciterator.prototype: 1.0.0
      call-bind: 1.0.5
      define-properties: 1.2.1
      es-abstract: 1.22.3
      es-set-tostringtag: 2.1.0
      function-bind: 1.1.2
      get-intrinsic: 1.2.2
      globalthis: 1.0.3
      has-property-descriptors: 1.0.1
      has-proto: 1.0.1
      has-symbols: 1.0.3
      internal-slot: 1.0.6
      iterator.prototype: 1.1.2
      safe-array-concat: 1.0.1
    dev: true

  /es-module-lexer@1.7.0:
    resolution: {integrity: sha512-jEQoCwk8hyb2AZziIOLhDqpm5+2ww5uIE6lkO/6jcOCusfk6LhMHpXXfBLXTZ7Ydyt0j4VoUQv6uGNYbdW+kBA==}
    dev: true

  /es-object-atoms@1.1.1:
    resolution: {integrity: sha512-FGgH2h8zKNim9ljj7dankFPcICIK9Cp5bm+c2gQSYePhpaG5+esrLODihIorn+Pe6FGJzWhXQotPv73jTaldXA==}
    engines: {node: '>= 0.4'}
    dependencies:
      es-errors: 1.3.0

  /es-set-tostringtag@2.1.0:
    resolution: {integrity: sha512-j6vWzfrGVfyXxge+O0x5sh6cvxAog0a/4Rdd2K36zCMV5eJ+/+tOAngRO8cODMNWbVRdVlmGZQL2YS3yR8bIUA==}
    engines: {node: '>= 0.4'}
    dependencies:
      es-errors: 1.3.0
      get-intrinsic: 1.3.0
      has-tostringtag: 1.0.2
      hasown: 2.0.2

  /es-shim-unscopables@1.0.2:
    resolution: {integrity: sha512-J3yBRXCzDu4ULnQwxyToo/OjdMx6akgVC7K6few0a7F/0wLtmKKN7I73AH5T2836UuXRqN7Qg+IIUw/+YJksRw==}
    dependencies:
      hasown: 2.0.0
    dev: true

  /es-to-primitive@1.2.1:
    resolution: {integrity: sha512-QCOllgZJtaUo9miYBcLChTUaHNjJF3PYs1VidD7AwiEj1kYxKeQTctLAezAOH5ZKRH0g2IgPn6KwB4IT8iRpvA==}
    engines: {node: '>= 0.4'}
    dependencies:
      is-callable: 1.2.7
      is-date-object: 1.0.5
      is-symbol: 1.0.4
    dev: true

  /es5-ext@0.10.62:
    resolution: {integrity: sha512-BHLqn0klhEpnOKSrzn/Xsz2UIW8j+cGmo9JLzr8BiUapV8hPL9+FliFqjwr9ngW7jWdnxv6eO+/LqyhJVqgrjA==}
    engines: {node: '>=0.10'}
    requiresBuild: true
    dependencies:
      es6-iterator: 2.0.3
      es6-symbol: 3.1.3
      next-tick: 1.1.0
    dev: false

  /es6-iterator@2.0.3:
    resolution: {integrity: sha512-zw4SRzoUkd+cl+ZoE15A9o1oQd920Bb0iOJMQkQhl3jNc03YqVjAhG7scf9C5KWRU/R13Orf588uCC6525o02g==}
    dependencies:
      d: 1.0.1
      es5-ext: 0.10.62
      es6-symbol: 3.1.3
    dev: false

  /es6-symbol@3.1.3:
    resolution: {integrity: sha512-NJ6Yn3FuDinBaBRWl/q5X/s4koRHBrgKAu+yGI6JCBeiu3qrcbJhwT2GeR/EXVfylRk8dpQVJoLEFhK+Mu31NA==}
    dependencies:
      d: 1.0.1
      ext: 1.7.0
    dev: false

  /esbuild@0.19.10:
    resolution: {integrity: sha512-S1Y27QGt/snkNYrRcswgRFqZjaTG5a5xM3EQo97uNBnH505pdzSNe/HLBq1v0RO7iK/ngdbhJB6mDAp0OK+iUA==}
    engines: {node: '>=12'}
    hasBin: true
    requiresBuild: true
    optionalDependencies:
      '@esbuild/aix-ppc64': 0.19.10
      '@esbuild/android-arm': 0.19.10
      '@esbuild/android-arm64': 0.19.10
      '@esbuild/android-x64': 0.19.10
      '@esbuild/darwin-arm64': 0.19.10
      '@esbuild/darwin-x64': 0.19.10
      '@esbuild/freebsd-arm64': 0.19.10
      '@esbuild/freebsd-x64': 0.19.10
      '@esbuild/linux-arm': 0.19.10
      '@esbuild/linux-arm64': 0.19.10
      '@esbuild/linux-ia32': 0.19.10
      '@esbuild/linux-loong64': 0.19.10
      '@esbuild/linux-mips64el': 0.19.10
      '@esbuild/linux-ppc64': 0.19.10
      '@esbuild/linux-riscv64': 0.19.10
      '@esbuild/linux-s390x': 0.19.10
      '@esbuild/linux-x64': 0.19.10
      '@esbuild/netbsd-x64': 0.19.10
      '@esbuild/openbsd-x64': 0.19.10
      '@esbuild/sunos-x64': 0.19.10
      '@esbuild/win32-arm64': 0.19.10
      '@esbuild/win32-ia32': 0.19.10
      '@esbuild/win32-x64': 0.19.10

  /esbuild@0.21.5:
    resolution: {integrity: sha512-mg3OPMV4hXywwpoDxu3Qda5xCKQi+vCTZq8S9J/EpkhB2HzKXq4SNFZE3+NK93JYxc8VMSep+lOUSC/RVKaBqw==}
    engines: {node: '>=12'}
    hasBin: true
    requiresBuild: true
    optionalDependencies:
      '@esbuild/aix-ppc64': 0.21.5
      '@esbuild/android-arm': 0.21.5
      '@esbuild/android-arm64': 0.21.5
      '@esbuild/android-x64': 0.21.5
      '@esbuild/darwin-arm64': 0.21.5
      '@esbuild/darwin-x64': 0.21.5
      '@esbuild/freebsd-arm64': 0.21.5
      '@esbuild/freebsd-x64': 0.21.5
      '@esbuild/linux-arm': 0.21.5
      '@esbuild/linux-arm64': 0.21.5
      '@esbuild/linux-ia32': 0.21.5
      '@esbuild/linux-loong64': 0.21.5
      '@esbuild/linux-mips64el': 0.21.5
      '@esbuild/linux-ppc64': 0.21.5
      '@esbuild/linux-riscv64': 0.21.5
      '@esbuild/linux-s390x': 0.21.5
      '@esbuild/linux-x64': 0.21.5
      '@esbuild/netbsd-x64': 0.21.5
      '@esbuild/openbsd-x64': 0.21.5
      '@esbuild/sunos-x64': 0.21.5
      '@esbuild/win32-arm64': 0.21.5
      '@esbuild/win32-ia32': 0.21.5
      '@esbuild/win32-x64': 0.21.5
    dev: true

  /esbuild@0.25.1:
    resolution: {integrity: sha512-BGO5LtrGC7vxnqucAe/rmvKdJllfGaYWdyABvyMoXQlfYMb2bbRuReWR5tEGE//4LcNJj9XrkovTqNYRFZHAMQ==}
    engines: {node: '>=18'}
    hasBin: true
    requiresBuild: true
    optionalDependencies:
      '@esbuild/aix-ppc64': 0.25.1
      '@esbuild/android-arm': 0.25.1
      '@esbuild/android-arm64': 0.25.1
      '@esbuild/android-x64': 0.25.1
      '@esbuild/darwin-arm64': 0.25.1
      '@esbuild/darwin-x64': 0.25.1
      '@esbuild/freebsd-arm64': 0.25.1
      '@esbuild/freebsd-x64': 0.25.1
      '@esbuild/linux-arm': 0.25.1
      '@esbuild/linux-arm64': 0.25.1
      '@esbuild/linux-ia32': 0.25.1
      '@esbuild/linux-loong64': 0.25.1
      '@esbuild/linux-mips64el': 0.25.1
      '@esbuild/linux-ppc64': 0.25.1
      '@esbuild/linux-riscv64': 0.25.1
      '@esbuild/linux-s390x': 0.25.1
      '@esbuild/linux-x64': 0.25.1
      '@esbuild/netbsd-arm64': 0.25.1
      '@esbuild/netbsd-x64': 0.25.1
      '@esbuild/openbsd-arm64': 0.25.1
      '@esbuild/openbsd-x64': 0.25.1
      '@esbuild/sunos-x64': 0.25.1
      '@esbuild/win32-arm64': 0.25.1
      '@esbuild/win32-ia32': 0.25.1
      '@esbuild/win32-x64': 0.25.1
    dev: true

  /esbuild@0.25.4:
    resolution: {integrity: sha512-8pgjLUcUjcgDg+2Q4NYXnPbo/vncAY4UmyaCm0jZevERqCHZIaWwdJHkf8XQtu4AxSKCdvrUbT0XUr1IdZzI8Q==}
    engines: {node: '>=18'}
    hasBin: true
    requiresBuild: true
    optionalDependencies:
      '@esbuild/aix-ppc64': 0.25.4
      '@esbuild/android-arm': 0.25.4
      '@esbuild/android-arm64': 0.25.4
      '@esbuild/android-x64': 0.25.4
      '@esbuild/darwin-arm64': 0.25.4
      '@esbuild/darwin-x64': 0.25.4
      '@esbuild/freebsd-arm64': 0.25.4
      '@esbuild/freebsd-x64': 0.25.4
      '@esbuild/linux-arm': 0.25.4
      '@esbuild/linux-arm64': 0.25.4
      '@esbuild/linux-ia32': 0.25.4
      '@esbuild/linux-loong64': 0.25.4
      '@esbuild/linux-mips64el': 0.25.4
      '@esbuild/linux-ppc64': 0.25.4
      '@esbuild/linux-riscv64': 0.25.4
      '@esbuild/linux-s390x': 0.25.4
      '@esbuild/linux-x64': 0.25.4
      '@esbuild/netbsd-arm64': 0.25.4
      '@esbuild/netbsd-x64': 0.25.4
      '@esbuild/openbsd-arm64': 0.25.4
      '@esbuild/openbsd-x64': 0.25.4
      '@esbuild/sunos-x64': 0.25.4
      '@esbuild/win32-arm64': 0.25.4
      '@esbuild/win32-ia32': 0.25.4
      '@esbuild/win32-x64': 0.25.4
    dev: true

  /esbuild@0.25.9:
    resolution: {integrity: sha512-CRbODhYyQx3qp7ZEwzxOk4JBqmD/seJrzPa/cGjY1VtIn5E09Oi9/dB4JwctnfZ8Q8iT7rioVv5k/FNT/uf54g==}
    engines: {node: '>=18'}
    hasBin: true
    requiresBuild: true
    optionalDependencies:
      '@esbuild/aix-ppc64': 0.25.9
      '@esbuild/android-arm': 0.25.9
      '@esbuild/android-arm64': 0.25.9
      '@esbuild/android-x64': 0.25.9
      '@esbuild/darwin-arm64': 0.25.9
      '@esbuild/darwin-x64': 0.25.9
      '@esbuild/freebsd-arm64': 0.25.9
      '@esbuild/freebsd-x64': 0.25.9
      '@esbuild/linux-arm': 0.25.9
      '@esbuild/linux-arm64': 0.25.9
      '@esbuild/linux-ia32': 0.25.9
      '@esbuild/linux-loong64': 0.25.9
      '@esbuild/linux-mips64el': 0.25.9
      '@esbuild/linux-ppc64': 0.25.9
      '@esbuild/linux-riscv64': 0.25.9
      '@esbuild/linux-s390x': 0.25.9
      '@esbuild/linux-x64': 0.25.9
      '@esbuild/netbsd-arm64': 0.25.9
      '@esbuild/netbsd-x64': 0.25.9
      '@esbuild/openbsd-arm64': 0.25.9
      '@esbuild/openbsd-x64': 0.25.9
      '@esbuild/openharmony-arm64': 0.25.9
      '@esbuild/sunos-x64': 0.25.9
      '@esbuild/win32-arm64': 0.25.9
      '@esbuild/win32-ia32': 0.25.9
      '@esbuild/win32-x64': 0.25.9
    dev: false

  /escalade@3.1.1:
    resolution: {integrity: sha512-k0er2gUkLf8O0zKJiAhmkTnJlTvINGv7ygDNPbeIsX/TJjGJZHuh9B2UxbsaEkmlEo9MfhrSzmhIlhRlI2GXnw==}
    engines: {node: '>=6'}
    dev: true

  /escalade@3.2.0:
    resolution: {integrity: sha512-WUj2qlxaQtO4g6Pq5c29GTcWGDyd8itL8zTlipgECz3JesAiiOKotd8JU6otB3PACgG6xkJUyVhboMS+bje/jA==}
    engines: {node: '>=6'}

  /escape-html@1.0.3:
    resolution: {integrity: sha512-NiSupZ4OeuGwr68lGIeym/ksIZMJodUGOSCZ/FSnTxcrekbvqrgdUxlJOMpijaKZVjAJrWrGs/6Jy8OMuyj9ow==}
    dev: false

  /escape-string-regexp@1.0.5:
    resolution: {integrity: sha512-vbRorB5FUQWvla16U8R/qgaFIya2qGzwDrNmCZuYKrbdSUMG6I1ZCGQRefkRVhuOkIGVne7BQ35DSfo1qvJqFg==}
    engines: {node: '>=0.8.0'}
    dev: true

  /escape-string-regexp@4.0.0:
    resolution: {integrity: sha512-TtpcNJ3XAzx3Gq8sWRzJaVajRs0uVxA2YAkdb1jm2YkPz4G6egUFAyA3n5vtEIZefPk5Wa4UXbKuS5fKkJWdgA==}
    engines: {node: '>=10'}
    dev: true

  /eslint-config-next@15.0.0-canary.36(eslint@8.56.0)(typescript@4.7.4):
    resolution: {integrity: sha512-tSHB3+DEefRv6qVqysW0m7dplatzcyZdgpTSq+6pV5JBsFlIx3grdYxxQrRlTOxZl7+pH6G6hhhZDUMmQcQYEA==}
    peerDependencies:
      eslint: ^7.23.0 || ^8.0.0
      typescript: '>=3.3.1'
    peerDependenciesMeta:
      typescript:
        optional: true
    dependencies:
      '@next/eslint-plugin-next': 15.0.0-canary.36
      '@rushstack/eslint-patch': 1.6.1
      '@typescript-eslint/parser': 6.14.0(eslint@8.56.0)(typescript@4.7.4)
      eslint: 8.56.0
      eslint-import-resolver-node: 0.3.9
      eslint-import-resolver-typescript: 3.6.1(@typescript-eslint/parser@6.14.0)(eslint-import-resolver-node@0.3.9)(eslint-plugin-import@2.29.1)(eslint@8.56.0)
      eslint-plugin-import: 2.29.1(@typescript-eslint/parser@6.14.0)(eslint-import-resolver-typescript@3.6.1)(eslint@8.56.0)
      eslint-plugin-jsx-a11y: 6.8.0(eslint@8.56.0)
      eslint-plugin-react: 7.33.2(eslint@8.56.0)
      eslint-plugin-react-hooks: 4.6.0(eslint@8.56.0)
      typescript: 4.7.4
    transitivePeerDependencies:
      - eslint-import-resolver-webpack
      - supports-color
    dev: true

  /eslint-config-turbo@2.5.6(eslint@8.57.1)(turbo@2.5.6):
    resolution: {integrity: sha512-1EV/UqdKE75st9q6y0MCxz7qp2v7RyGvbQsMLSuCz+VH8ScnSfmhd8FcAbqx3BshCy5IluujzMB6T5iCgL3/sA==}
    peerDependencies:
      eslint: '>6.6.0'
      turbo: '>2.0.0'
    dependencies:
      eslint: 8.57.1
      eslint-plugin-turbo: 2.5.6(eslint@8.57.1)(turbo@2.5.6)
      turbo: 2.5.6
    dev: true

  /eslint-import-resolver-node@0.3.9:
    resolution: {integrity: sha512-WFj2isz22JahUv+B788TlO3N6zL3nNJGU8CcZbPZvVEkBPaJdCV4vy5wyghty5ROFbCRnm132v8BScu5/1BQ8g==}
    dependencies:
      debug: 3.2.7(supports-color@5.5.0)
      is-core-module: 2.13.1
      resolve: 1.22.8
    transitivePeerDependencies:
      - supports-color
    dev: true

  /eslint-import-resolver-typescript@3.6.1(@typescript-eslint/parser@6.14.0)(eslint-import-resolver-node@0.3.9)(eslint-plugin-import@2.29.1)(eslint@8.56.0):
    resolution: {integrity: sha512-xgdptdoi5W3niYeuQxKmzVDTATvLYqhpwmykwsh7f6HIOStGWEIL9iqZgQDF9u9OEzrRwR8no5q2VT+bjAujTg==}
    engines: {node: ^14.18.0 || >=16.0.0}
    peerDependencies:
      eslint: '*'
      eslint-plugin-import: '*'
    dependencies:
      debug: 4.4.0
      enhanced-resolve: 5.15.0
      eslint: 8.56.0
      eslint-module-utils: 2.8.0(@typescript-eslint/parser@6.14.0)(eslint-import-resolver-node@0.3.9)(eslint-import-resolver-typescript@3.6.1)(eslint@8.56.0)
      eslint-plugin-import: 2.29.1(@typescript-eslint/parser@6.14.0)(eslint-import-resolver-typescript@3.6.1)(eslint@8.56.0)
      fast-glob: 3.3.2
      get-tsconfig: 4.7.2
      is-core-module: 2.13.1
      is-glob: 4.0.3
    transitivePeerDependencies:
      - '@typescript-eslint/parser'
      - eslint-import-resolver-node
      - eslint-import-resolver-webpack
      - supports-color
    dev: true

  /eslint-module-utils@2.8.0(@typescript-eslint/parser@6.14.0)(eslint-import-resolver-node@0.3.9)(eslint-import-resolver-typescript@3.6.1)(eslint@8.56.0):
    resolution: {integrity: sha512-aWajIYfsqCKRDgUfjEXNN/JlrzauMuSEy5sbd7WXbtW3EH6A6MpwEh42c7qD+MqQo9QMJ6fWLAeIJynx0g6OAw==}
    engines: {node: '>=4'}
    peerDependencies:
      '@typescript-eslint/parser': '*'
      eslint: '*'
      eslint-import-resolver-node: '*'
      eslint-import-resolver-typescript: '*'
      eslint-import-resolver-webpack: '*'
    peerDependenciesMeta:
      '@typescript-eslint/parser':
        optional: true
      eslint:
        optional: true
      eslint-import-resolver-node:
        optional: true
      eslint-import-resolver-typescript:
        optional: true
      eslint-import-resolver-webpack:
        optional: true
    dependencies:
      '@typescript-eslint/parser': 6.14.0(eslint@8.56.0)(typescript@4.7.4)
      debug: 3.2.7(supports-color@5.5.0)
      eslint: 8.56.0
      eslint-import-resolver-node: 0.3.9
      eslint-import-resolver-typescript: 3.6.1(@typescript-eslint/parser@6.14.0)(eslint-import-resolver-node@0.3.9)(eslint-plugin-import@2.29.1)(eslint@8.56.0)
    transitivePeerDependencies:
      - supports-color
    dev: true

  /eslint-plugin-import@2.29.1(@typescript-eslint/parser@6.14.0)(eslint-import-resolver-typescript@3.6.1)(eslint@8.56.0):
    resolution: {integrity: sha512-BbPC0cuExzhiMo4Ff1BTVwHpjjv28C5R+btTOGaCRC7UEz801up0JadwkeSk5Ued6TG34uaczuVuH6qyy5YUxw==}
    engines: {node: '>=4'}
    peerDependencies:
      '@typescript-eslint/parser': '*'
      eslint: ^2 || ^3 || ^4 || ^5 || ^6 || ^7.2.0 || ^8
    peerDependenciesMeta:
      '@typescript-eslint/parser':
        optional: true
    dependencies:
      '@typescript-eslint/parser': 6.14.0(eslint@8.56.0)(typescript@4.7.4)
      array-includes: 3.1.7
      array.prototype.findlastindex: 1.2.3
      array.prototype.flat: 1.3.2
      array.prototype.flatmap: 1.3.2
      debug: 3.2.7(supports-color@5.5.0)
      doctrine: 2.1.0
      eslint: 8.56.0
      eslint-import-resolver-node: 0.3.9
      eslint-module-utils: 2.8.0(@typescript-eslint/parser@6.14.0)(eslint-import-resolver-node@0.3.9)(eslint-import-resolver-typescript@3.6.1)(eslint@8.56.0)
      hasown: 2.0.0
      is-core-module: 2.13.1
      is-glob: 4.0.3
      minimatch: 3.1.2
      object.fromentries: 2.0.7
      object.groupby: 1.0.1
      object.values: 1.1.7
      semver: 6.3.1
      tsconfig-paths: 3.15.0
    transitivePeerDependencies:
      - eslint-import-resolver-typescript
      - eslint-import-resolver-webpack
      - supports-color
    dev: true

  /eslint-plugin-jsx-a11y@6.8.0(eslint@8.56.0):
    resolution: {integrity: sha512-Hdh937BS3KdwwbBaKd5+PLCOmYY6U4f2h9Z2ktwtNKvIdIEu137rjYbcb9ApSbVJfWxANNuiKTD/9tOKjK9qOA==}
    engines: {node: '>=4.0'}
    peerDependencies:
      eslint: ^3 || ^4 || ^5 || ^6 || ^7 || ^8
    dependencies:
      '@babel/runtime': 7.23.6
      aria-query: 5.3.0
      array-includes: 3.1.7
      array.prototype.flatmap: 1.3.2
      ast-types-flow: 0.0.8
      axe-core: 4.7.0
      axobject-query: 3.2.1
      damerau-levenshtein: 1.0.8
      emoji-regex: 9.2.2
      es-iterator-helpers: 1.0.15
      eslint: 8.56.0
      hasown: 2.0.0
      jsx-ast-utils: 3.3.5
      language-tags: 1.0.9
      minimatch: 3.1.2
      object.entries: 1.1.7
      object.fromentries: 2.0.7
    dev: true

  /eslint-plugin-react-hooks@4.6.0(eslint@8.56.0):
    resolution: {integrity: sha512-oFc7Itz9Qxh2x4gNHStv3BqJq54ExXmfC+a1NjAta66IAN87Wu0R/QArgIS9qKzX3dXKPI9H5crl9QchNMY9+g==}
    engines: {node: '>=10'}
    peerDependencies:
      eslint: ^3.0.0 || ^4.0.0 || ^5.0.0 || ^6.0.0 || ^7.0.0 || ^8.0.0-0
    dependencies:
      eslint: 8.56.0
    dev: true

  /eslint-plugin-react@7.33.2(eslint@8.56.0):
    resolution: {integrity: sha512-73QQMKALArI8/7xGLNI/3LylrEYrlKZSb5C9+q3OtOewTnMQi5cT+aE9E41sLCmli3I9PGGmD1yiZydyo4FEPw==}
    engines: {node: '>=4'}
    peerDependencies:
      eslint: ^3 || ^4 || ^5 || ^6 || ^7 || ^8
    dependencies:
      array-includes: 3.1.7
      array.prototype.flatmap: 1.3.2
      array.prototype.tosorted: 1.1.2
      doctrine: 2.1.0
      es-iterator-helpers: 1.0.15
      eslint: 8.56.0
      estraverse: 5.3.0
      jsx-ast-utils: 3.3.5
      minimatch: 3.1.2
      object.entries: 1.1.7
      object.fromentries: 2.0.7
      object.hasown: 1.1.3
      object.values: 1.1.7
      prop-types: 15.8.1
      resolve: 2.0.0-next.5
      semver: 6.3.1
      string.prototype.matchall: 4.0.10
    dev: true

  /eslint-plugin-turbo@2.5.6(eslint@8.57.1)(turbo@2.5.6):
    resolution: {integrity: sha512-KUDE23aP2JV8zbfZ4TeM1HpAXzMM/AYG/bJam7P4AalUxas8Pd/lS/6R3p4uX91qJcH1LwL4h0ED48nDe8KorQ==}
    peerDependencies:
      eslint: '>6.6.0'
      turbo: '>2.0.0'
    dependencies:
      dotenv: 16.0.3
      eslint: 8.57.1
      turbo: 2.5.6
    dev: true

  /eslint-scope@7.2.2:
    resolution: {integrity: sha512-dOt21O7lTMhDM+X9mB4GX+DZrZtCUJPL/wlcTqxyrx5IvO0IYtILdtrQGQp+8n5S0gwSVmOf9NQrjMOgfQZlIg==}
    engines: {node: ^12.22.0 || ^14.17.0 || >=16.0.0}
    dependencies:
      esrecurse: 4.3.0
      estraverse: 5.3.0
    dev: true

  /eslint-visitor-keys@3.4.3:
    resolution: {integrity: sha512-wpc+LXeiyiisxPlEkUzU6svyS1frIO3Mgxj1fdy7Pm8Ygzguax2N3Fa/D/ag1WqbOprdI+uY6wMUl8/a2G+iag==}
    engines: {node: ^12.22.0 || ^14.17.0 || >=16.0.0}
    dev: true

  /eslint-visitor-keys@4.2.0:
    resolution: {integrity: sha512-UyLnSehNt62FFhSwjZlHmeokpRK59rcz29j+F1/aDgbkbRTk7wIc9XzdoasMUbRNKDM0qQt/+BJ4BrpFeABemw==}
    engines: {node: ^18.18.0 || ^20.9.0 || >=21.1.0}
    dev: true

  /eslint-visitor-keys@4.2.1:
    resolution: {integrity: sha512-Uhdk5sfqcee/9H/rCOJikYz67o0a2Tw2hGRPOG2Y1R2dg7brRe1uG0yaNQDHu+TO/uQPF/5eCapvYSmHUjt7JQ==}
    engines: {node: ^18.18.0 || ^20.9.0 || >=21.1.0}
    dev: true

  /eslint@8.56.0:
    resolution: {integrity: sha512-Go19xM6T9puCOWntie1/P997aXxFsOi37JIHRWI514Hc6ZnaHGKY9xFhrU65RT6CcBEzZoGG1e6Nq+DT04ZtZQ==}
    engines: {node: ^12.22.0 || ^14.17.0 || >=16.0.0}
    hasBin: true
    dependencies:
      '@eslint-community/eslint-utils': 4.4.0(eslint@8.56.0)
      '@eslint-community/regexpp': 4.10.0
      '@eslint/eslintrc': 2.1.4
      '@eslint/js': 8.56.0
      '@humanwhocodes/config-array': 0.11.13
      '@humanwhocodes/module-importer': 1.0.1
      '@nodelib/fs.walk': 1.2.8
      '@ungap/structured-clone': 1.2.0
      ajv: 6.12.6
      chalk: 4.1.2
      cross-spawn: 7.0.3
      debug: 4.3.4
      doctrine: 3.0.0
      escape-string-regexp: 4.0.0
      eslint-scope: 7.2.2
      eslint-visitor-keys: 3.4.3
      espree: 9.6.1
      esquery: 1.5.0
      esutils: 2.0.3
      fast-deep-equal: 3.1.3
      file-entry-cache: 6.0.1
      find-up: 5.0.0
      glob-parent: 6.0.2
      globals: 13.24.0
      graphemer: 1.4.0
      ignore: 5.3.0
      imurmurhash: 0.1.4
      is-glob: 4.0.3
      is-path-inside: 3.0.3
      js-yaml: 4.1.0
      json-stable-stringify-without-jsonify: 1.0.1
      levn: 0.4.1
      lodash.merge: 4.6.2
      minimatch: 3.1.2
      natural-compare: 1.4.0
      optionator: 0.9.3
      strip-ansi: 6.0.1
      text-table: 0.2.0
    transitivePeerDependencies:
      - supports-color
    dev: true

  /eslint@8.57.1:
    resolution: {integrity: sha512-ypowyDxpVSYpkXr9WPv2PAZCtNip1Mv5KTW0SCurXv/9iOpcrH9PaqUElksqEB6pChqHGDRCFTyrZlGhnLNGiA==}
    engines: {node: ^12.22.0 || ^14.17.0 || >=16.0.0}
    deprecated: This version is no longer supported. Please see https://eslint.org/version-support for other options.
    hasBin: true
    dependencies:
      '@eslint-community/eslint-utils': 4.7.0(eslint@8.57.1)
      '@eslint-community/regexpp': 4.12.1
      '@eslint/eslintrc': 2.1.4
      '@eslint/js': 8.57.1
      '@humanwhocodes/config-array': 0.13.0
      '@humanwhocodes/module-importer': 1.0.1
      '@nodelib/fs.walk': 1.2.8
      '@ungap/structured-clone': 1.3.0
      ajv: 6.12.6
      chalk: 4.1.2
      cross-spawn: 7.0.6
      debug: 4.4.1
      doctrine: 3.0.0
      escape-string-regexp: 4.0.0
      eslint-scope: 7.2.2
      eslint-visitor-keys: 3.4.3
      espree: 9.6.1
      esquery: 1.6.0
      esutils: 2.0.3
      fast-deep-equal: 3.1.3
      file-entry-cache: 6.0.1
      find-up: 5.0.0
      glob-parent: 6.0.2
      globals: 13.24.0
      graphemer: 1.4.0
      ignore: 5.3.2
      imurmurhash: 0.1.4
      is-glob: 4.0.3
      is-path-inside: 3.0.3
      js-yaml: 4.1.0
      json-stable-stringify-without-jsonify: 1.0.1
      levn: 0.4.1
      lodash.merge: 4.6.2
      minimatch: 3.1.2
      natural-compare: 1.4.0
      optionator: 0.9.4
      strip-ansi: 6.0.1
      text-table: 0.2.0
    transitivePeerDependencies:
      - supports-color
    dev: true

  /espree@9.6.1:
    resolution: {integrity: sha512-oruZaFkjorTpF32kDSI5/75ViwGeZginGGy2NoOSg3Q9bnwlnmDm4HLnkl0RE3n+njDXR037aY1+x58Z/zFdwQ==}
    engines: {node: ^12.22.0 || ^14.17.0 || >=16.0.0}
    dependencies:
      acorn: 8.15.0
      acorn-jsx: 5.3.2(acorn@8.15.0)
      eslint-visitor-keys: 3.4.3
    dev: true

  /esprima@4.0.1:
    resolution: {integrity: sha512-eGuFFw7Upda+g4p+QHvnW0RyTX/SVeJBDM/gCtMARO0cLuT2HcEKnTPvhjV6aGeqrCB/sbNop0Kszm0jsaWU4A==}
    engines: {node: '>=4'}
    hasBin: true

  /esquery@1.5.0:
    resolution: {integrity: sha512-YQLXUplAwJgCydQ78IMJywZCceoqk1oH01OERdSAJc/7U2AylwjhSCLDEtqwg811idIS/9fIU5GjG73IgjKMVg==}
    engines: {node: '>=0.10'}
    dependencies:
      estraverse: 5.3.0
    dev: true

  /esquery@1.6.0:
    resolution: {integrity: sha512-ca9pw9fomFcKPvFLXhBKUK90ZvGibiGOvRJNbjljY7s7uq/5YO4BOzcYtJqExdx99rF6aAcnRxHmcUHcz6sQsg==}
    engines: {node: '>=0.10'}
    dependencies:
      estraverse: 5.3.0
    dev: true

  /esrecurse@4.3.0:
    resolution: {integrity: sha512-KmfKL3b6G+RXvP8N1vr3Tq1kL/oCFgn2NYXEtqP8/L3pKapUA4G8cFVaoF3SU323CD4XypR/ffioHmkti6/Tag==}
    engines: {node: '>=4.0'}
    dependencies:
      estraverse: 5.3.0
    dev: true

  /estraverse@5.3.0:
    resolution: {integrity: sha512-MMdARuVEQziNTeJD8DgMqmhwR11BRQ/cBP+pLtYdSTnf3MIO8fFeiINEbX36ZdNlfU/7A9f3gUw49B3oQsvwBA==}
    engines: {node: '>=4.0'}
    dev: true

  /estree-walker@2.0.2:
    resolution: {integrity: sha512-Rfkk/Mp/DL7JVje3u18FxFujQlTNR2q6QfMSMB7AvCBx91NGj/ba3kCfza0f6dVDbw7YlRf/nDrn7pQrCCyQ/w==}

  /estree-walker@3.0.3:
    resolution: {integrity: sha512-7RUKfXgSMMkzt6ZuXmqapOurLGPPfgj6l9uRZ7lRGolvk0y2yocc35LdcxKC5PQZdn2DMqioAQ2NoWcrTKmm6g==}
    dependencies:
      '@types/estree': 1.0.7

  /esutils@2.0.3:
    resolution: {integrity: sha512-kVscqXk4OCp68SZ0dkgEKVi6/8ij300KBWTJq32P/dYeWTSwK41WyTxalN1eRmA5Z9UU/LX9D7FWSmV9SAYx6g==}
    engines: {node: '>=0.10.0'}
    dev: true

  /etag@1.8.1:
    resolution: {integrity: sha512-aIL5Fx7mawVa300al2BnEE4iNvo1qETxLrPI/o05L7z6go7fCw1J6EQmbK4FmJ2AS7kgVF/KEZWufBfdClMcPg==}
    engines: {node: '>= 0.6'}
    dev: false

  /eval-estree-expression@3.0.0:
    resolution: {integrity: sha512-siT1mQEeCtw4eHQ3jozxaXMpQeEkb5imAdoLB5Uj3wcpgicGCV41cbVdv/G0HT/SBe7o5+ex1lg1odCuSgnUJA==}
    dev: true

  /event-target-shim@5.0.1:
    resolution: {integrity: sha512-i/2XbnSz/uxRCU6+NdVJgKWDTM427+MqYbkQzD321DuCQJUqOuJKIA0IM2+W2xtYHdKOmZ4dR6fExsd4SXL+WQ==}
    engines: {node: '>=6'}
    dev: false

  /events@1.1.1:
    resolution: {integrity: sha512-kEcvvCBByWXGnZy6JUlgAp2gBIUjfCAV6P6TgT1/aaQKcmuAEC4OZTV1I4EWQLz2gxZw76atuVyvHhTxvi0Flw==}
    engines: {node: '>=0.4.x'}
    dev: false

  /eventsource-parser@1.0.0:
    resolution: {integrity: sha512-9jgfSCa3dmEme2ES3mPByGXfgZ87VbP97tng1G2nWwWx6bV2nYxm2AWCrbQjXToSe+yYlqaZNtxffR9IeQr95g==}
    engines: {node: '>=14.18'}
    dev: false

  /eventsource-parser@1.1.2:
    resolution: {integrity: sha512-v0eOBUbiaFojBu2s2NPBfYUoRR9GjcDNvCXVaqEf5vVfpIAh9f8RCo4vXTP8c63QRKCFwoLpMpTdPwwhEKVgzA==}
    engines: {node: '>=14.18'}
    dev: false

  /exit-hook@2.2.1:
    resolution: {integrity: sha512-eNTPlAD67BmP31LDINZ3U7HSF8l57TxOY2PmBJ1shpCvpnxBF93mWCE8YHBnXs8qiUZJc9WDcWIeC3a2HIAMfw==}
    engines: {node: '>=6'}
    dev: true

  /expand-tilde@2.0.2:
    resolution: {integrity: sha512-A5EmesHW6rfnZ9ysHQjPdJRni0SRar0tjtG5MNtm9n5TUvsYU8oozprtRD4AqHxcZWWlVuAmQo2nWKfN9oyjTw==}
    engines: {node: '>=0.10.0'}
    dependencies:
      homedir-polyfill: 1.0.3
    dev: true

  /expect-type@1.2.2:
    resolution: {integrity: sha512-JhFGDVJ7tmDJItKhYgJCGLOWjuK9vPxiXoUFLwLDc99NlmklilbiQJwoctZtt13+xMw91MCk/REan6MWHqDjyA==}
    engines: {node: '>=12.0.0'}
    dev: true

  /express@4.19.2:
    resolution: {integrity: sha512-5T6nhjsT+EOMzuck8JjBHARTHfMht0POzlA60WV2pMD3gyXw2LZnZ+ueGdNxG+0calOJcWKbpFcuzLZ91YWq9Q==}
    engines: {node: '>= 0.10.0'}
    dependencies:
      accepts: 1.3.8
      array-flatten: 1.1.1
      body-parser: 1.20.2
      content-disposition: 0.5.4
      content-type: 1.0.5
      cookie: 0.6.0
      cookie-signature: 1.0.6
      debug: 2.6.9
      depd: 2.0.0
      encodeurl: 1.0.2
      escape-html: 1.0.3
      etag: 1.8.1
      finalhandler: 1.2.0
      fresh: 0.5.2
      http-errors: 2.0.0
      merge-descriptors: 1.0.1
      methods: 1.1.2
      on-finished: 2.4.1
      parseurl: 1.3.3
      path-to-regexp: 0.1.7
      proxy-addr: 2.0.7
      qs: 6.11.0
      range-parser: 1.2.1
      safe-buffer: 5.2.1
      send: 0.18.0
      serve-static: 1.15.0
      setprototypeof: 1.2.0
      statuses: 2.0.1
      type-is: 1.6.18
      utils-merge: 1.0.1
      vary: 1.1.2
    transitivePeerDependencies:
      - supports-color
    dev: false

  /express@4.21.2:
    resolution: {integrity: sha512-28HqgMZAmih1Czt9ny7qr6ek2qddF4FclbMzwhCREB6OFfH+rXAnuNCwo1/wFvrtbgsQDb4kSbX9de9lFbrXnA==}
    engines: {node: '>= 0.10.0'}
    dependencies:
      accepts: 1.3.8
      array-flatten: 1.1.1
      body-parser: 1.20.3
      content-disposition: 0.5.4
      content-type: 1.0.5
      cookie: 0.7.1
      cookie-signature: 1.0.6
      debug: 2.6.9
      depd: 2.0.0
      encodeurl: 2.0.0
      escape-html: 1.0.3
      etag: 1.8.1
      finalhandler: 1.3.1
      fresh: 0.5.2
      http-errors: 2.0.0
      merge-descriptors: 1.0.3
      methods: 1.1.2
      on-finished: 2.4.1
      parseurl: 1.3.3
      path-to-regexp: 0.1.12
      proxy-addr: 2.0.7
      qs: 6.13.0
      range-parser: 1.2.1
      safe-buffer: 5.2.1
      send: 0.19.0
      serve-static: 1.16.2
      setprototypeof: 1.2.0
      statuses: 2.0.1
      type-is: 1.6.18
      utils-merge: 1.0.1
      vary: 1.1.2
    transitivePeerDependencies:
      - supports-color
    dev: false

  /exsolve@1.0.7:
    resolution: {integrity: sha512-VO5fQUzZtI6C+vx4w/4BWJpg3s/5l+6pRQEHzFRM8WFi4XffSP1Z+4qi7GbjWbvRQEbdIco5mIMq+zX4rPuLrw==}
    dev: true

  /ext@1.7.0:
    resolution: {integrity: sha512-6hxeJYaL110a9b5TEJSj0gojyHQAmA2ch5Os+ySCiA1QGdS697XWY1pzsrSjqA9LDEEgdB/KypIlR59RcLuHYw==}
    dependencies:
      type: 2.7.2
    dev: false

  /fast-deep-equal@3.1.3:
    resolution: {integrity: sha512-f3qQ9oQy9j2AhBe/H9VC91wLmKBCCU/gDOnKNAYG5hswO7BLKj09Hc5HYNz9cGI++xlpDCIgDaitVs03ATR84Q==}
    dev: true

  /fast-glob@3.3.2:
    resolution: {integrity: sha512-oX2ruAFQwf/Orj8m737Y5adxDQO0LAB7/S5MnxCdTNDd4p6BsyIVsv9JQsATbTSq8KHRpLwIHbVlUNatxd+1Ow==}
    engines: {node: '>=8.6.0'}
    dependencies:
      '@nodelib/fs.stat': 2.0.5
      '@nodelib/fs.walk': 1.2.8
      glob-parent: 5.1.2
      merge2: 1.4.1
      micromatch: 4.0.5
    dev: true

  /fast-glob@3.3.3:
    resolution: {integrity: sha512-7MptL8U0cqcFdzIzwOTHoilX9x5BrNqye7Z/LuC7kCMRio1EMSyqRK3BEAUD7sXRq4iT4AzTVuZdhgQ2TCvYLg==}
    engines: {node: '>=8.6.0'}
    dependencies:
      '@nodelib/fs.stat': 2.0.5
      '@nodelib/fs.walk': 1.2.8
      glob-parent: 5.1.2
      merge2: 1.4.1
      micromatch: 4.0.8
    dev: true

  /fast-json-stable-stringify@2.1.0:
    resolution: {integrity: sha512-lhd/wF+Lk98HZoTCtlVraHtfh5XYijIjalXck7saUtuanSDyLMxnHhSXEDJqHxD7msR8D0uCmqlkwjCV8xvwHw==}
    dev: true

  /fast-levenshtein@2.0.6:
    resolution: {integrity: sha512-DCXu6Ifhqcks7TZKY3Hxp3y6qphY5SJZmrWMDrKcERSOXWQdMhU9Ig/PYrzyw/ul9jOIyh0N4M0tbC5hodg8dw==}
    dev: true

  /fast-uri@3.0.6:
    resolution: {integrity: sha512-Atfo14OibSv5wAp4VWNsFYE1AchQRTv9cBGWET4pZWHzYshFSS9NQI6I57rdKn9croWVMbYFbLhJ+yJvmZIIHw==}
    dev: true

  /fast-xml-parser@4.4.1:
    resolution: {integrity: sha512-xkjOecfnKGkSsOwtZ5Pz7Us/T6mrbPQrq0nh+aCO5V9nk5NLWmasAHumTKjiPJPWANe+kAZ84Jc8ooJkzZ88Sw==}
    hasBin: true
    dependencies:
      strnum: 1.0.5
    dev: false

  /fastq@1.19.1:
    resolution: {integrity: sha512-GwLTyxkCXjXbxqIhTsMI2Nui8huMPtnxg7krajPJAjnEG/iiOS7i+zCtWGZR9G0NBKbXKh6X9m9UIsYX/N6vvQ==}
    dependencies:
      reusify: 1.1.0
    dev: true

  /fdir@6.4.3(picomatch@4.0.2):
    resolution: {integrity: sha512-PMXmW2y1hDDfTSRc9gaXIuCCRpuoz3Kaz8cUelp3smouvfT632ozg2vrT6lJsHKKOF59YLbOGfAWGUcKEfRMQw==}
    peerDependencies:
      picomatch: ^3 || ^4
    peerDependenciesMeta:
      picomatch:
        optional: true
    dependencies:
      picomatch: 4.0.2
    dev: true

  /file-entry-cache@6.0.1:
    resolution: {integrity: sha512-7Gps/XWymbLk2QLYK4NzpMOrYjMhdIxXuIvy2QBsLE6ljuodKvdkWs/cpyJJ3CVIVpH0Oi1Hvg1ovbMzLdFBBg==}
    engines: {node: ^10.12.0 || >=12.0.0}
    dependencies:
      flat-cache: 3.2.0
    dev: true

  /fill-range@7.0.1:
    resolution: {integrity: sha512-qOo9F+dMUmC2Lcb4BbVvnKJxTPjCm+RRpe4gDuGrzkL7mEVl/djYSu2OdQ2Pa302N4oqkSg9ir6jaLWJ2USVpQ==}
    engines: {node: '>=8'}
    dependencies:
      to-regex-range: 5.0.1
    dev: true

  /fill-range@7.1.1:
    resolution: {integrity: sha512-YsGpe3WHLK8ZYi4tWDg2Jy3ebRz2rXowDxnld4bkQB00cc/1Zw9AWnC0i9ztDJitivtQvaI9KaLyKrc+hBW0yg==}
    engines: {node: '>=8'}
    dependencies:
      to-regex-range: 5.0.1
    dev: true

  /finalhandler@1.2.0:
    resolution: {integrity: sha512-5uXcUVftlQMFnWC9qu/svkWv3GTd2PfUhK/3PLkYNAe7FbqJMt3515HaxE6eRL74GdsriiwujiawdaB1BpEISg==}
    engines: {node: '>= 0.8'}
    dependencies:
      debug: 2.6.9
      encodeurl: 1.0.2
      escape-html: 1.0.3
      on-finished: 2.4.1
      parseurl: 1.3.3
      statuses: 2.0.1
      unpipe: 1.0.0
    transitivePeerDependencies:
      - supports-color
    dev: false

  /finalhandler@1.3.1:
    resolution: {integrity: sha512-6BN9trH7bp3qvnrRyzsBz+g3lZxTNZTbVO2EV1CS0WIcDbawYVdYvGflME/9QP0h0pYlCDBCTjYa9nZzMDpyxQ==}
    engines: {node: '>= 0.8'}
    dependencies:
      debug: 2.6.9
      encodeurl: 2.0.0
      escape-html: 1.0.3
      on-finished: 2.4.1
      parseurl: 1.3.3
      statuses: 2.0.1
      unpipe: 1.0.0
    transitivePeerDependencies:
      - supports-color
    dev: false

  /find-up@5.0.0:
    resolution: {integrity: sha512-78/PXT1wlLLDgTzDs7sjq9hzz0vXD+zn+7wypEe4fXQxCmdmqfGsEPQxmiCSQI3ajFV91bVSsvNtrJRiW6nGng==}
    engines: {node: '>=10'}
    dependencies:
      locate-path: 6.0.0
      path-exists: 4.0.0
    dev: true

  /findup-sync@5.0.0:
    resolution: {integrity: sha512-MzwXju70AuyflbgeOhzvQWAvvQdo1XL0A9bVvlXsYcFEBM87WR4OakL4OfZq+QRmr+duJubio+UtNQCPsVESzQ==}
    engines: {node: '>= 10.13.0'}
    dependencies:
      detect-file: 1.0.0
      is-glob: 4.0.3
      micromatch: 4.0.8
      resolve-dir: 1.0.1
    dev: true

  /flat-cache@3.2.0:
    resolution: {integrity: sha512-CYcENa+FtcUKLmhhqyctpclsq7QF38pKjZHsGNiSQF5r4FtoKDWabFDl3hzaEQMvT1LHEysw5twgLvpYYb4vbw==}
    engines: {node: ^10.12.0 || >=12.0.0}
    dependencies:
      flatted: 3.2.9
      keyv: 4.5.4
      rimraf: 3.0.2
    dev: true

  /flatted@3.2.9:
    resolution: {integrity: sha512-36yxDn5H7OFZQla0/jFJmbIKTdZAQHngCedGxiMmpNfEZM0sdEeT+WczLQrjK6D7o2aiyLYDnkw0R3JK0Qv1RQ==}
    dev: true

  /follow-redirects@1.15.9:
    resolution: {integrity: sha512-gew4GsXizNgdoRyqmyfMHyAmXsZDk6mHkSxZFCzW9gwlbtOW44CDtYavM+y+72qD/Vq2l550kMF52DT8fOLJqQ==}
    engines: {node: '>=4.0'}
    peerDependencies:
      debug: '*'
    peerDependenciesMeta:
      debug:
        optional: true

  /for-each@0.3.3:
    resolution: {integrity: sha512-jqYfLp7mo9vIyQf8ykW2v7A+2N4QjeCeI5+Dz9XraiO1ign81wjiH7Fb9vSOWvQfNtmSa4H2RoQTrrXivdUZmw==}
    dependencies:
      is-callable: 1.2.7

  /foreground-child@3.2.1:
    resolution: {integrity: sha512-PXUUyLqrR2XCWICfv6ukppP96sdFwWbNEnfEMt7jNsISjMsvaLNinAHNDYyvkyU+SZG2BTSbT5NjG+vZslfGTA==}
    engines: {node: '>=14'}
    dependencies:
      cross-spawn: 7.0.6
      signal-exit: 4.1.0
    dev: true

  /form-data-encoder@1.7.2:
    resolution: {integrity: sha512-qfqtYan3rxrnCk1VYaA4H+Ms9xdpPqvLZa6xmMgFvhO32x7/3J/ExcTd6qpxM0vH2GdMI+poehyBZvqfMTto8A==}
    dev: false

  /form-data@4.0.4:
    resolution: {integrity: sha512-KrGhL9Q4zjj0kiUt5OO4Mr/A/jlI2jDYs5eHBpYHPcBEVSiipAvn2Ko2HnPe20rmcuuvMHNdZFp+4IlGTMF0Ow==}
    engines: {node: '>= 6'}
    dependencies:
      asynckit: 0.4.0
      combined-stream: 1.0.8
      es-set-tostringtag: 2.1.0
      hasown: 2.0.2
      mime-types: 2.1.35

  /formdata-node@4.4.1:
    resolution: {integrity: sha512-0iirZp3uVDjVGt9p49aTaqjk84TrglENEDuqfdlZQ1roC9CWlPk6Avf8EEnZNcAqPonwkG35x4n3ww/1THYAeQ==}
    engines: {node: '>= 12.20'}
    dependencies:
      node-domexception: 1.0.0
      web-streams-polyfill: 4.0.0-beta.3
    dev: false

  /forwarded@0.2.0:
    resolution: {integrity: sha512-buRG0fpBtRHSTCOASe6hD258tEubFoRLb4ZNA6NxMVHNw2gOcwHo9wyablzMzOA5z9xA9L1KNjk/Nt6MT9aYow==}
    engines: {node: '>= 0.6'}
    dev: false

  /fp-ts@2.5.0:
    resolution: {integrity: sha512-xkC9ZKl/i2cU+8FAsdyLcTvPRXphp42FcK5WmZpB47VXb4gggC3DHlVDKNLdbC+U8zz6yp1b0bj0mZg0axmZYQ==}
    dev: true

  /fraction.js@4.3.7:
    resolution: {integrity: sha512-ZsDfxO51wGAXREY55a7la9LScWpwv9RxIrYABrlvOFBlH/ShPnrtsXeuUIfXKKOVicNxQ+o8JTbJvjS4M89yew==}
    dev: true

  /fresh@0.5.2:
    resolution: {integrity: sha512-zJ2mQYM18rEFOudeV4GShTGIQ7RbzA7ozbU9I/XBpm7kqgMywgmylMwXHxZJmkVoYkna9d2pVXVXPdYTP9ej8Q==}
    engines: {node: '>= 0.6'}
    dev: false

  /fs-extra@10.1.0:
    resolution: {integrity: sha512-oRXApq54ETRj4eMiFzGnHWGy+zo5raudjuxN0b8H7s/RU2oW0Wvsx9O0ACRN/kRq9E8Vu/ReskGB5o3ji+FzHQ==}
    engines: {node: '>=12'}
    dependencies:
      graceful-fs: 4.2.11
      jsonfile: 6.2.0
      universalify: 2.0.1
    dev: true

  /fs-tree-structure@0.0.5:
    resolution: {integrity: sha512-827ACYnAMC1DQRvhLUzZH0fCPhBJLo9P7WfxxwP4cibIzlrSzbD+Fh9W4FxFtSU+p9GlX0BoQUWLJ2LFJuoKuQ==}
    dependencies:
      lodash-es: 4.17.21
    dev: true

  /fs.realpath@1.0.0:
    resolution: {integrity: sha512-OO0pH2lK6a0hZnAdau5ItzHPI6pUlvI7jMVnxUQRtw4owF2wk8lOSabtGDCTP4Ggrg2MbGnWO9X8K1t4+fGMDw==}
    dev: true

  /fsevents@2.3.3:
    resolution: {integrity: sha512-5xoDfX+fL7faATnagmWPpbFtwh/R77WmMMqqHGS65C3vvB0YHrgF+B1YmZ3441tMj5n63k0212XNoJwzlhffQw==}
    engines: {node: ^8.16.0 || ^10.6.0 || >=11.0.0}
    os: [darwin]
    requiresBuild: true
    dev: true
    optional: true

  /function-bind@1.1.2:
    resolution: {integrity: sha512-7XHNxH7qX9xG5mIwxkhumTox/MIRNcOgDrxWsMt2pAr23WHp6MrRlN7FBSFpCpr+oVO0F744iUgR82nJMfG2SA==}

  /function.prototype.name@1.1.6:
    resolution: {integrity: sha512-Z5kx79swU5P27WEayXM1tBi5Ze/lbIyiNgU3qyXUOf9b2rgXYyF9Dy9Cx+IQv/Lc8WCG6L82zwUPpSS9hGehIg==}
    engines: {node: '>= 0.4'}
    dependencies:
      call-bind: 1.0.5
      define-properties: 1.2.1
      es-abstract: 1.22.3
      functions-have-names: 1.2.3
    dev: true

  /functions-have-names@1.2.3:
    resolution: {integrity: sha512-xckBUXyTIqT97tq2x2AMb+g163b5JFysYk0x4qxNFwbfQkmNZoiRHb6sPzI9/QV33WeuvVYBUIiD4NzNIyqaRQ==}
    dev: true

  /generic-pool@3.9.0:
    resolution: {integrity: sha512-hymDOu5B53XvN4QT9dBmZxPX4CWhBPPLguTZ9MMFeFa/Kg0xWVfylOVNlJji/E7yTZWFd/q9GO5TxDLq156D7g==}
    engines: {node: '>= 4'}
    dev: false

  /gensync@1.0.0-beta.2:
    resolution: {integrity: sha512-3hN7NaskYvMDLQY55gnW3NQ+mesEAepTqlg+VEbj7zzqEMBVNhzcGYYeqFo/TlYz6eQiFcp1HcsCZO+nGgS8zg==}
    engines: {node: '>=6.9.0'}
    dev: true

  /get-caller-file@2.0.5:
    resolution: {integrity: sha512-DyFP3BM/3YHTQOCUL/w0OZHR0lpKeGrxotcHWcqNEdnltqFwXVfhEBQ94eIo34AfQpo0rGki4cyIiftY06h2Fg==}
    engines: {node: 6.* || 8.* || >= 10.*}

  /get-east-asian-width@1.4.0:
    resolution: {integrity: sha512-QZjmEOC+IT1uk6Rx0sX22V6uHWVwbdbxf1faPqJ1QhLdGgsRGCZoyaQBm/piRdJy/D2um6hM1UP7ZEeQ4EkP+Q==}
    engines: {node: '>=18'}
    dev: false

  /get-intrinsic@1.2.2:
    resolution: {integrity: sha512-0gSo4ml/0j98Y3lngkFEot/zhiCeWsbYIlZ+uZOVgzLyLaUw7wxUL+nCTP0XJvJg1AXulJRI3UJi8GsbDuxdGA==}
    dependencies:
      function-bind: 1.1.2
      has-proto: 1.0.1
      has-symbols: 1.0.3
      hasown: 2.0.2

  /get-intrinsic@1.3.0:
    resolution: {integrity: sha512-9fSjSaos/fRIVIp+xSJlE6lfwhES7LNtKaCBIamHsjr2na1BiABJPo0mOjjz8GJDURarmCPGqaiVg5mfjb98CQ==}
    engines: {node: '>= 0.4'}
    dependencies:
      call-bind-apply-helpers: 1.0.2
      es-define-property: 1.0.1
      es-errors: 1.3.0
      es-object-atoms: 1.1.1
      function-bind: 1.1.2
      get-proto: 1.0.1
      gopd: 1.2.0
      has-symbols: 1.1.0
      hasown: 2.0.2
      math-intrinsics: 1.1.0

  /get-proto@1.0.1:
    resolution: {integrity: sha512-sTSfBjoXBp89JvIKIefqw7U2CCebsc74kiY6awiGogKtoSGbgjYE/G/+l9sF3MWFPNc9IcoOC4ODfKHfxFmp0g==}
    engines: {node: '>= 0.4'}
    dependencies:
      dunder-proto: 1.0.1
      es-object-atoms: 1.1.1

  /get-symbol-description@1.0.0:
    resolution: {integrity: sha512-2EmdH1YvIQiZpltCNgkuiUnyukzxM/R6NDJX31Ke3BG1Nq5b0S2PhX59UKi9vZpPDQVdqn+1IcaAwnzTT5vCjw==}
    engines: {node: '>= 0.4'}
    dependencies:
      call-bind: 1.0.5
      get-intrinsic: 1.2.2
    dev: true

  /get-tsconfig@4.7.2:
    resolution: {integrity: sha512-wuMsz4leaj5hbGgg4IvDU0bqJagpftG5l5cXIAvo8uZrqn0NJqwtfupTN00VnkQJPcIRrxYrm1Ue24btpCha2A==}
    dependencies:
      resolve-pkg-maps: 1.0.0
    dev: true

  /glob-parent@5.1.2:
    resolution: {integrity: sha512-AOIgSQCepiJYwP3ARnGx+5VnTu2HBYdzbGP45eLw1vr3zB3vZLeyed1sC9hnbcOc9/SrMyM5RPQrkGz4aS9Zow==}
    engines: {node: '>= 6'}
    dependencies:
      is-glob: 4.0.3
    dev: true

  /glob-parent@6.0.2:
    resolution: {integrity: sha512-XxwI8EOhVQgWp6iDL+3b0r86f4d6AX6zSU55HfB4ydCEuXLXc5FcYeOu+nnGftS4TEju/11rt4KJPTMgbfmv4A==}
    engines: {node: '>=10.13.0'}
    dependencies:
      is-glob: 4.0.3
    dev: true

  /glob-to-regexp@0.4.1:
    resolution: {integrity: sha512-lkX1HJXwyMcprw/5YUZc2s7DrpAiHB21/V+E1rHUrVNokkvB6bqMzT0VfV6/86ZNabt1k14YOIaT7nDvOX3Iiw==}

  /glob@10.3.10:
    resolution: {integrity: sha512-fa46+tv1Ak0UPK1TOy/pZrIybNNt4HCv7SDzwyfiOZkvZLEbjsZkJBPtDHVshZjbecAoAGSC20MjLDG/qr679g==}
    engines: {node: '>=16 || 14 >=14.17'}
    hasBin: true
    dependencies:
      foreground-child: 3.2.1
      jackspeak: 2.3.6
      minimatch: 9.0.5
      minipass: 7.1.2
      path-scurry: 1.11.1
    dev: true

  /glob@7.2.3:
    resolution: {integrity: sha512-nFR0zLpU2YCaRxwoCJvL6UvCH2JFyFVIvwTLsIf21AuHlMskA1hhTdk+LlYJtOlYt9v6dvszD2BGRqBL+iQK9Q==}
    deprecated: Glob versions prior to v9 are no longer supported
    dependencies:
      fs.realpath: 1.0.0
      inflight: 1.0.6
      inherits: 2.0.4
      minimatch: 3.1.2
      once: 1.4.0
      path-is-absolute: 1.0.1
    dev: true

  /global-modules@1.0.0:
    resolution: {integrity: sha512-sKzpEkf11GpOFuw0Zzjzmt4B4UZwjOcG757PPvrfhxcLFbq0wpsgpOqxpxtxFiCG4DtG93M6XRVbF2oGdev7bg==}
    engines: {node: '>=0.10.0'}
    dependencies:
      global-prefix: 1.0.2
      is-windows: 1.0.2
      resolve-dir: 1.0.1
    dev: true

  /global-prefix@1.0.2:
    resolution: {integrity: sha512-5lsx1NUDHtSjfg0eHlmYvZKv8/nVqX4ckFbM+FrGcQ+04KWcWFo9P5MxPZYSzUvyzmdTbI7Eix8Q4IbELDqzKg==}
    engines: {node: '>=0.10.0'}
    dependencies:
      expand-tilde: 2.0.2
      homedir-polyfill: 1.0.3
      ini: 1.3.8
      is-windows: 1.0.2
      which: 1.3.1
    dev: true

  /globals@11.12.0:
    resolution: {integrity: sha512-WOBp/EEGUiIsJSp7wcv/y6MO+lV9UoncWqxuFfm8eBwzWNgyfBd6Gz+IeKQ9jCmyhoH99g15M3T+QaVHFjizVA==}
    engines: {node: '>=4'}
    dev: true

  /globals@13.24.0:
    resolution: {integrity: sha512-AhO5QUcj8llrbG09iWhPU2B204J1xnPeL8kQmVorSsy+Sjj1sk8gIyh6cUocGmH4L0UuhAJy+hJMRA4mgA4mFQ==}
    engines: {node: '>=8'}
    dependencies:
      type-fest: 0.20.2
    dev: true

  /globalthis@1.0.3:
    resolution: {integrity: sha512-sFdI5LyBiNTHjRd7cGPWapiHWMOXKyuBNX/cWJ3NfzrZQVa8GI/8cofCl74AOVqq9W5kNmguTIzJ/1s2gyI9wA==}
    engines: {node: '>= 0.4'}
    dependencies:
      define-properties: 1.2.1
    dev: true

  /globby@11.1.0:
    resolution: {integrity: sha512-jhIXaOzy1sb8IyocaruWSn1TjmnBVs8Ayhcy83rmxNJ8q2uWKCAj3CnJY+KpGSXCueAPc0i05kVvVKtP1t9S3g==}
    engines: {node: '>=10'}
    dependencies:
      array-union: 2.1.0
      dir-glob: 3.0.1
      fast-glob: 3.3.2
      ignore: 5.3.2
      merge2: 1.4.1
      slash: 3.0.0
    dev: true

  /globrex@0.1.2:
    resolution: {integrity: sha512-uHJgbwAMwNFf5mLst7IWLNg14x1CkeqglJb/K3doi4dw6q2IvAAmM/Y81kevy83wP+Sst+nutFTYOGg3d1lsxg==}
    dev: true

  /gopd@1.0.1:
    resolution: {integrity: sha512-d65bNlIadxvpb/A2abVdlqKqV563juRnZ1Wtk6s1sIR8uNsXR70xqIzVqxVf1eTqDunwT2MkczEeaezCKTZhwA==}
    dependencies:
      get-intrinsic: 1.2.2

  /gopd@1.2.0:
    resolution: {integrity: sha512-ZUKRh6/kUFoAiTAtTYPZJ3hw9wNxx+BIBOijnlG9PnrJsCcSjs1wyyD6vJpaYtgnzDrKYRSqf3OO6Rfa93xsRg==}
    engines: {node: '>= 0.4'}

  /graceful-fs@4.2.11:
    resolution: {integrity: sha512-RbJ5/jmFcNNCcDV5o9eTnBLJ/HszWV0P73bc+Ff4nS/rJj+YaS6IGyiOL0VoBYX+l1Wrl3k63h/KrH+nhJ0XvQ==}

  /graphemer@1.4.0:
    resolution: {integrity: sha512-EtKwoO6kxCL9WO5xipiHTZlSzBm7WLT627TqC/uVRd0HKmq8NXyebnNYxDoBi7wt8eTWrUrKXCOVaFq9x1kgag==}
    dev: true

  /graphql@16.11.0:
    resolution: {integrity: sha512-mS1lbMsxgQj6hge1XZ6p7GPhbrtFwUFYi3wRzXAC/FmYnyXMTvvI3td3rjmQ2u8ewXueaSvRPWaEcgVVOT9Jnw==}
    engines: {node: ^12.22.0 || ^14.16.0 || ^16.0.0 || >=17.0.0}
    dev: true

  /handlebars@4.7.8:
    resolution: {integrity: sha512-vafaFqs8MZkRrSX7sFVUdo3ap/eNiLnb4IakshzvP56X5Nr1iGKAIqdX6tMlm6HcNRIkr6AxO5jFEoJzzpT8aQ==}
    engines: {node: '>=0.4.7'}
    hasBin: true
    dependencies:
      minimist: 1.2.8
      neo-async: 2.6.2
      source-map: 0.6.1
      wordwrap: 1.0.0
    optionalDependencies:
      uglify-js: 3.19.3
    dev: true

  /has-bigints@1.0.2:
    resolution: {integrity: sha512-tSvCKtBr9lkF0Ex0aQiP9N+OpV4zi2r/Nee5VkRDbaqv35RLYMzbwQfFSZZH0kR+Rd6302UJZ2p/bJCEoR3VoQ==}
    dev: true

  /has-flag@3.0.0:
    resolution: {integrity: sha512-sKJf1+ceQBr4SMkvQnBDNDtf4TXpVhVGateu0t918bl30FnbE2m4vNLX+VWe/dpjlb+HugGYzW7uQXH98HPEYw==}
    engines: {node: '>=4'}
    dev: true

  /has-flag@4.0.0:
    resolution: {integrity: sha512-EykJT/Q1KjTWctppgIAgfSO0tKVuZUjhgMr17kqTumMl6Afv3EISleU7qZUzoXDFTAHTDC4NOoG/ZxU3EvlMPQ==}
    engines: {node: '>=8'}

  /has-property-descriptors@1.0.1:
    resolution: {integrity: sha512-VsX8eaIewvas0xnvinAe9bw4WfIeODpGYikiWYLH+dma0Jw6KHYqWiWfhQlgOVK8D6PvjubK5Uc4P0iIhIcNVg==}
    dependencies:
      get-intrinsic: 1.3.0

  /has-proto@1.0.1:
    resolution: {integrity: sha512-7qE+iP+O+bgF9clE5+UoBFzE65mlBiVj3tKCrlNQ0Ogwm0BjpT/gK4SlLYDMybDh5I3TCTKnPPa0oMG7JDYrhg==}
    engines: {node: '>= 0.4'}

  /has-symbols@1.0.3:
    resolution: {integrity: sha512-l3LCuF6MgDNwTDKkdYGEihYjt5pRPbEg46rtlmnSPlUbgmB8LOIrKJbYYFBSbnPaJexMKtiPO8hmeRjRz2Td+A==}
    engines: {node: '>= 0.4'}

  /has-symbols@1.1.0:
    resolution: {integrity: sha512-1cDNdwJ2Jaohmb3sg4OmKaMBwuC48sYni5HUw2DvsC8LjGTLK9h+eb1X6RyuOHe4hT0ULCW68iomhjUoKUqlPQ==}
    engines: {node: '>= 0.4'}

  /has-tostringtag@1.0.2:
    resolution: {integrity: sha512-NqADB8VjPFLM2V0VvHUewwwsw0ZWBaIdgo+ieHtK3hasLz4qeCRjYcqfB6AQrBggRKppKF8L52/VqdVsO47Dlw==}
    engines: {node: '>= 0.4'}
    dependencies:
      has-symbols: 1.1.0

  /hasown@2.0.0:
    resolution: {integrity: sha512-vUptKVTpIJhcczKBbgnS+RtcuYMB8+oNzPK2/Hp3hanz8JmpATdmmgLgSaadVREkDm+e2giHwY3ZRkyjSIDDFA==}
    engines: {node: '>= 0.4'}
    dependencies:
      function-bind: 1.1.2
    dev: true

  /hasown@2.0.2:
    resolution: {integrity: sha512-0hJU9SCPvmMzIBdZFqNPXWa6dqh7WdH0cII9y+CyS8rG3nL48Bclra9HmKhVVUHyPWNH5Y7xDwAB7bfgSjkUMQ==}
    engines: {node: '>= 0.4'}
    dependencies:
      function-bind: 1.1.2

  /headers-polyfill@4.0.3:
    resolution: {integrity: sha512-IScLbePpkvO846sIwOtOTDjutRMWdXdJmXdMvk6gCBHxFO8d+QKOQedyZSxFTTFYRSmlgSTDtXqqq4pcenBXLQ==}
    dev: true

  /homedir-polyfill@1.0.3:
    resolution: {integrity: sha512-eSmmWE5bZTK2Nou4g0AI3zZ9rswp7GRKoKXS1BLUkvPviOqs4YTN1djQIqrXy9k5gEtdLPy86JjRwsNM9tnDcA==}
    engines: {node: '>=0.10.0'}
    dependencies:
      parse-passwd: 1.0.0
    dev: true

  /hosted-git-info@2.8.9:
    resolution: {integrity: sha512-mxIDAb9Lsm6DoOJ7xH+5+X4y1LU/4Hi50L9C5sIswK3JzULS4bwk1FvjdBgvYR4bzT4tuUQiC15FE2f5HbLvYw==}
    dev: true

  /http-errors@2.0.0:
    resolution: {integrity: sha512-FtwrG/euBzaEjYeRqOgly7G0qviiXoJWnvEH2Z1plBdXgbyjv34pHTSb9zoeHMyDy33+DWy5Wt9Wo+TURtOYSQ==}
    engines: {node: '>= 0.8'}
    dependencies:
      depd: 2.0.0
      inherits: 2.0.4
      setprototypeof: 1.2.0
      statuses: 2.0.1
      toidentifier: 1.0.1
    dev: false

  /humanize-ms@1.2.1:
    resolution: {integrity: sha512-Fl70vYtsAFb/C06PTS9dZBo7ihau+Tu/DNCk/OyHhea07S+aeMWpFFkUaXRa8fI+ScZbEI8dfSxwY7gxZ9SAVQ==}
    dependencies:
      ms: 2.1.3
    dev: false

  /iconv-lite@0.4.24:
    resolution: {integrity: sha512-v3MXnZAcvnywkTUEZomIActle7RXXeedOR31wwl7VlyoXO4Qi9arvSenNQWne1TcRwhCL1HwLI21bEqdpj8/rA==}
    engines: {node: '>=0.10.0'}
    dependencies:
      safer-buffer: 2.1.2
    dev: false

  /ieee754@1.1.13:
    resolution: {integrity: sha512-4vf7I2LYV/HaWerSo3XmlMkp5eZ83i+/CDluXi/IGTs/O1sejBNhTtnxzmRZfvOUqj7lZjqHkeTvpgSFDlWZTg==}
    dev: false

  /ieee754@1.2.1:
    resolution: {integrity: sha512-dcyqhDvX1C46lXZcVqCpK+FtMRQVdIMN6/Df5js2zouUsqG7I6sFxitIC+7KYK29KdXOLHdu9zL4sFnoVQnqaA==}
    dev: true

  /ignore-by-default@1.0.1:
    resolution: {integrity: sha512-Ius2VYcGNk7T90CppJqcIkS5ooHUZyIQK+ClZfMfMNFEF9VSE73Fq+906u/CWu92x4gzZMWOwfFYckPObzdEbA==}
    dev: true

  /ignore-walk@6.0.5:
    resolution: {integrity: sha512-VuuG0wCnjhnylG1ABXT3dAuIpTNDs/G8jlpmwXY03fXoXy/8ZK8/T+hMzt8L4WnrLCJgdybqgPagnF/f97cg3A==}
    engines: {node: ^14.17.0 || ^16.13.0 || >=18.0.0}
    dependencies:
      minimatch: 9.0.5
    dev: true

  /ignore@5.3.0:
    resolution: {integrity: sha512-g7dmpshy+gD7mh88OC9NwSGTKoc3kyLAZQRU1mt53Aw/vnvfXnbC+F/7F7QoYVKbV+KNvJx8wArewKy1vXMtlg==}
    engines: {node: '>= 4'}
    dev: true

  /ignore@5.3.2:
    resolution: {integrity: sha512-hsBTNUqQTDwkWtcdYI2i06Y/nUBEsNEDJKjWdigLvegy8kDuJAS8uRlpkkcQpyEXL0Z/pjDy5HBmMjRCJ2gq+g==}
    engines: {node: '>= 4'}
    dev: true

  /import-fresh@3.3.1:
    resolution: {integrity: sha512-TR3KfrTZTYLPB6jUjfx6MF9WcWrHL9su5TObK4ZkYgBdWKPOFoSoQIdEuTuR82pmtxH2spWG9h6etwfr1pLBqQ==}
    engines: {node: '>=6'}
    dependencies:
      parent-module: 1.0.1
      resolve-from: 4.0.0
    dev: true

  /imurmurhash@0.1.4:
    resolution: {integrity: sha512-JmXMZ6wuvDmLiHEml9ykzqO6lwFbof0GG4IkcGaENdCRDDmMVnny7s5HsIgHCbaq0w2MyPhDqkhTUgS2LU2PHA==}
    engines: {node: '>=0.8.19'}
    dev: true

  /inflight@1.0.6:
    resolution: {integrity: sha512-k92I/b08q4wvFscXCLvqfsHCrjrF7yiXsQuIVvVE7N82W3+aqpzuUdBbfhWcy/FZR3/4IgflMgKLOsvPDrGCJA==}
    deprecated: This module is not supported, and leaks memory. Do not use it. Check out lru-cache if you want a good and tested way to coalesce async requests by a key value, which is much more comprehensive and powerful.
    dependencies:
      once: 1.4.0
      wrappy: 1.0.2
    dev: true

  /inherits@2.0.4:
    resolution: {integrity: sha512-k/vGaX4/Yla3WzyMCvTQOXYeIHvqOKtnqBduzTHpzpQZzAskKMhZ2K+EnBiSM9zGSoIFeMpXKxa4dYeZIQqewQ==}

  /ini@1.3.8:
    resolution: {integrity: sha512-JV/yugV2uzW5iMRSiZAyDtQd+nxtUnjeLt0acNdw98kKLrvuRVyB80tsREOE7yvGVgalhZ6RNXCmEHkUKBKxew==}
    dev: true

  /internal-slot@1.0.6:
    resolution: {integrity: sha512-Xj6dv+PsbtwyPpEflsejS+oIZxmMlV44zAhG479uYu89MsjcYOhCFnNyKrkJrihbsiasQyY0afoCl/9BLR65bg==}
    engines: {node: '>= 0.4'}
    dependencies:
      get-intrinsic: 1.2.2
      hasown: 2.0.2
      side-channel: 1.0.4
    dev: true

  /io-ts@2.2.22(fp-ts@2.5.0):
    resolution: {integrity: sha512-FHCCztTkHoV9mdBsHpocLpdTAfh956ZQcIkWQxxS0U5HT53vtrcuYdQneEJKH6xILaLNzXVl2Cvwtoy8XNN0AA==}
    peerDependencies:
      fp-ts: ^2.5.0
    dependencies:
      fp-ts: 2.5.0
    dev: true

  /ipaddr.js@1.9.1:
    resolution: {integrity: sha512-0KI/607xoxSToH7GjN1FfSbLoU0+btTicjsQSWQlh/hZykN8KpmMf7uYwPW3R+akZ6R/w18ZlXSHBYXiYUPO3g==}
    engines: {node: '>= 0.10'}
    dev: false

  /is-arguments@1.1.1:
    resolution: {integrity: sha512-8Q7EARjzEnKpt/PCD7e1cgUS0a6X8u5tdSiMqXhojOdoV9TsMsiO+9VLC5vAmO8N7/GmXn7yjR8qnA6bVAEzfA==}
    engines: {node: '>= 0.4'}
    dependencies:
      call-bind: 1.0.5
      has-tostringtag: 1.0.2
    dev: false

  /is-array-buffer@3.0.2:
    resolution: {integrity: sha512-y+FyyR/w8vfIRq4eQcM1EYgSTnmHXPqaF+IgzgraytCFq5Xh8lllDVmAZolPJiZttZLeFSINPYMaEJ7/vWUa1w==}
    dependencies:
      call-bind: 1.0.5
      get-intrinsic: 1.2.2
      is-typed-array: 1.1.12
    dev: true

  /is-arrayish@0.2.1:
    resolution: {integrity: sha512-zz06S8t0ozoDXMG+ube26zeCTNXcKIPJZJi8hBrF4idCLms4CG9QtK7qBl1boi5ODzFpjswb5JPmHCbMpjaYzg==}
    dev: true

  /is-arrayish@0.3.4:
    resolution: {integrity: sha512-m6UrgzFVUYawGBh1dUsWR5M2Clqic9RVXC/9f8ceNlv2IcO9j9J/z8UoCLPqtsPBFNzEpfR3xftohbfqDx8EQA==}
    dev: true

  /is-async-function@2.0.0:
    resolution: {integrity: sha512-Y1JXKrfykRJGdlDwdKlLpLyMIiWqWvuSd17TvZk68PLAOGOoF4Xyav1z0Xhoi+gCYjZVeC5SI+hYFOfvXmGRCA==}
    engines: {node: '>= 0.4'}
    dependencies:
      has-tostringtag: 1.0.2
    dev: true

  /is-bigint@1.0.4:
    resolution: {integrity: sha512-zB9CruMamjym81i2JZ3UMn54PKGsQzsJeo6xvN3HJJ4CAsQNB6iRutp2To77OfCNuoxspsIhzaPoO1zyCEhFOg==}
    dependencies:
      has-bigints: 1.0.2
    dev: true

  /is-binary-path@2.1.0:
    resolution: {integrity: sha512-ZMERYes6pDydyuGidse7OsHxtbI7WVeUEozgR/g7rd0xUimYNlvZRE/K2MgZTjWy725IfelLeVcEM97mmtRGXw==}
    engines: {node: '>=8'}
    dependencies:
      binary-extensions: 2.2.0
    dev: true

  /is-boolean-object@1.1.2:
    resolution: {integrity: sha512-gDYaKHJmnj4aWxyj6YHyXVpdQawtVLHU5cb+eztPGczf6cjuTdwve5ZIEfgXqH4e57An1D1AKf8CZ3kYrQRqYA==}
    engines: {node: '>= 0.4'}
    dependencies:
      call-bind: 1.0.5
      has-tostringtag: 1.0.2
    dev: true

  /is-callable@1.2.7:
    resolution: {integrity: sha512-1BC0BVFhS/p0qtw6enp8e+8OD0UrK0oFLztSjNzhcKA3WDuJxxAPXzPuPtKkjEY9UUoEWlX/8fgKeu2S8i9JTA==}
    engines: {node: '>= 0.4'}

  /is-core-module@2.13.1:
    resolution: {integrity: sha512-hHrIjvZsftOsvKSn2TRYl63zvxsgE0K+0mYMoH6gD4omR5IWB2KynivBQczo3+wF1cCkjzvptnI9Q0sPU66ilw==}
    dependencies:
      hasown: 2.0.2
    dev: true

  /is-date-object@1.0.5:
    resolution: {integrity: sha512-9YQaSxsAiSwcvS33MBk3wTCVnWK+HhF8VZR2jRxehM16QcVOdHqPn4VPHmRK4lSr38n9JriurInLcP90xsYNfQ==}
    engines: {node: '>= 0.4'}
    dependencies:
      has-tostringtag: 1.0.2
    dev: true

  /is-docker@3.0.0:
    resolution: {integrity: sha512-eljcgEDlEns/7AXFosB5K/2nCM4P7FQPkGc/DWLy5rmFEWvZayGrik1d9/QIY5nJ4f9YsVvBkA6kJpHn9rISdQ==}
    engines: {node: ^12.20.0 || ^14.13.1 || >=16.0.0}
    hasBin: true
    dev: true

  /is-extglob@2.1.1:
    resolution: {integrity: sha512-SbKbANkN603Vi4jEZv49LeVJMn4yGwsbzZworEoyEiutsN3nJYdbO36zfhGJ6QEDpOZIFkDtnq5JRxmvl3jsoQ==}
    engines: {node: '>=0.10.0'}
    dev: true

  /is-finalizationregistry@1.0.2:
    resolution: {integrity: sha512-0by5vtUJs8iFQb5TYUHHPudOR+qXYIMKtiUzvLIZITZUjknFmziyBJuLhVRc+Ds0dREFlskDNJKYIdIzu/9pfw==}
    dependencies:
      call-bind: 1.0.5
    dev: true

  /is-fullwidth-code-point@3.0.0:
    resolution: {integrity: sha512-zymm5+u+sCsSWyD9qNaejV3DFvhCKclKdizYaJUuHA83RLjb7nSuGnddCHGv0hk+KY7BMAlsWeK4Ueg6EV6XQg==}
    engines: {node: '>=8'}

  /is-generator-function@1.0.10:
    resolution: {integrity: sha512-jsEjy9l3yiXEQ+PsXdmBwEPcOxaXWLspKdplFUVI9vq1iZgIekeC0L167qeu86czQaxed3q/Uzuw0swL0irL8A==}
    engines: {node: '>= 0.4'}
    dependencies:
      has-tostringtag: 1.0.2

  /is-glob@4.0.3:
    resolution: {integrity: sha512-xelSayHH36ZgE7ZWhli7pW34hNbNl8Ojv5KVmkJD4hBdD3th8Tfk9vYasLM+mXWOZhFkgZfxhLSnrwRr4elSSg==}
    engines: {node: '>=0.10.0'}
    dependencies:
      is-extglob: 2.1.1
    dev: true

  /is-inside-container@1.0.0:
    resolution: {integrity: sha512-KIYLCCJghfHZxqjYBE7rEy0OBuTd5xCHS7tHVgvCLkx7StIoaxwNW3hCALgEUjFfeRk+MG/Qxmp/vtETEF3tRA==}
    engines: {node: '>=14.16'}
    hasBin: true
    dependencies:
      is-docker: 3.0.0
    dev: true

  /is-interactive@2.0.0:
    resolution: {integrity: sha512-qP1vozQRI+BMOPcjFzrjXuQvdak2pHNUMZoeG2eRbiSqyvbEf/wQtEOTOX1guk6E3t36RkaqiSt8A/6YElNxLQ==}
    engines: {node: '>=12'}
    dev: true

  /is-map@2.0.2:
    resolution: {integrity: sha512-cOZFQQozTha1f4MxLFzlgKYPTyj26picdZTx82hbc/Xf4K/tZOOXSCkMvU4pKioRXGDLJRn0GM7Upe7kR721yg==}
    dev: true

  /is-negative-zero@2.0.2:
    resolution: {integrity: sha512-dqJvarLawXsFbNDeJW7zAz8ItJ9cd28YufuuFzh0G8pNHjJMnY08Dv7sYX2uF5UpQOwieAeOExEYAWWfu7ZZUA==}
    engines: {node: '>= 0.4'}
    dev: true

  /is-node-process@1.2.0:
    resolution: {integrity: sha512-Vg4o6/fqPxIjtxgUH5QLJhwZ7gW5diGCVlXpuUfELC62CuxM1iHcRe51f2W1FDy04Ai4KJkagKjx3XaqyfRKXw==}
    dev: true

  /is-number-object@1.0.7:
    resolution: {integrity: sha512-k1U0IRzLMo7ZlYIfzRu23Oh6MiIFasgpb9X76eqfFZAqwH44UI4KTBvBYIZ1dSL9ZzChTB9ShHfLkR4pdW5krQ==}
    engines: {node: '>= 0.4'}
    dependencies:
      has-tostringtag: 1.0.2
    dev: true

  /is-number@7.0.0:
    resolution: {integrity: sha512-41Cifkg6e8TylSpdtTpeLVMqvSBEVzTttHvERD741+pnZ8ANv0004MRL43QKPDlK9cGvNp6NZWZUBlbGXYxxng==}
    engines: {node: '>=0.12.0'}
    dev: true

  /is-path-inside@3.0.3:
    resolution: {integrity: sha512-Fd4gABb+ycGAmKou8eMftCupSir5lRxqf4aD/vd0cD2qc4HL07OjCeuHMr8Ro4CoMaeCKDB0/ECBOVWjTwUvPQ==}
    engines: {node: '>=8'}
    dev: true

  /is-reference@3.0.3:
    resolution: {integrity: sha512-ixkJoqQvAP88E6wLydLGGqCJsrFUnqoH6HnaczB8XmDH1oaWU+xxdptvikTgaEhtZ53Ky6YXiBuUI2WXLMCwjw==}
    dependencies:
      '@types/estree': 1.0.8
    dev: false

  /is-regex@1.1.4:
    resolution: {integrity: sha512-kvRdxDsxZjhzUX07ZnLydzS1TU/TJlTUHHY4YLL87e37oUA49DfkLqgy+VjFocowy29cKvcSiu+kIv728jTTVg==}
    engines: {node: '>= 0.4'}
    dependencies:
      call-bind: 1.0.5
      has-tostringtag: 1.0.2
    dev: true

  /is-set@2.0.2:
    resolution: {integrity: sha512-+2cnTEZeY5z/iXGbLhPrOAaK/Mau5k5eXq9j14CpRTftq0pAJu2MwVRSZhyZWBzx3o6X795Lz6Bpb6R0GKf37g==}
    dev: true

  /is-shared-array-buffer@1.0.2:
    resolution: {integrity: sha512-sqN2UDu1/0y6uvXyStCOzyhAjCSlHceFoMKJW8W9EU9cvic/QdsZ0kEU93HEy3IUEFZIiH/3w+AH/UQbPHNdhA==}
    dependencies:
      call-bind: 1.0.5
    dev: true

  /is-string@1.0.7:
    resolution: {integrity: sha512-tE2UXzivje6ofPW7l23cjDOMa09gb7xlAqG6jG5ej6uPV32TlWP3NKPigtaGeHNu9fohccRYvIiZMfOOnOYUtg==}
    engines: {node: '>= 0.4'}
    dependencies:
      has-tostringtag: 1.0.2
    dev: true

  /is-symbol@1.0.4:
    resolution: {integrity: sha512-C/CPBqKWnvdcxqIARxyOh4v1UUEOCHpgDa0WYgpKDFMszcrPcffg5uhwSgPCLD2WWxmq6isisz87tzT01tuGhg==}
    engines: {node: '>= 0.4'}
    dependencies:
      has-symbols: 1.0.3
    dev: true

  /is-typed-array@1.1.12:
    resolution: {integrity: sha512-Z14TF2JNG8Lss5/HMqt0//T9JeHXttXy5pH/DBU4vi98ozO2btxzq9MwYDZYnKwU8nRsz/+GVFVRDq3DkVuSPg==}
    engines: {node: '>= 0.4'}
    dependencies:
      which-typed-array: 1.1.13

  /is-typedarray@1.0.0:
    resolution: {integrity: sha512-cyA56iCMHAh5CdzjJIa4aohJyeO1YbwLi3Jc35MmRU6poroFjIGZzUzupGiRPOjgHg9TLu43xbpwXk523fMxKA==}
    dev: false

  /is-unicode-supported@1.3.0:
    resolution: {integrity: sha512-43r2mRvz+8JRIKnWJ+3j8JtjRKZ6GmjzfaE/qiBJnikNnYv/6bagRJ1kUhNk8R5EX/GkobD+r+sfxCPJsiKBLQ==}
    engines: {node: '>=12'}
    dev: true

  /is-weakmap@2.0.1:
    resolution: {integrity: sha512-NSBR4kH5oVj1Uwvv970ruUkCV7O1mzgVFO4/rev2cLRda9Tm9HrL70ZPut4rOHgY0FNrUu9BCbXA2sdQ+x0chA==}
    dev: true

  /is-weakref@1.0.2:
    resolution: {integrity: sha512-qctsuLZmIQ0+vSSMfoVvyFe2+GSEvnmZ2ezTup1SBse9+twCCeial6EEi3Nc2KFcf6+qz2FBPnjXsk8xhKSaPQ==}
    dependencies:
      call-bind: 1.0.5
    dev: true

  /is-weakset@2.0.2:
    resolution: {integrity: sha512-t2yVvttHkQktwnNNmBQ98AhENLdPUTDTE21uPqAQ0ARwQfGeQKRVS0NNurH7bTf7RrvcVn1OOge45CnBeHCSmg==}
    dependencies:
      call-bind: 1.0.5
      get-intrinsic: 1.3.0
    dev: true

  /is-windows@1.0.2:
    resolution: {integrity: sha512-eXK1UInq2bPmjyX6e3VHIzMLobc4J94i4AWn+Hpq3OU5KkrRC96OAcR3PRJ/pGu6m8TRnBHP9dkXQVsT/COVIA==}
    engines: {node: '>=0.10.0'}
    dev: true

  /is-wsl@3.1.0:
    resolution: {integrity: sha512-UcVfVfaK4Sc4m7X3dUSoHoozQGBEFeDC+zVo06t98xe8CzHSZZBekNXH+tu0NalHolcJ/QAGqS46Hef7QXBIMw==}
    engines: {node: '>=16'}
    dependencies:
      is-inside-container: 1.0.0
    dev: true

  /isarray@1.0.0:
    resolution: {integrity: sha512-VLghIWNM6ELQzo7zwmcg0NmTVyWKYjvIeM83yjp0wRDTmUnrM678fQbcKBo6n2CJEF0szoG//ytg+TKla89ALQ==}
    dev: false

  /isarray@2.0.5:
    resolution: {integrity: sha512-xHjhDr3cNBK0BzdUJSPXZntQUx/mwMS5Rw4A7lPJ90XGAO6ISP/ePDNuo0vhqOZU+UD5JoodwCAAoZQd3FeAKw==}
    dev: true

  /isexe@2.0.0:
    resolution: {integrity: sha512-RHxMLp9lnKHGHRng9QFhRCMbYAcVpn69smSGcq3f36xjgVVWThj4qqLbTLlq7Ssj8B+fIQ1EuCEGI2lKsyQeIw==}
    dev: true

  /isomorphic-fetch@3.0.0:
    resolution: {integrity: sha512-qvUtwJ3j6qwsF3jLxkZ72qCgjMysPzDfeV240JHiGZsANBYd+EEuu35v7dfrJ9Up0Ak07D7GGSkGhCHTqg/5wA==}
    dependencies:
      node-fetch: 2.7.0
      whatwg-fetch: 3.6.19
    transitivePeerDependencies:
      - encoding
    dev: false

  /iterator.prototype@1.1.2:
    resolution: {integrity: sha512-DR33HMMr8EzwuRL8Y9D3u2BMj8+RqSE850jfGu59kS7tbmPLzGkZmVSfyCFSDxuZiEY6Rzt3T2NA/qU+NwVj1w==}
    dependencies:
      define-properties: 1.2.1
      get-intrinsic: 1.3.0
      has-symbols: 1.0.3
      reflect.getprototypeof: 1.0.4
      set-function-name: 2.0.1
    dev: true

  /itty-router@3.0.12:
    resolution: {integrity: sha512-s98XTPhle6GGbaFf0kYrOD3Q8gyhnqvOqkwYijC3AmkceNKqWUp13YHg6dWmqmVv4pP7l7c94XI92I0EXVGO0w==}
    dev: true

  /jackspeak@2.3.6:
    resolution: {integrity: sha512-N3yCS/NegsOBokc8GAdM8UcmfsKiSS8cipheD/nivzr700H+nsMOxJjQnvwOcRYVuFkdH0wGUvW2WbXGmrZGbQ==}
    engines: {node: '>=14'}
    dependencies:
      '@isaacs/cliui': 8.0.2
    optionalDependencies:
      '@pkgjs/parseargs': 0.11.0
    dev: true

  /jmespath@0.16.0:
    resolution: {integrity: sha512-9FzQjJ7MATs1tSpnco1K6ayiYE3figslrXA72G2HQ/n76RzvYlofyi5QM+iX4YRs/pu3yzxlVQSST23+dMDknw==}
    engines: {node: '>= 0.6.0'}
    dev: false

  /jose@5.9.6:
    resolution: {integrity: sha512-AMlnetc9+CV9asI19zHmrgS/WYsWUwCn2R7RzlbJWD7F9eWYUTGyBmU9o6PxngtLGOiDGPRu+Uc4fhKzbpteZQ==}
    dev: false

  /joycon@3.1.1:
    resolution: {integrity: sha512-34wB/Y7MW7bzjKRjUKTa46I2Z7eV62Rkhva+KkopW7Qvv/OSWBqvkSY7vusOPrNuZcUG3tApvdVgNB8POj3SPw==}
    engines: {node: '>=10'}
    dev: true

  /js-tokens@4.0.0:
    resolution: {integrity: sha512-RdJUflcE3cUzKiMqQgsCu06FPu9UdIJO0beYbPhHN4k6apgJtifcoCtT9bcxOpYBtpD2kCM6Sbzg4CausW/PKQ==}

  /js-yaml@3.14.1:
    resolution: {integrity: sha512-okMH7OXXJ7YrN9Ok3/SXrnu4iX9yOk+25nqX4imS2npuvTYDmo/QEZoqwZkYaIDk3jVvBOTOIEgEhaLOynBS9g==}
    hasBin: true
    dependencies:
      argparse: 1.0.10
      esprima: 4.0.1

  /js-yaml@4.1.0:
    resolution: {integrity: sha512-wpxZs9NoxZaJESJGIZTyDEaYpl0FKSA+FB9aJiyemKhMwkxQg63h4T1KJgUGHpTqPDNRcmmYLugrRjJlBtWvRA==}
    hasBin: true
    dependencies:
      argparse: 2.0.1

  /jsesc@3.1.0:
    resolution: {integrity: sha512-/sM3dO2FOzXjKQhJuo0Q173wf2KOo8t4I8vHy6lF9poUp7bKT0/NHE8fPX23PwfhnykfqnC2xRxOnVw5XuGIaA==}
    engines: {node: '>=6'}
    hasBin: true
    dev: true

  /json-buffer@3.0.1:
    resolution: {integrity: sha512-4bV5BfR2mqfQTJm+V5tPPdf+ZpuhiIvTuAB5g8kcrXOZpTT/QwwVRWBywX1ozr6lEuPdbHxwaJlm9G6mI2sfSQ==}
    dev: true

  /json-parse-better-errors@1.0.2:
    resolution: {integrity: sha512-mrqyZKfX5EhL7hvqcV6WG1yYjnjeuYDzDhhcAAUrq8Po85NBQBJP+ZDUT75qZQ98IkUoBqdkExkukOU7Ts2wrw==}
    dev: true

  /json-parse-even-better-errors@2.3.1:
    resolution: {integrity: sha512-xyFwyhro/JEof6Ghe2iz2NcXoj2sloNsWr/XsERDK/oiPCfaNhl5ONfp+jQdAZRQQ0IJWNzH9zIZF7li91kh2w==}
    dev: true

  /json-schema-traverse@0.4.1:
    resolution: {integrity: sha512-xbbCH5dCYU5T8LcEhhuh7HJ88HXuW3qsI3Y0zOZFKfZEHcpWiHU/Jxzk629Brsab/mMiHQti9wMP+845RPe3Vg==}
    dev: true

  /json-schema-traverse@1.0.0:
    resolution: {integrity: sha512-NM8/P9n3XjXhIZn1lLhkFaACTOURQXjWhV4BA/RnOv8xvgqtqpAX9IO4mRQxSx1Rlo4tqzeqb0sOlruaOy3dug==}
    dev: true

  /json-schema-walker@3.1.0(@types/json-schema@7.0.15):
    resolution: {integrity: sha512-Hg5KRkyouEjek4jKFiFuvSedtPhuf0AYQK+Ko4hcz9ljePCOjdj6dUDmHoJiIHBeZ/wrsi+hMtC5E2dvGpQgnQ==}
    engines: {node: '>=17'}
    dependencies:
      '@apidevtools/json-schema-ref-parser': 14.2.1(@types/json-schema@7.0.15)
    transitivePeerDependencies:
      - '@types/json-schema'
    dev: false

  /json-schema@0.4.0:
    resolution: {integrity: sha512-es94M3nTIfsEPisRafak+HDLfHXnKBhV3vU5eqPcS3flIWqcxJWgXHXiey3YrpaNsanY5ei1VoYEbOzijuq9BA==}
    dev: false

  /json-stable-stringify-without-jsonify@1.0.1:
    resolution: {integrity: sha512-Bdboy+l7tA3OGW6FjyFHWkP5LuByj1Tk33Ljyq0axyzdk9//JSi2u3fP1QSmd1KNwq6VOKYGlAu87CisVir6Pw==}
    dev: true

  /json5@1.0.2:
    resolution: {integrity: sha512-g1MWMLBiz8FKi1e4w0UyVL3w+iJceWAFBAaBnnGKOpNa5f8TLktkbre1+s6oICydWAm+HRUGTmI+//xv2hvXYA==}
    hasBin: true
    dependencies:
      minimist: 1.2.8
    dev: true

  /json5@2.2.3:
    resolution: {integrity: sha512-XmOWe7eyHYH14cLdVPoyg+GOH3rYX++KpzrylJwSW98t3Nk+U8XOl8FWKOgwtzdb8lXGf6zYwDUzeHMWfxasyg==}
    engines: {node: '>=6'}
    hasBin: true
    dev: true

  /jsonfile@6.2.0:
    resolution: {integrity: sha512-FGuPw30AdOIUTRMC2OMRtQV+jkVj2cfPqSeWXv1NEAJ1qZ5zb1X6z1mFhbfOB/iy3ssJCD+3KuZ8r8C3uVFlAg==}
    dependencies:
      universalify: 2.0.1
    optionalDependencies:
      graceful-fs: 4.2.11
    dev: true

  /jsonwebtoken@9.0.2:
    resolution: {integrity: sha512-PRp66vJ865SSqOlgqS8hujT5U4AOgMfhrwYIuIhfKaoSCZcirrmASQr8CX7cUg+RMih+hgznrjp99o+W4pJLHQ==}
    engines: {node: '>=12', npm: '>=6'}
    dependencies:
      jws: 3.2.2
      lodash.includes: 4.3.0
      lodash.isboolean: 3.0.3
      lodash.isinteger: 4.0.4
      lodash.isnumber: 3.0.3
      lodash.isplainobject: 4.0.6
      lodash.isstring: 4.0.1
      lodash.once: 4.1.1
      ms: 2.1.3
      semver: 7.5.4
    dev: false

  /jsx-ast-utils@3.3.5:
    resolution: {integrity: sha512-ZZow9HBI5O6EPgSJLUb8n2NKgmVWTwCvHGwFuJlMjvLFqlGG6pjirPhtdsseaLZjSibD8eegzmYpUZwoIlj2cQ==}
    engines: {node: '>=4.0'}
    dependencies:
      array-includes: 3.1.7
      array.prototype.flat: 1.3.2
      object.assign: 4.1.5
      object.values: 1.1.7
    dev: true

  /jwa@1.4.1:
    resolution: {integrity: sha512-qiLX/xhEEFKUAJ6FiBMbes3w9ATzyk5W7Hvzpa/SLYdxNtng+gcurvrI7TbACjIXlsJyr05/S1oUhZrc63evQA==}
    dependencies:
      buffer-equal-constant-time: 1.0.1
      ecdsa-sig-formatter: 1.0.11
      safe-buffer: 5.2.1
    dev: false

  /jws@3.2.2:
    resolution: {integrity: sha512-YHlZCB6lMTllWDtSPHz/ZXTsi8S00usEV6v1tjq8tOUZzw7DpSDWVXjXDre6ed1w/pd495ODpHZYSdkRTsa0HA==}
    dependencies:
      jwa: 1.4.1
      safe-buffer: 5.2.1
    dev: false

  /keyv@4.5.4:
    resolution: {integrity: sha512-oxVHkHR/EJf2CNXnWxRLW6mg7JyCCUcG0DtEGmL2ctUo1PNTin1PUil+r/+4r5MpVgC/fn1kjsx7mjSujKqIpw==}
    dependencies:
      json-buffer: 3.0.1
    dev: true

  /kleur@4.1.5:
    resolution: {integrity: sha512-o+NO+8WrRiQEE4/7nwRJhN1HWpVmJm511pBHUxPLtp0BUISzlBplORYSmTclCnJvQq2tKu/sgl3xVpkc7ZWuQQ==}
    engines: {node: '>=6'}
    dev: true

  /language-subtag-registry@0.3.22:
    resolution: {integrity: sha512-tN0MCzyWnoz/4nHS6uxdlFWoUZT7ABptwKPQ52Ea7URk6vll88bWBVhodtnlfEuCcKWNGoc+uGbw1cwa9IKh/w==}
    dev: true

  /language-tags@1.0.9:
    resolution: {integrity: sha512-MbjN408fEndfiQXbFQ1vnd+1NoLDsnQW41410oQBXiyXDMYH5z505juWa4KUE1LqxRC7DgOgZDbKLxHIwm27hA==}
    engines: {node: '>=0.10'}
    dependencies:
      language-subtag-registry: 0.3.22
    dev: true

  /levn@0.4.1:
    resolution: {integrity: sha512-+bT2uH4E5LGE7h/n3evcS/sQlJXCpIp6ym8OWJ5eV6+67Dsql/LaaT7qJBAt2rzfoa/5QBGBhxDix1dMt2kQKQ==}
    engines: {node: '>= 0.8.0'}
    dependencies:
      prelude-ls: 1.2.1
      type-check: 0.4.0
    dev: true

  /lilconfig@2.1.0:
    resolution: {integrity: sha512-utWOt/GHzuUxnLKxB6dk81RoOeoNeHgbrXiuGk4yyF5qlRz+iIVWu56E2fqGHFrXz0QNUhLB/8nKqvRH66JKGQ==}
    engines: {node: '>=10'}
    dev: true

  /lilconfig@3.1.3:
    resolution: {integrity: sha512-/vlFKAoH5Cgt3Ie+JLhRbwOsCQePABiU3tJ1egGvyQ+33R/vcwM2Zl2QR/LzjsBeItPt3oSVXapn+m4nQDvpzw==}
    engines: {node: '>=14'}
    dev: true

  /lines-and-columns@1.2.4:
    resolution: {integrity: sha512-7ylylesZQ/PV29jhEDl3Ufjo6ZX7gCqJr5F7PKrqc93v7fzSymt1BpwEU8nAUXs8qzzvqhbjhK5QZg6Mt/HkBg==}
    dev: true

  /load-json-file@4.0.0:
    resolution: {integrity: sha512-Kx8hMakjX03tiGTLAIdJ+lL0htKnXjEZN6hk/tozf/WOuYGdZBJrZ+rCJRbVCugsjB3jMLn9746NsQIf5VjBMw==}
    engines: {node: '>=4'}
    dependencies:
      graceful-fs: 4.2.11
      parse-json: 4.0.0
      pify: 3.0.0
      strip-bom: 3.0.0
    dev: true

  /load-tsconfig@0.2.5:
    resolution: {integrity: sha512-IXO6OCs9yg8tMKzfPZ1YmheJbZCiEsnBdcB03l0OcfK9prKnJb96siuHCr5Fl37/yo9DnKU+TLpxzTUspw9shg==}
    engines: {node: ^12.20.0 || ^14.13.1 || >=16.0.0}
    dev: true

  /locate-character@3.0.0:
    resolution: {integrity: sha512-SW13ws7BjaeJ6p7Q6CO2nchbYEc3X3J6WrmTTDto7yMPqVSZTUyY5Tjbid+Ab8gLnATtygYtiDIJGQRRn2ZOiA==}
    dev: false

  /locate-path@6.0.0:
    resolution: {integrity: sha512-iPZK6eYjbxRu3uB4/WZ3EsEIMJFMqAoopl3R+zuq0UjcAm/MO6KCweDgPfP3elTztoKP3KtnVHxTn2NHBSDVUw==}
    engines: {node: '>=10'}
    dependencies:
      p-locate: 5.0.0
    dev: true

  /lodash-es@4.17.21:
    resolution: {integrity: sha512-mKnC+QJ9pWVzv+C4/U3rRsHapFfHvQFoFB92e52xeyGMcX6/OlIl78je1u8vePzYZSkkogMPJ2yjxxsb89cxyw==}
    dev: true

  /lodash.includes@4.3.0:
    resolution: {integrity: sha512-W3Bx6mdkRTGtlJISOvVD/lbqjTlPPUDTMnlXZFnVwi9NKJ6tiAk6LVdlhZMm17VZisqhKcgzpO5Wz91PCt5b0w==}
    dev: false

  /lodash.isboolean@3.0.3:
    resolution: {integrity: sha512-Bz5mupy2SVbPHURB98VAcw+aHh4vRV5IPNhILUCsOzRmsTmSQ17jIuqopAentWoehktxGd9e/hbIXq980/1QJg==}
    dev: false

  /lodash.isequal@4.5.0:
    resolution: {integrity: sha512-pDo3lu8Jhfjqls6GkMgpahsF9kCyayhgykjyLMNFTKWrpVdAQtYyB4muAMWozBB4ig/dtWAmsMxLEI8wuz+DYQ==}
    deprecated: This package is deprecated. Use require('node:util').isDeepStrictEqual instead.
    dev: true

  /lodash.isinteger@4.0.4:
    resolution: {integrity: sha512-DBwtEWN2caHQ9/imiNeEA5ys1JoRtRfY3d7V9wkqtbycnAmTvRRmbHKDV4a0EYc678/dia0jrte4tjYwVBaZUA==}
    dev: false

  /lodash.isnumber@3.0.3:
    resolution: {integrity: sha512-QYqzpfwO3/CWf3XP+Z+tkQsfaLL/EnUlXWVkIk5FUPc4sBdTehEqZONuyRt2P67PXAk+NXmTBcc97zw9t1FQrw==}
    dev: false

  /lodash.isplainobject@4.0.6:
    resolution: {integrity: sha512-oSXzaWypCMHkPC3NvBEaPHf0KsA5mvPrOPgQWDsbg8n7orZ290M0BmC/jgRZ4vcJ6DTAhjrsSYgdsW/F+MFOBA==}
    dev: false

  /lodash.isstring@4.0.1:
    resolution: {integrity: sha512-0wJxfxH1wgO3GrbuP+dTTk7op+6L41QCXbGINEmD+ny/G/eCqGzxyCsh7159S+mgDDcoarnBw6PC1PS5+wUGgw==}
    dev: false

  /lodash.merge@4.6.2:
    resolution: {integrity: sha512-0KpjqXRVvrYyCsX1swR/XTK0va6VQkQM6MNo7PqW77ByjAhoARA8EfrP1N4+KlKj8YS0ZUCtRT/YUuhyYDujIQ==}
    dev: true

  /lodash.once@4.1.1:
    resolution: {integrity: sha512-Sb487aTOCr9drQVL8pIxOzVhafOjZN9UU54hiN8PU3uAiSV7lx1yYNpbNmex2PK6dSJoNTSJUUswT651yww3Mg==}
    dev: false

  /lodash.sortby@4.7.0:
    resolution: {integrity: sha512-HDWXG8isMntAyRF5vZ7xKuEvOhT4AhlRt/3czTSjvGUxjYCBVRQY48ViDHyfYz9VIoBkW4TMGQNapx+l3RUwdA==}
    dev: true

  /lodash.uniqwith@4.5.0:
    resolution: {integrity: sha512-7lYL8bLopMoy4CTICbxygAUq6CdRJ36vFc80DucPueUee+d5NBRxz3FdT9Pes/HEx5mPoT9jwnsEJWz1N7uq7Q==}
    dev: true

  /lodash@4.17.21:
    resolution: {integrity: sha512-v2kDEe57lecTulaDIuNTPy3Ry4gLGJ6Z1O3vE1krgXZNrsQ+LFTGHVxVjcXPs17LhbZVGedAJv8XZ1tvj5FvSg==}
    dev: true

  /log-symbols@5.1.0:
    resolution: {integrity: sha512-l0x2DvrW294C9uDCoQe1VSU4gf529FkSZ6leBl4TiqZH/e+0R7hSfHQBNut2mNygDgHwvYHfFLn6Oxb3VWj2rA==}
    engines: {node: '>=12'}
    dependencies:
      chalk: 5.3.0
      is-unicode-supported: 1.3.0
    dev: true

  /long@5.3.2:
    resolution: {integrity: sha512-mNAgZ1GmyNhD7AuqnTG3/VQ26o760+ZYBPKjPvugO8+nLbYfX6TVpJPseBvopbdY+qpZ/lKUnmEc1LeZYS3QAA==}
    dev: false

  /loose-envify@1.4.0:
    resolution: {integrity: sha512-lyuxPGr/Wfhrlem2CL/UcnUc1zcqKAImBDzukY7Y5F/yQiNdko6+fRLevlw1HgMySw7f611UIY408EtxRSoK3Q==}
    hasBin: true
    dependencies:
      js-tokens: 4.0.0

  /loupe@3.1.2:
    resolution: {integrity: sha512-23I4pFZHmAemUnz8WZXbYRSKYj801VDaNv9ETuMh7IrMc7VuVVSo+Z9iLE3ni30+U48iDWfi30d3twAXBYmnCg==}
    dev: true

  /loupe@3.2.0:
    resolution: {integrity: sha512-2NCfZcT5VGVNX9mSZIxLRkEAegDGBpuQZBy13desuHeVORmBDyAET4TkJr4SjqQy3A8JDofMN6LpkK8Xcm/dlw==}
    dev: true

  /lru-cache@10.2.2:
    resolution: {integrity: sha512-9hp3Vp2/hFQUiIwKo8XCeFVnrg8Pk3TYNPIR7tJADKi5YfcF7vEaK7avFHTlSy3kOKYaJQaalfEo6YuXdceBOQ==}
    engines: {node: 14 || >=16.14}
    dev: true

  /lru-cache@5.1.1:
    resolution: {integrity: sha512-KpNARQA3Iwv+jTA0utUVVbrh+Jlrr1Fv0e56GGzAFOXN7dk/FviaDW8LHmK52DlcH4WP2n6gI8vN1aesBFgo9w==}
    dependencies:
      yallist: 3.1.1
    dev: true

  /lru-cache@6.0.0:
    resolution: {integrity: sha512-Jo6dJ04CmSjuznwJSS3pUeWmd/H0ffTlkXXgwZi+eq1UCmqQwCh+eLsYOYCwY991i2Fah4h1BEMCx4qThGbsiA==}
    engines: {node: '>=10'}
    dependencies:
      yallist: 4.0.0

  /magic-string@0.30.17:
    resolution: {integrity: sha512-sNPKHvyjVf7gyjwS4xGTaW/mCnF8wnjtifKBEhxfZ7E/S8tQ0rssrwGNn6q8JH/ohItJfSQp9mBtQYuTlH5QnA==}
    dependencies:
      '@jridgewell/sourcemap-codec': 1.5.5

  /matchit@1.1.0:
    resolution: {integrity: sha512-+nGYoOlfHmxe5BW5tE0EMJppXEwdSf8uBA1GTZC7Q77kbT35+VKLYJMzVNWCHSsga1ps1tPYFtFyvxvKzWVmMA==}
    engines: {node: '>=6'}
    dependencies:
      '@arr/every': 1.0.1
    dev: true

  /math-intrinsics@1.1.0:
    resolution: {integrity: sha512-/IXtbwEk5HTPyEwyKX6hGkYXxM9nbj64B+ilVJnC/R6B0pH5G4V3b0pVbL7DBj4tkhBAppbQUlf6F6Xl9LHu1g==}
    engines: {node: '>= 0.4'}

  /mdn-data@2.0.30:
    resolution: {integrity: sha512-GaqWWShW4kv/G9IEucWScBx9G1/vsFZZJUO+tD26M8J8z3Kw5RDQjaoZe03YAClgeS/SWPOcb4nkFBTEi5DUEA==}
    dev: false

  /media-typer@0.3.0:
    resolution: {integrity: sha512-dq+qelQ9akHpcOl/gUVRTxVIOkAJ1wR3QAvb4RsVjS8oVoFjDGTc679wJYmUmknUF5HwMLOgb5O+a3KxfWapPQ==}
    engines: {node: '>= 0.6'}
    dev: false

  /memorystream@0.3.1:
    resolution: {integrity: sha512-S3UwM3yj5mtUSEfP41UZmt/0SCoVYUcU1rkXv+BQ5Ig8ndL4sPoJNBUJERafdPb5jjHJGuMgytgKvKIf58XNBw==}
    engines: {node: '>= 0.10.0'}
    dev: true

  /merge-descriptors@1.0.1:
    resolution: {integrity: sha512-cCi6g3/Zr1iqQi6ySbseM1Xvooa98N0w31jzUYrXPX2xqObmFGHJ0tQ5u74H3mVh7wLouTseZyYIq39g8cNp1w==}
    dev: false

  /merge-descriptors@1.0.3:
    resolution: {integrity: sha512-gaNvAS7TZ897/rVaZ0nMtAyxNyi/pdbjbAwUpFQpN70GqnVfOiXpeUUMKRBmzXaSQ8DdTX4/0ms62r2K+hE6mQ==}
    dev: false

  /merge2@1.4.1:
    resolution: {integrity: sha512-8q7VEgMJW4J8tcfVPy8g09NcQwZdbwFEqhe/WZkoIzjn/3TGDwtOCYtXGxA3O8tPzpczCCDgv+P2P5y00ZJOOg==}
    engines: {node: '>= 8'}
    dev: true

  /meriyah@4.5.0:
    resolution: {integrity: sha512-Rbiu0QPIxTXgOXwiIpRVJfZRQ2FWyfzYrOGBs9SN5RbaXg1CN5ELn/plodwWwluX93yzc4qO/bNIen1ThGFCxw==}
    engines: {node: '>=10.4.0'}
    dev: true

  /methods@1.1.2:
    resolution: {integrity: sha512-iclAHeNqNm68zFtnZ0e+1L2yUIdvzNoauKU4WBA3VvH/vPFieF7qfRlwUZU+DA9P9bPXIS90ulxoUoCH23sV2w==}
    engines: {node: '>= 0.6'}
    dev: false

  /micromatch@4.0.5:
    resolution: {integrity: sha512-DMy+ERcEW2q8Z2Po+WNXuw3c5YaUSFjAO5GsJqfEl7UjvtIuFKO6ZrKvcItdy98dwFI2N1tg3zNIdKaQT+aNdA==}
    engines: {node: '>=8.6'}
    dependencies:
      braces: 3.0.2
      picomatch: 2.3.1
    dev: true

  /micromatch@4.0.8:
    resolution: {integrity: sha512-PXwfBhYu0hBCPw8Dn0E+WDYb7af3dSLVWKi3HGv84IdF4TyFoC0ysxFd0Goxw7nSv4T/PzEJQxsYsEiFCKo2BA==}
    engines: {node: '>=8.6'}
    dependencies:
      braces: 3.0.3
      picomatch: 2.3.1
    dev: true

  /mime-db@1.52.0:
    resolution: {integrity: sha512-sPU4uV7dYlvtWJxwwxHD0PuihVNiE7TyAbQ5SWxDCB9mUYvOgroQOwYQQOKPJ8CIbE+1ETVlOoK1UC2nU3gYvg==}
    engines: {node: '>= 0.6'}

  /mime-db@1.54.0:
    resolution: {integrity: sha512-aU5EJuIN2WDemCcAp2vFBfp/m4EAhWJnUNSSw0ixs7/kXbd6Pg64EmwJkNdFhB8aWt1sH2CTXrLxo/iAGV3oPQ==}
    engines: {node: '>= 0.6'}
    dev: true

  /mime-types@2.1.35:
    resolution: {integrity: sha512-ZDY+bPm5zTTF+YpCrAU9nK0UgICYPT0QtT1NZWFv4s++TNkcgVaT0g6+4R2uI4MjQjzysHB1zxuWL50hzaeXiw==}
    engines: {node: '>= 0.6'}
    dependencies:
      mime-db: 1.52.0

  /mime@1.6.0:
    resolution: {integrity: sha512-x0Vn8spI+wuJ1O6S7gnbaQg8Pxh4NNHb7KSINmEWKiPE4RKOplvijn+NkmYmmRgP68mc70j2EbeTFRsrswaQeg==}
    engines: {node: '>=4'}
    hasBin: true
    dev: false

  /mime@3.0.0:
    resolution: {integrity: sha512-jSCU7/VB1loIWBZe14aEYHU/+1UMEHoaO7qxCOVJOw9GgH72VAWppxNcjU+x9a2k3GSIBXNKxXQFqRvvZ7vr3A==}
    engines: {node: '>=10.0.0'}
    hasBin: true
    dev: true

  /mimic-fn@2.1.0:
    resolution: {integrity: sha512-OqbOk5oEQeAZ8WXWydlu9HJjz9WVdEIvamMCcXmuqUYjTknH/sqsWvhQ3vgwKFRR1HpjvNBKQ37nbJgYzGqGcg==}
    engines: {node: '>=6'}
    dev: true

  /miniflare@4.20251001.0:
    resolution: {integrity: sha512-OHd31D2LT8JH+85nVXClV0Z18jxirCohzKNAcZs/fgt4mIkUDtidX3VqR3ovAM0jWooNxrFhB9NSs3iDbiJF7Q==}
    engines: {node: '>=18.0.0'}
    hasBin: true
    dependencies:
      '@cspotcode/source-map-support': 0.8.1
      acorn: 8.14.0
      acorn-walk: 8.3.2
      exit-hook: 2.2.1
      glob-to-regexp: 0.4.1
      sharp: 0.33.5
      stoppable: 1.1.0
      undici: 7.14.0
      workerd: 1.20251001.0
      ws: 8.18.0
      youch: 4.1.0-beta.10
      zod: 3.25.34
    transitivePeerDependencies:
      - bufferutil
      - utf-8-validate
    dev: true

  /minimatch@3.1.2:
    resolution: {integrity: sha512-J7p63hRiAjw1NDEww1W7i37+ByIrOWO5XQQAzZ3VOcL0PNybwpfmV/N05zFAzwQ9USyEcX6t3UO+K5aqBQOIHw==}
    dependencies:
      brace-expansion: 1.1.12
    dev: true

  /minimatch@7.4.6:
    resolution: {integrity: sha512-sBz8G/YjVniEz6lKPNpKxXwazJe4c19fEfV2GDMX6AjFz+MX9uDWIZW8XreVhkFW3fkIdTv/gxWr/Kks5FFAVw==}
    engines: {node: '>=10'}
    dependencies:
      brace-expansion: 2.0.2
    dev: true

  /minimatch@9.0.5:
    resolution: {integrity: sha512-G6T0ZX48xgozx7587koeX9Ys2NYy6Gmv//P89sEte9V9whIapMNF4idKxnW2QtCcLiTWlb/wfCabAtAFWhhBow==}
    engines: {node: '>=16 || 14 >=14.17'}
    dependencies:
      brace-expansion: 2.0.2

  /minimist@1.2.8:
    resolution: {integrity: sha512-2yyAR8qBkN3YuheJanUpWC5U3bb5osDywNB8RzDVlDwDHbocAJveqqj1u8+SVD7jkWT4yvsHCpWqqWqAxb0zCA==}
    dev: true

  /minipass@7.1.2:
    resolution: {integrity: sha512-qOOzS1cBTWYF4BH8fVePDBOO9iptMnGUEZwNc/cMWnTV2nVLZ7VoNWEPHkYczZA0pdoA7dl6e7FL659nX9S2aw==}
    engines: {node: '>=16 || 14 >=14.17'}
    dev: true

  /mrmime@2.0.1:
    resolution: {integrity: sha512-Y3wQdFg2Va6etvQ5I82yUhGdsKrcYox6p7FfL1LbK2J4V01F9TGlepTIhnK24t7koZibmg82KGglhA1XK5IsLQ==}
    engines: {node: '>=10'}
    dev: true

  /ms@2.0.0:
    resolution: {integrity: sha512-Tpp60P6IUJDTuOq/5Z8cdskzJujfwqfOTkrwIwj7IRISpnkJnT6SyJ4PCPnGMoFjC9ddhal5KVIYtAt97ix05A==}

  /ms@2.1.2:
    resolution: {integrity: sha512-sGkPx+VjMtmA6MX27oA4FBFELFCZZ4S4XqeGOXCv68tT+jb3vk/RyaKWP0PTKyWtmLSM0b+adUTEvbs1PEaH2w==}
    dev: true

  /ms@2.1.3:
    resolution: {integrity: sha512-6FlzubTLZG3J2a/NVCAleEhjzq5oxgHyaCU9yYXvcLsvoVaHJq/s5xXI6/XXP6tz7R9xAOtHnSO/tXtF3WRTlA==}

  /msw@2.8.4(@types/node@20.10.5)(typescript@5.5.4):
    resolution: {integrity: sha512-GLU8gx0o7RBG/3x/eTnnLd5S5ZInxXRRRMN8GJwaPZ4jpJTxzQfWGvwr90e8L5dkKJnz+gT4gQYCprLy/c4kVw==}
    engines: {node: '>=18'}
    hasBin: true
    requiresBuild: true
    peerDependencies:
      typescript: '>= 4.8.x'
    peerDependenciesMeta:
      typescript:
        optional: true
    dependencies:
      '@bundled-es-modules/cookie': 2.0.1
      '@bundled-es-modules/statuses': 1.0.1
      '@bundled-es-modules/tough-cookie': 0.1.6
      '@inquirer/confirm': 5.1.12(@types/node@20.10.5)
      '@mswjs/interceptors': 0.37.6
      '@open-draft/deferred-promise': 2.2.0
      '@open-draft/until': 2.1.0
      '@types/cookie': 0.6.0
      '@types/statuses': 2.0.5
      graphql: 16.11.0
      headers-polyfill: 4.0.3
      is-node-process: 1.2.0
      outvariant: 1.4.3
      path-to-regexp: 6.3.0
      picocolors: 1.1.1
      strict-event-emitter: 0.5.1
      type-fest: 4.41.0
      typescript: 5.5.4
      yargs: 17.7.2
    transitivePeerDependencies:
      - '@types/node'
    dev: true

  /multimatch@5.0.0:
    resolution: {integrity: sha512-ypMKuglUrZUD99Tk2bUQ+xNQj43lPEfAeX2o9cTteAmShXy2VHDJpuwu1o0xqoKCt9jLVAvwyFKdLTPXKAfJyA==}
    engines: {node: '>=10'}
    dependencies:
      '@types/minimatch': 3.0.5
      array-differ: 3.0.0
      array-union: 2.1.0
      arrify: 2.0.1
      minimatch: 3.1.2
    dev: true

  /mustache@4.2.0:
    resolution: {integrity: sha512-71ippSywq5Yb7/tVYyGbkBggbU8H3u5Rz56fH60jGFgr8uHwxs+aSKeqmluIVzM0m0kB7xQjKS6qPfd0b2ZoqQ==}
    hasBin: true
    dev: false

  /mute-stream@2.0.0:
    resolution: {integrity: sha512-WWdIxpyjEn+FhQJQQv9aQAYlHoNVdzIzUySNV1gHUPDSdZJ3yZn7pAAbQcV7B56Mvu881q9FZV+0Vx2xC44VWA==}
    engines: {node: ^18.17.0 || >=20.5.0}
    dev: true

  /mz@2.7.0:
    resolution: {integrity: sha512-z81GNO7nnYMEhrGh9LeymoE4+Yr0Wn5McHIZMK5cfQCl+NDX08sCZgUc9/6MHni9IWuFLm1Z3HTCXu2z9fN62Q==}
    dependencies:
      any-promise: 1.3.0
      object-assign: 4.1.1
      thenify-all: 1.6.0
    dev: true

  /nanoid@3.3.11:
    resolution: {integrity: sha512-N8SpfPUnUp1bK+PMYW8qSWdl9U+wwNWI4QKxOYDy9JAro3WMX7p2OeVRF9v+347pnakNevPmiHhNmZ2HbFA76w==}
    engines: {node: ^10 || ^12 || ^13.7 || ^14 || >=15.0.1}
    hasBin: true

  /nanoid@3.3.6:
    resolution: {integrity: sha512-BGcqMMJuToF7i1rt+2PWSNVnWIkGCU78jBG3RxO/bZlnZPK2Cmi2QaffxGO/2RvWi9sL+FAiRiXMgsyxQ1DIDA==}
    engines: {node: ^10 || ^12 || ^13.7 || ^14 || >=15.0.1}
    hasBin: true
    dev: false

  /nanoid@3.3.7:
    resolution: {integrity: sha512-eSRppjcPIatRIMC1U6UngP8XFcz8MQWGQdt1MTBQ7NaAmvXDfvNxbvWV3x2y6CdEUciCSsDHDQZbhYaB8QEo2g==}
    engines: {node: ^10 || ^12 || ^13.7 || ^14 || >=15.0.1}
    hasBin: true

  /natural-compare@1.4.0:
    resolution: {integrity: sha512-OWND8ei3VtNC9h7V60qff3SVobHr996CTwgxubgyQYEpg290h9J0buyECNNJexkFm5sOajh5G116RYA1c8ZMSw==}
    dev: true

  /negotiator@0.6.3:
    resolution: {integrity: sha512-+EUsqGPLsM+j/zdChZjsnX51g4XrHFOIXwfnCVPGlQk/k5giakcKsuxCObBRu6DSm9opw/O6slWbJdghQM4bBg==}
    engines: {node: '>= 0.6'}
    dev: false

  /negotiator@0.6.4:
    resolution: {integrity: sha512-myRT3DiWPHqho5PrJaIRyaMv2kgYf0mUVgBNOYMuCH5Ki1yEiQaf/ZJuQ62nvpc44wL5WDbTX7yGJi1Neevw8w==}
    engines: {node: '>= 0.6'}
    dev: true

  /neo-async@2.6.2:
    resolution: {integrity: sha512-Yd3UES5mWCSqR+qNT93S3UoYUkqAZ9lLg8a7g9rimsWmYGK8cVToA4/sF3RrshdyV3sAGMXVUmpMYOw+dLpOuw==}
    dev: true

  /next-tick@1.1.0:
    resolution: {integrity: sha512-CXdUiJembsNjuToQvxayPZF9Vqht7hewsvy2sOWafLvi2awflj9mOC6bHIg50orX8IJvWKY9wYQ/zB2kogPslQ==}
    dev: false

  /next@14.2.3(react-dom@18.3.1)(react@18.3.1):
    resolution: {integrity: sha512-dowFkFTR8v79NPJO4QsBUtxv0g9BrS/phluVpMAt2ku7H+cbcBJlopXjkWlwxrk/xGqMemr7JkGPGemPrLLX7A==}
    engines: {node: '>=18.17.0'}
    hasBin: true
    peerDependencies:
      '@opentelemetry/api': ^1.1.0
      '@playwright/test': ^1.41.2
      react: ^18.2.0
      react-dom: ^18.2.0
      sass: ^1.3.0
    peerDependenciesMeta:
      '@opentelemetry/api':
        optional: true
      '@playwright/test':
        optional: true
      sass:
        optional: true
    dependencies:
      '@next/env': 14.2.3
      '@swc/helpers': 0.5.5
      busboy: 1.6.0
      caniuse-lite: 1.0.30001632
      graceful-fs: 4.2.11
      postcss: 8.4.31
      react: 18.3.1
      react-dom: 18.3.1(react@18.3.1)
      styled-jsx: 5.1.1(react@18.3.1)
    optionalDependencies:
      '@next/swc-darwin-arm64': 14.2.3
      '@next/swc-darwin-x64': 14.2.3
      '@next/swc-linux-arm64-gnu': 14.2.3
      '@next/swc-linux-arm64-musl': 14.2.3
      '@next/swc-linux-x64-gnu': 14.2.3
      '@next/swc-linux-x64-musl': 14.2.3
      '@next/swc-win32-arm64-msvc': 14.2.3
      '@next/swc-win32-ia32-msvc': 14.2.3
      '@next/swc-win32-x64-msvc': 14.2.3
    transitivePeerDependencies:
      - '@babel/core'
      - babel-plugin-macros
    dev: false

  /nice-try@1.0.5:
    resolution: {integrity: sha512-1nh45deeb5olNY7eX82BkPO7SSxR5SSYJiPTrTdFUVYwAl8CKMA5N9PjTYkHiRjisVcxcQ1HXdLhx2qxxJzLNQ==}
    dev: true

  /node-addon-api@7.1.1:
    resolution: {integrity: sha512-5m3bsyrjFWE1xf7nz7YXdN4udnVtXK6/Yfgn5qnahL6bCkf2yKt4k3nuTKAtT4r3IG8JNR2ncsIMdZuAzJjHQQ==}
    dev: true

  /node-domexception@1.0.0:
    resolution: {integrity: sha512-/jKZoMpw0F8GRwl4/eLROPA3cfcXtLApP0QzLmUT/HuPCZWyB7IY9ZrMeKw2O/nFIqPQB3PVM9aYm0F312AXDQ==}
    engines: {node: '>=10.5.0'}
    deprecated: Use your platform's native DOMException instead
    dev: false

  /node-fetch@2.7.0:
    resolution: {integrity: sha512-c4FRfUm/dbcWZ7U+1Wq0AwCyFL+3nt2bEw05wfxSz+DWpWsitgmSgYmy2dQdWyKC1694ELPqMs/YzUSNozLt8A==}
    engines: {node: 4.x || >=6.0.0}
    peerDependencies:
      encoding: ^0.1.0
    peerDependenciesMeta:
      encoding:
        optional: true
    dependencies:
      whatwg-url: 5.0.0
    dev: false

  /node-gyp-build@4.7.0:
    resolution: {integrity: sha512-PbZERfeFdrHQOOXiAKOY0VPbykZy90ndPKk0d+CFDegTKmWp1VgOTz2xACVbr1BjCWxrQp68CXtvNsveFhqDJg==}
    hasBin: true
    dev: false

  /node-releases@2.0.13:
    resolution: {integrity: sha512-uYr7J37ae/ORWdZeQ1xxMJe3NtdmqMC/JZK+geofDrkLUApKRHPd18/TxtBOJ4A0/+uUIliorNrfYV6s1b02eQ==}
    dev: true

  /node-releases@2.0.19:
    resolution: {integrity: sha512-xxOWJsBKtzAq7DY0J+DTzuz58K8e7sJbdgwkbMWQe8UYB6ekmsQ45q0M/tJDsGaZmbC+l7n57UV8Hl5tHxO9uw==}
    dev: true

  /nodemon@3.0.1:
    resolution: {integrity: sha512-g9AZ7HmkhQkqXkRc20w+ZfQ73cHLbE8hnPbtaFbFtCumZsjyMhKk9LajQ07U5Ux28lvFjZ5X7HvWR1xzU8jHVw==}
    engines: {node: '>=10'}
    hasBin: true
    dependencies:
      chokidar: 3.5.3
      debug: 3.2.7(supports-color@5.5.0)
      ignore-by-default: 1.0.1
      minimatch: 3.1.2
      pstree.remy: 1.1.8
      semver: 7.5.4
      simple-update-notifier: 2.0.0
      supports-color: 5.5.0
      touch: 3.1.0
      undefsafe: 2.0.5
    dev: true

  /nopt@1.0.10:
    resolution: {integrity: sha512-NWmpvLSqUrgrAC9HCuxEvb+PSloHpqVu+FqcO4eeF2h5qYRhA7ev6KvelyQAKtegUbC6RypJnlEOhd8vloNKYg==}
    hasBin: true
    dependencies:
      abbrev: 1.1.1
    dev: true

  /normalize-package-data@2.5.0:
    resolution: {integrity: sha512-/5CMN3T0R4XTj4DcGaexo+roZSdSFW/0AOOTROrjxzCG1wrWXEsGbRKevjlIL+ZDE4sZlJr5ED4YW0yqmkK+eA==}
    dependencies:
      hosted-git-info: 2.8.9
      resolve: 1.22.8
      semver: 5.7.2
      validate-npm-package-license: 3.0.4
    dev: true

  /normalize-path@3.0.0:
    resolution: {integrity: sha512-6eZs5Ls3WtCisHWp9S2GUy8dqkpGi4BVSz3GaqiE6ezub0512ESztXUwUB6C6IKbQkY2Pnb/mD4WYojCRwcwLA==}
    engines: {node: '>=0.10.0'}
    dev: true

  /normalize-range@0.1.2:
    resolution: {integrity: sha512-bdok/XvKII3nUpklnV6P2hxtMNrCboOjAcyBuQnWEhO665FwrSNRxU+AqpsyvO6LgGYPspN+lu5CLtw4jPRKNA==}
    engines: {node: '>=0.10.0'}
    dev: true

  /npm-run-all@4.1.5:
    resolution: {integrity: sha512-Oo82gJDAVcaMdi3nuoKFavkIHBRVqQ1qvMb+9LHk/cF4P6B2m8aP04hGf7oL6wZ9BuGwX1onlLhpuoofSyoQDQ==}
    engines: {node: '>= 4'}
    hasBin: true
    dependencies:
      ansi-styles: 3.2.1
      chalk: 2.4.2
      cross-spawn: 6.0.5
      memorystream: 0.3.1
      minimatch: 3.1.2
      pidtree: 0.3.1
      read-pkg: 3.0.0
      shell-quote: 1.8.1
      string.prototype.padend: 3.1.5
    dev: true

  /object-assign@4.1.1:
    resolution: {integrity: sha512-rJgTQnkUnH1sFw8yT6VSU3zD3sWmu6sZhIseY8VX+GRu3P6F7Fu+JNDoXfklElbLJSnc3FUQHVe4cU5hj+BcUg==}
    engines: {node: '>=0.10.0'}

  /object-hash@3.0.0:
    resolution: {integrity: sha512-RSn9F68PjH9HqtltsSnqYC1XXoWe9Bju5+213R98cNGttag9q9yAOTzdbsqvIa7aNm5WffBZFpWYr2aWrklWAw==}
    engines: {node: '>= 6'}
    dev: true

  /object-inspect@1.13.1:
    resolution: {integrity: sha512-5qoj1RUiKOMsCCNLV1CBiPYE10sziTsnmNxkAI/rZhiD63CF7IqdFGC/XzjWjpSgLf0LxXX3bDFIh0E18f6UhQ==}

  /object-inspect@1.13.4:
    resolution: {integrity: sha512-W67iLl4J2EXEGTbfeHCffrjDfitvLANg0UlX3wFUUSTx92KXRFegMHUVgSqE+wvhAbi4WqjGg9czysTV2Epbew==}
    engines: {node: '>= 0.4'}
    dev: false

  /object-keys@1.1.1:
    resolution: {integrity: sha512-NuAESUOUMrlIXOfHKzD6bpPu3tYt3xvjNdRIQ+FeT0lNb4K8WR70CaDxhuNguS2XG+GjkyMwOzsN5ZktImfhLA==}
    engines: {node: '>= 0.4'}
    dev: true

  /object.assign@4.1.5:
    resolution: {integrity: sha512-byy+U7gp+FVwmyzKPYhW2h5l3crpmGsxl7X2s8y43IgxvG4g3QZ6CffDtsNQy1WsmZpQbO+ybo0AlW7TY6DcBQ==}
    engines: {node: '>= 0.4'}
    dependencies:
      call-bind: 1.0.5
      define-properties: 1.2.1
      has-symbols: 1.0.3
      object-keys: 1.1.1
    dev: true

  /object.entries@1.1.7:
    resolution: {integrity: sha512-jCBs/0plmPsOnrKAfFQXRG2NFjlhZgjjcBLSmTnEhU8U6vVTsVe8ANeQJCHTl3gSsI4J+0emOoCgoKlmQPMgmA==}
    engines: {node: '>= 0.4'}
    dependencies:
      call-bind: 1.0.5
      define-properties: 1.2.1
      es-abstract: 1.22.3
    dev: true

  /object.fromentries@2.0.7:
    resolution: {integrity: sha512-UPbPHML6sL8PI/mOqPwsH4G6iyXcCGzLin8KvEPenOZN5lpCNBZZQ+V62vdjB1mQHrmqGQt5/OJzemUA+KJmEA==}
    engines: {node: '>= 0.4'}
    dependencies:
      call-bind: 1.0.5
      define-properties: 1.2.1
      es-abstract: 1.22.3
    dev: true

  /object.groupby@1.0.1:
    resolution: {integrity: sha512-HqaQtqLnp/8Bn4GL16cj+CUYbnpe1bh0TtEaWvybszDG4tgxCJuRpV8VGuvNaI1fAnI4lUJzDG55MXcOH4JZcQ==}
    dependencies:
      call-bind: 1.0.5
      define-properties: 1.2.1
      es-abstract: 1.22.3
      get-intrinsic: 1.2.2
    dev: true

  /object.hasown@1.1.3:
    resolution: {integrity: sha512-fFI4VcYpRHvSLXxP7yiZOMAd331cPfd2p7PFDVbgUsYOfCT3tICVqXWngbjr4m49OvsBwUBQ6O2uQoJvy3RexA==}
    dependencies:
      define-properties: 1.2.1
      es-abstract: 1.22.3
    dev: true

  /object.values@1.1.7:
    resolution: {integrity: sha512-aU6xnDFYT3x17e/f0IiiwlGPTy2jzMySGfUB4fq6z7CV8l85CWHDk5ErhyhpfDHhrOMwGFhSQkhMGHaIotA6Ng==}
    engines: {node: '>= 0.4'}
    dependencies:
      call-bind: 1.0.5
      define-properties: 1.2.1
      es-abstract: 1.22.3
    dev: true

  /ohash@2.0.11:
    resolution: {integrity: sha512-RdR9FQrFwNBNXAr4GixM8YaRZRJ5PUWbKYbE5eOsrwAjJW0q2REGcf79oYPsLyskQCZG1PLN+S/K1V00joZAoQ==}
    dev: true

  /on-finished@2.4.1:
    resolution: {integrity: sha512-oVlzkg3ENAhCk2zdv7IJwd/QUD4z2RxRwpkcGY8psCVcCYZNq4wYnVWALHM+brtuJjePWiYF/ClmuDr8Ch5+kg==}
    engines: {node: '>= 0.8'}
    dependencies:
      ee-first: 1.1.1
    dev: false

  /on-headers@1.0.2:
    resolution: {integrity: sha512-pZAE+FJLoyITytdqK0U5s+FIpjN0JP3OzFi/u8Rx+EV5/W+JTWGXG8xFzevE7AjBfDqHv/8vL8qQsIhHnqRkrA==}
    engines: {node: '>= 0.8'}
    dev: true

  /once@1.4.0:
    resolution: {integrity: sha512-lNaJgI+2Q5URQBkccEKHTQOPaXdUxnZZElQTZY0MFUAuaEqe1E+Nyvgdz/aIyNi6Z9MzO5dv1H8n58/GELp3+w==}
    dependencies:
      wrappy: 1.0.2
    dev: true

  /onetime@5.1.2:
    resolution: {integrity: sha512-kbpaSSGJTWdAY5KPVeMOKXSrPtr8C8C7wodJbcsd51jRnmD+GZu8Y0VoU6Dm5Z4vWr0Ig/1NKuWRKf7j5aaYSg==}
    engines: {node: '>=6'}
    dependencies:
      mimic-fn: 2.1.0
    dev: true

  /openai@4.104.0(zod@3.25.34):
    resolution: {integrity: sha512-p99EFNsA/yX6UhVO93f5kJsDRLAg+CTA2RBqdHK4RtK8u5IJw32Hyb2dTGKbnnFmnuoBv5r7Z2CURI9sGZpSuA==}
    hasBin: true
    peerDependencies:
      ws: ^8.18.0
      zod: 3.25.34
    peerDependenciesMeta:
      ws:
        optional: true
      zod:
        optional: true
    dependencies:
      '@types/node': 18.19.123
      '@types/node-fetch': 2.6.13
      abort-controller: 3.0.0
      agentkeepalive: 4.6.0
      form-data-encoder: 1.7.2
      formdata-node: 4.4.1
      node-fetch: 2.7.0
      zod: 3.25.34
    transitivePeerDependencies:
      - encoding
    dev: false

  /openapi-json-schema@2.0.0:
    resolution: {integrity: sha512-jT5sg8ZuDQO8Unxpg3k0arUqPTdLmOknRxBOggvQLoGgJbExTdk/tDUECcCi2/UzmXiw22aq9ocdFI8j+MzKNQ==}
    engines: {node: '>=14.13.1 || >= 16'}
    dev: false

  /openapi-types@12.1.3:
    resolution: {integrity: sha512-N4YtSYJqghVu4iek2ZUvcN/0aqH1kRDuNqzcycDxhOUpg7GdvLa2F3DgS6yBNhInhv2r/6I0Flkn7CqL8+nIcw==}

  /openapi-zod-client@1.18.3(react@18.3.1):
    resolution: {integrity: sha512-10vYK7xo1yyZfcoRvYNGIsDeej1CG9k63u8dkjbGBlr+NHZMy2Iy2h9s11UWNKdj6XMDWbNOPp5gIy8YdpgPtQ==}
    hasBin: true
    dependencies:
      '@apidevtools/swagger-parser': 10.1.1(openapi-types@12.1.3)
      '@liuli-util/fs-extra': 0.1.0
      '@zodios/core': 10.9.6(axios@1.11.0)(zod@3.25.34)
      axios: 1.11.0
      cac: 6.7.14
      handlebars: 4.7.8
      openapi-types: 12.1.3
      openapi3-ts: 3.1.0
      pastable: 2.2.1(react@18.3.1)
      prettier: 2.8.8
      tanu: 0.1.13
      ts-pattern: 5.8.0
      whence: 2.1.0
      zod: 3.25.34
    transitivePeerDependencies:
      - debug
      - react
      - supports-color
      - xstate
    dev: true

  /openapi3-ts@3.1.0:
    resolution: {integrity: sha512-1qKTvCCVoV0rkwUh1zq5o8QyghmwYPuhdvtjv1rFjuOnJToXhQyF8eGjNETQ8QmGjr9Jz/tkAKLITIl2s7dw3A==}
    dependencies:
      yaml: 2.4.1
    dev: true

  /optionator@0.9.3:
    resolution: {integrity: sha512-JjCoypp+jKn1ttEFExxhetCKeJt9zhAgAve5FXHixTvFDW/5aEktX9bufBKLRRMdU7bNtpLfcGu94B3cdEJgjg==}
    engines: {node: '>= 0.8.0'}
    dependencies:
      '@aashutoshrathi/word-wrap': 1.2.6
      deep-is: 0.1.4
      fast-levenshtein: 2.0.6
      levn: 0.4.1
      prelude-ls: 1.2.1
      type-check: 0.4.0
    dev: true

  /optionator@0.9.4:
    resolution: {integrity: sha512-6IpQ7mKUxRcZNLIObR0hz7lxsapSSIYNZJwXPGeF0mTVqGKFIXj1DQcMoT22S3ROcLyY/rz0PWaWZ9ayWmad9g==}
    engines: {node: '>= 0.8.0'}
    dependencies:
      deep-is: 0.1.4
      fast-levenshtein: 2.0.6
      levn: 0.4.1
      prelude-ls: 1.2.1
      type-check: 0.4.0
      word-wrap: 1.2.5
    dev: true

  /ora@6.3.1:
    resolution: {integrity: sha512-ERAyNnZOfqM+Ao3RAvIXkYh5joP220yf59gVe2X/cI6SiCxIdi4c9HZKZD8R6q/RDXEje1THBju6iExiSsgJaQ==}
    engines: {node: ^12.20.0 || ^14.13.1 || >=16.0.0}
    dependencies:
      chalk: 5.3.0
      cli-cursor: 4.0.0
      cli-spinners: 2.9.2
      is-interactive: 2.0.0
      is-unicode-supported: 1.3.0
      log-symbols: 5.1.0
      stdin-discarder: 0.1.0
      strip-ansi: 7.1.0
      wcwidth: 1.0.1
    dev: true

  /outvariant@1.4.3:
    resolution: {integrity: sha512-+Sl2UErvtsoajRDKCE5/dBz4DIvHXQQnAxtQTF04OJxY0+DyZXSo5P5Bb7XYWOh81syohlYL24hbDwxedPUJCA==}
    dev: true

  /p-limit@3.1.0:
    resolution: {integrity: sha512-TYOanM3wGwNGsZN2cVTYPArw454xnXj5qmWF1bEoAc4+cU/ol7GVh7odevjp1FNHduHc3KZMcFduxU5Xc6uJRQ==}
    engines: {node: '>=10'}
    dependencies:
      yocto-queue: 0.1.0
    dev: true

  /p-locate@5.0.0:
    resolution: {integrity: sha512-LaNjtRWUBY++zB5nE/NwcaoMylSPk+S+ZHNB1TzdbMJMny6dynpAGt7X/tl/QYq3TIeE6nxHppbo2LGymrG5Pw==}
    engines: {node: '>=10'}
    dependencies:
      p-limit: 3.1.0
    dev: true

  /parent-module@1.0.1:
    resolution: {integrity: sha512-GQ2EWRpQV8/o+Aw8YqtfZZPfNRWZYkbidE9k5rpl/hC3vtHHBfGm2Ifi6qWV+coDGkrUKZAxE3Lot5kcsRlh+g==}
    engines: {node: '>=6'}
    dependencies:
      callsites: 3.1.0
    dev: true

  /parse-gitignore@2.0.0:
    resolution: {integrity: sha512-RmVuCHWsfu0QPNW+mraxh/xjQVw/lhUCUru8Zni3Ctq3AoMhpDTq0OVdKS6iesd6Kqb7viCV3isAL43dciOSog==}
    engines: {node: '>=14'}
    dev: true

  /parse-json@4.0.0:
    resolution: {integrity: sha512-aOIos8bujGN93/8Ox/jPLh7RwVnPEysynVFE+fQZyg6jKELEHwzgKdLRFHUgXJL6kylijVSBC4BvN9OmsB48Rw==}
    engines: {node: '>=4'}
    dependencies:
      error-ex: 1.3.2
      json-parse-better-errors: 1.0.2
    dev: true

  /parse-json@5.2.0:
    resolution: {integrity: sha512-ayCKvm/phCGxOkYRSCM82iDwct8/EonSEgCSxWxD7ve6jHggsFl4fZVQBPRNgQoKiuV/odhFrGzQXZwbifC8Rg==}
    engines: {node: '>=8'}
    dependencies:
      '@babel/code-frame': 7.27.1
      error-ex: 1.3.2
      json-parse-even-better-errors: 2.3.1
      lines-and-columns: 1.2.4
    dev: true

  /parse-passwd@1.0.0:
    resolution: {integrity: sha512-1Y1A//QUXEZK7YKz+rD9WydcE1+EuPr6ZBgKecAB8tmoW6UFv0NREVJe1p+jRxtThkcbbKkfwIbWJe/IeE6m2Q==}
    engines: {node: '>=0.10.0'}
    dev: true

  /parseurl@1.3.3:
    resolution: {integrity: sha512-CiyeOxFT/JZyN5m0z9PfXw4SCBJ6Sygz1Dpl0wqjlhDEGGBP1GnsUVEL0p63hoG1fcj3fHynXi9NYO4nWOL+qQ==}
    engines: {node: '>= 0.8'}
    dev: false

  /pastable@2.2.1(react@18.3.1):
    resolution: {integrity: sha512-K4ClMxRKpgN4sXj6VIPPrvor/TMp2yPNCGtfhvV106C73SwefQ3FuegURsH7AQHpqu0WwbvKXRl1HQxF6qax9w==}
    engines: {node: '>=14.x'}
    peerDependencies:
      react: '>=17'
      xstate: '>=4.32.1'
    peerDependenciesMeta:
      react:
        optional: true
      xstate:
        optional: true
    dependencies:
      '@babel/core': 7.28.3
      react: 18.3.1
      ts-toolbelt: 9.6.0
      type-fest: 3.13.1
    transitivePeerDependencies:
      - supports-color
    dev: true

  /path-exists@4.0.0:
    resolution: {integrity: sha512-ak9Qy5Q7jYb2Wwcey5Fpvg2KoAc/ZIhLSLOSBmRmygPsGwkVVt0fZa0qrtMz+m6tJTAHfZQ8FnmB4MG4LWy7/w==}
    engines: {node: '>=8'}
    dev: true

  /path-is-absolute@1.0.1:
    resolution: {integrity: sha512-AVbw3UJ2e9bq64vSaS9Am0fje1Pa8pbGqTTsmXfaIiMpnr5DlDhfJOuLj9Sf95ZPVDAUerDfEk88MPmPe7UCQg==}
    engines: {node: '>=0.10.0'}
    dev: true

  /path-key@2.0.1:
    resolution: {integrity: sha512-fEHGKCSmUSDPv4uoj8AlD+joPlq3peND+HRYyxFz4KPw4z926S/b8rIuFs2FYJg3BwsxJf6A9/3eIdLaYC+9Dw==}
    engines: {node: '>=4'}
    dev: true

  /path-key@3.1.1:
    resolution: {integrity: sha512-ojmeN0qd+y0jszEtoY48r0Peq5dwMEkIlCOu6Q5f41lfkswXuKtYrhgoTpLnyIcHm24Uhqx+5Tqm2InSwLhE6Q==}
    engines: {node: '>=8'}
    dev: true

  /path-parse@1.0.7:
    resolution: {integrity: sha512-LDJzPVEEEPR+y48z93A0Ed0yXb8pAByGWo/k5YYdYgpY2/2EsOsksJrq7lOHxryrVOn1ejG6oAp8ahvOIQD8sw==}
    dev: true

  /path-scurry@1.11.1:
    resolution: {integrity: sha512-Xa4Nw17FS9ApQFJ9umLiJS4orGjm7ZzwUrwamcGQuHSzDyth9boKDaycYdDcZDuqYATXw4HFXgaqWTctW/v1HA==}
    engines: {node: '>=16 || 14 >=14.18'}
    dependencies:
      lru-cache: 10.2.2
      minipass: 7.1.2
    dev: true

  /path-to-regexp@0.1.12:
    resolution: {integrity: sha512-RA1GjUVMnvYFxuqovrEqZoxxW5NUZqbwKtYz/Tt7nXerk0LbLblQmrsgdeOxV5SFHf0UDggjS/bSeOZwt1pmEQ==}
    dev: false

  /path-to-regexp@0.1.7:
    resolution: {integrity: sha512-5DFkuoqlv1uYQKxy8omFBeJPQcdoE07Kv2sferDCrAq1ohOU+MSDswDIbnx3YAM60qIOnYa53wBhXW0EbMonrQ==}
    dev: false

  /path-to-regexp@6.3.0:
    resolution: {integrity: sha512-Yhpw4T9C6hPpgPeA28us07OJeqZ5EzQTkbfwuhsUg0c237RomFoETJgmp2sa3F/41gfLE6G5cqcYwznmeEeOlQ==}
    dev: true

  /path-type@3.0.0:
    resolution: {integrity: sha512-T2ZUsdZFHgA3u4e5PfPbjd7HDDpxPnQb5jN0SrDsjNSuVXHJqtwTnWqG0B1jZrgmJ/7lj1EmVIByWt1gxGkWvg==}
    engines: {node: '>=4'}
    dependencies:
      pify: 3.0.0
    dev: true

  /path-type@4.0.0:
    resolution: {integrity: sha512-gDKb8aZMDeD/tZWs9P6+q0J9Mwkdl6xMV8TjnGP3qJVJ06bdMgkbBlLU8IdfOsIsFz2BW1rNVT3XuNEl8zPAvw==}
    engines: {node: '>=8'}
    dev: true

  /pathe@1.1.2:
    resolution: {integrity: sha512-whLdWMYL2TwI08hn8/ZqAbrVemu0LNaNNJZX73O6qaIdCTfXutsLhMkjdENX0qhsQ9uIimo4/aQOmXkoon2nDQ==}
    dev: true

  /pathe@2.0.3:
    resolution: {integrity: sha512-WUjGcAqP1gQacoQe+OBJsFA7Ld4DyXuUIjZ5cc75cLHvJ7dtNsTugphxIADwspS+AraAUePCKrSVtPLFj/F88w==}
    dev: true

  /pathval@2.0.0:
    resolution: {integrity: sha512-vE7JKRyES09KiunauX7nd2Q9/L7lhok4smP9RZTDeD4MVs72Dp2qNFVz39Nz5a0FVEW0BJR6C0DYrq6unoziZA==}
    engines: {node: '>= 14.16'}
    dev: true

  /pathval@2.0.1:
    resolution: {integrity: sha512-//nshmD55c46FuFw26xV/xFAaB5HF9Xdap7HJBBnrKdAd6/GxDBaNA1870O79+9ueg61cZLSVc+OaFlfmObYVQ==}
    engines: {node: '>= 14.16'}
    dev: true

  /periscopic@3.1.0:
    resolution: {integrity: sha512-vKiQ8RRtkl9P+r/+oefh25C3fhybptkHKCZSPlcXiJux2tJF55GnEj3BVn4A5gKfq9NWWXXrxkHBwVPUfH0opw==}
    dependencies:
      '@types/estree': 1.0.8
      estree-walker: 3.0.3
      is-reference: 3.0.3
    dev: false

  /picocolors@1.0.1:
    resolution: {integrity: sha512-anP1Z8qwhkbmu7MFP5iTt+wQKXgwzf7zTyGlcdzabySa9vd0Xt392U0rVmz9poOaBj0uHJKyyo9/upk0HrEQew==}
    dev: true

  /picocolors@1.1.1:
    resolution: {integrity: sha512-xceH2snhtb5M9liqDsmEw56le376mTZkEX/jEb/RxNFyegNul7eNslCXP9FDj/Lcu0X8KEyMceP2ntpaHrDEVA==}

  /picomatch@2.3.1:
    resolution: {integrity: sha512-JU3teHTNjmE2VCGFzuY8EXzCDVwEqB2a8fsIvwaStHhAWJEeVd1o1QD80CU6+ZdEXXSLbSsuLwJjkCBWqRQUVA==}
    engines: {node: '>=8.6'}
    dev: true

  /picomatch@4.0.2:
    resolution: {integrity: sha512-M7BAV6Rlcy5u+m6oPhAPFgJTzAioX/6B0DxyvDlo9l8+T3nLKbrczg2WLUyzd45L8RqfUMyGPzekbMvX2Ldkwg==}
    engines: {node: '>=12'}
    dev: true

  /pidtree@0.3.1:
    resolution: {integrity: sha512-qQbW94hLHEqCg7nhby4yRC7G2+jYHY4Rguc2bjw7Uug4GIJuu1tvf2uHaZv5Q8zdt+WKJ6qK1FOI6amaWUo5FA==}
    engines: {node: '>=0.10'}
    hasBin: true
    dev: true

  /pify@2.3.0:
    resolution: {integrity: sha512-udgsAY+fTnvv7kI7aaxbqwWNb0AHiB0qBO89PZKPkoTmGOgdbrHDKD+0B2X4uTfJ/FT1R09r9gTsjUjNJotuog==}
    engines: {node: '>=0.10.0'}
    dev: true

  /pify@3.0.0:
    resolution: {integrity: sha512-C3FsVNH1udSEX48gGX1xfvwTWfsYWj5U+8/uK15BGzIGrKoUpghX8hWZwa/OFnakBiiVNmBvemTJR5mcy7iPcg==}
    engines: {node: '>=4'}
    dev: true

  /pirates@4.0.6:
    resolution: {integrity: sha512-saLsH7WeYYPiD25LDuLRRY/i+6HaPYr6G1OUlN39otzkSTxKnubR9RTxS3/Kk50s1g2JTgFwWQDQyplC5/SHZg==}
    engines: {node: '>= 6'}
    dev: true

  /please-upgrade-node@3.2.0:
    resolution: {integrity: sha512-gQR3WpIgNIKwBMVLkpMUeR3e1/E1y42bqDQZfql+kDeXd8COYfM8PQA4X6y7a8u9Ua9FHmsrrmirW2vHs45hWg==}
    dependencies:
      semver-compare: 1.0.0
    dev: true

  /pluralize@8.0.0:
    resolution: {integrity: sha512-Nc3IT5yHzflTfbjgqWcCPpo7DaKy4FnpB0l/zCAW0Tc7jxAiuqSxHasntB3D7887LSrA93kDJ9IXovxJYxyLCA==}
    engines: {node: '>=4'}
    dev: false

  /polka@0.5.2:
    resolution: {integrity: sha512-FVg3vDmCqP80tOrs+OeNlgXYmFppTXdjD5E7I4ET1NjvtNmQrb1/mJibybKkb/d4NA7YWAr1ojxuhpL3FHqdlw==}
    dependencies:
      '@polka/url': 0.5.0
      trouter: 2.0.1
    dev: true

  /postcss-import@14.1.0(postcss@8.4.38):
    resolution: {integrity: sha512-flwI+Vgm4SElObFVPpTIT7SU7R3qk2L7PyduMcokiaVKuWv9d/U+Gm/QAd8NDLuykTWTkcrjOeD2Pp1rMeBTGw==}
    engines: {node: '>=10.0.0'}
    peerDependencies:
      postcss: ^8.0.0
    dependencies:
      postcss: 8.4.38
      postcss-value-parser: 4.2.0
      read-cache: 1.0.0
      resolve: 1.22.8
    dev: true

  /postcss-js@4.0.1(postcss@8.4.38):
    resolution: {integrity: sha512-dDLF8pEO191hJMtlHFPRa8xsizHaM82MLfNkUHdUtVEV3tgTp5oj+8qbEqYM57SLfc74KSbw//4SeJma2LRVIw==}
    engines: {node: ^12 || ^14 || >= 16}
    peerDependencies:
      postcss: ^8.4.21
    dependencies:
      camelcase-css: 2.0.1
      postcss: 8.4.38
    dev: true

  /postcss-load-config@3.1.4(postcss@8.4.38):
    resolution: {integrity: sha512-6DiM4E7v4coTE4uzA8U//WhtPwyhiim3eyjEMFCnUpzbrkK9wJHgKDT2mR+HbtSrd/NubVaYTOpSpjUl8NQeRg==}
    engines: {node: '>= 10'}
    peerDependencies:
      postcss: '>=8.0.9'
      ts-node: '>=9.0.0'
    peerDependenciesMeta:
      postcss:
        optional: true
      ts-node:
        optional: true
    dependencies:
      lilconfig: 2.1.0
      postcss: 8.4.38
      yaml: 1.10.2
    dev: true

  /postcss-load-config@6.0.1:
    resolution: {integrity: sha512-oPtTM4oerL+UXmx+93ytZVN82RrlY/wPUV8IeDxFrzIjXOLF1pN+EmKPLbubvKHT2HC20xXsCAH2Z+CKV6Oz/g==}
    engines: {node: '>= 18'}
    peerDependencies:
      jiti: '>=1.21.0'
      postcss: '>=8.0.9'
      tsx: ^4.8.1
      yaml: ^2.4.2
    peerDependenciesMeta:
      jiti:
        optional: true
      postcss:
        optional: true
      tsx:
        optional: true
      yaml:
        optional: true
    dependencies:
      lilconfig: 3.1.3
    dev: true

  /postcss-nested@6.0.0(postcss@8.4.38):
    resolution: {integrity: sha512-0DkamqrPcmkBDsLn+vQDIrtkSbNkv5AD/M322ySo9kqFkCIYklym2xEmWkwo+Y3/qZo34tzEPNUw4y7yMCdv5w==}
    engines: {node: '>=12.0'}
    peerDependencies:
      postcss: ^8.2.14
    dependencies:
      postcss: 8.4.38
      postcss-selector-parser: 6.0.13
    dev: true

  /postcss-selector-parser@6.0.13:
    resolution: {integrity: sha512-EaV1Gl4mUEV4ddhDnv/xtj7sxwrwxdetHdWUGnT4VJQf+4d05v6lHYZr8N573k5Z0BViss7BDhfWtKS3+sfAqQ==}
    engines: {node: '>=4'}
    dependencies:
      cssesc: 3.0.0
      util-deprecate: 1.0.2
    dev: true

  /postcss-value-parser@4.2.0:
    resolution: {integrity: sha512-1NNCs6uurfkVbeXG4S8JFT9t19m45ICnif8zWLd5oPSZ50QnwMfK+H3jv408d4jw/7Bttv5axS5IiHoLaVNHeQ==}
    dev: true

  /postcss@8.4.31:
    resolution: {integrity: sha512-PS08Iboia9mts/2ygV3eLpY5ghnUcfLV/EXTOW1E2qYxJKGGBUtNjN76FYHnMs36RmARn41bC0AZmn+rR0OVpQ==}
    engines: {node: ^10 || ^12 || >=14}
    dependencies:
      nanoid: 3.3.7
      picocolors: 1.1.1
      source-map-js: 1.2.0
    dev: false

  /postcss@8.4.38:
    resolution: {integrity: sha512-Wglpdk03BSfXkHoQa3b/oulrotAkwrlLDRSOb9D0bN86FdRyE9lppSp33aHNPgBa0JKCoB+drFLZkQoRRYae5A==}
    engines: {node: ^10 || ^12 || >=14}
    dependencies:
      nanoid: 3.3.7
      picocolors: 1.0.1
      source-map-js: 1.2.0
    dev: true

  /postcss@8.5.3:
    resolution: {integrity: sha512-dle9A3yYxlBSrt8Fu+IpjGT8SY8hN0mlaA6GY8t0P5PjIOZemULz/E2Bnm/2dcUOena75OTNkHI76uZBNUUq3A==}
    engines: {node: ^10 || ^12 || >=14}
    dependencies:
      nanoid: 3.3.11
      picocolors: 1.1.1
      source-map-js: 1.2.1
    dev: true

  /postcss@8.5.6:
    resolution: {integrity: sha512-3Ybi1tAuwAP9s0r1UQ2J4n5Y0G05bJkpUIO0/bI9MhwmD70S5aTWbXGBwxHrelT+XM1k6dM0pk+SwNkpTRN7Pg==}
    engines: {node: ^10 || ^12 || >=14}
    dependencies:
      nanoid: 3.3.11
      picocolors: 1.1.1
      source-map-js: 1.2.1

  /prelude-ls@1.2.1:
    resolution: {integrity: sha512-vkcDPrRZo1QZLbn5RLGPpg/WmIQ65qoWWhcGKf/b5eplkkarX0m9z8ppCat4mlOqUsWpyNuYgO3VRyrYHSzX5g==}
    engines: {node: '>= 0.8.0'}
    dev: true

  /prettier@2.8.8:
    resolution: {integrity: sha512-tdN8qQGvNjw4CHbY+XXk0JgCXn9QiF21a55rBe5LJAU+kDyC4WQn4+awm2Xfk2lQMk5fKup9XgzTZtGkjBdP9Q==}
    engines: {node: '>=10.13.0'}
    hasBin: true
    dev: true

  /prop-types@15.8.1:
    resolution: {integrity: sha512-oj87CgZICdulUohogVAR7AjlC0327U4el4L6eAvOqCeudMDVU0NThNaV+b9Df4dXgSP1gXMTnPdhfe/2qDH5cg==}
    dependencies:
      loose-envify: 1.4.0
      object-assign: 4.1.1
      react-is: 16.13.1
    dev: true

  /protobufjs@7.5.4:
    resolution: {integrity: sha512-CvexbZtbov6jW2eXAvLukXjXUW1TzFaivC46BpWc/3BpcCysb5Vffu+B3XHMm8lVEuy2Mm4XGex8hBSg1yapPg==}
    engines: {node: '>=12.0.0'}
    requiresBuild: true
    dependencies:
      '@protobufjs/aspromise': 1.1.2
      '@protobufjs/base64': 1.1.2
      '@protobufjs/codegen': 2.0.4
      '@protobufjs/eventemitter': 1.1.0
      '@protobufjs/fetch': 1.1.0
      '@protobufjs/float': 1.0.2
      '@protobufjs/inquire': 1.1.0
      '@protobufjs/path': 1.1.2
      '@protobufjs/pool': 1.1.0
      '@protobufjs/utf8': 1.1.0
      '@types/node': 20.10.5
      long: 5.3.2
    dev: false

  /proxy-addr@2.0.7:
    resolution: {integrity: sha512-llQsMLSUDUPT44jdrU/O37qlnifitDP+ZwrmmZcoSKyLKvtZxpyV0n2/bD/N4tBAAZ/gJEdZU7KMraoK1+XYAg==}
    engines: {node: '>= 0.10'}
    dependencies:
      forwarded: 0.2.0
      ipaddr.js: 1.9.1
    dev: false

  /proxy-from-env@1.1.0:
    resolution: {integrity: sha512-D+zkORCbA9f1tdWRK0RaCR3GPv50cMxcrz4X8k5LTSUD1Dkw47mKJEZQNunItRTkWwgtaUSo1RVFRIG9ZXiFYg==}

  /psl@1.15.0:
    resolution: {integrity: sha512-JZd3gMVBAVQkSs6HdNZo9Sdo0LNcQeMNP3CozBJb3JYC/QUYZTnKxP+f8oWRX4rHP5EurWxqAHTSwUCjlNKa1w==}
    dependencies:
      punycode: 2.3.1
    dev: true

  /pstree.remy@1.1.8:
    resolution: {integrity: sha512-77DZwxQmxKnu3aR542U+X8FypNzbfJ+C5XQDk3uWjWxn6151aIMGthWYRXTqT1E5oJvg+ljaa2OJi+VfvCOQ8w==}
    dev: true

  /punycode@1.3.2:
    resolution: {integrity: sha512-RofWgt/7fL5wP1Y7fxE7/EmTLzQVnB0ycyibJ0OOHIlJqTNzglYFxVwETOcIoJqJmpDXJ9xImDv+Fq34F/d4Dw==}
    dev: false

  /punycode@2.1.1:
    resolution: {integrity: sha512-XRsRjdf+j5ml+y/6GKHPZbrF/8p2Yga0JPtdqTIY2Xe5ohJPD9saDJJLPvp9+NSBprVvevdXZybnj2cv8OEd0A==}
    engines: {node: '>=6'}
    dev: true

  /punycode@2.3.1:
    resolution: {integrity: sha512-vYt7UD1U9Wg6138shLtLOvdAu+8DsC/ilFtEVHcH+wydcSpNE20AfSOduf6MkRFahL5FY7X1oU7nKVZFtfq8Fg==}
    engines: {node: '>=6'}
    dev: true

  /qs@6.11.0:
    resolution: {integrity: sha512-MvjoMCJwEarSbUYk5O+nmoSzSutSsTwF85zcHPQ9OrlFoZOYIjaqBAJIqIXjptyD5vThxGq52Xu/MaJzRkIk4Q==}
    engines: {node: '>=0.6'}
    dependencies:
      side-channel: 1.0.4
    dev: false

  /qs@6.13.0:
    resolution: {integrity: sha512-+38qI9SOr8tfZ4QmJNplMUxqjbe7LKvvZgWdExBOmd+egZTtjLB67Gu0HRX3u/XOq7UU2Nx6nsjvS16Z9uwfpg==}
    engines: {node: '>=0.6'}
    dependencies:
      side-channel: 1.1.0
    dev: false

  /querystring@0.2.0:
    resolution: {integrity: sha512-X/xY82scca2tau62i9mDyU9K+I+djTMUsvwf7xnUX5GLvVzgJybOJf4Y6o9Zx3oJK/LSXg5tTZBjwzqVPaPO2g==}
    engines: {node: '>=0.4.x'}
    deprecated: The querystring API is considered Legacy. new code should use the URLSearchParams API instead.
    dev: false

  /querystringify@2.2.0:
    resolution: {integrity: sha512-FIqgj2EUvTa7R50u0rGsyTftzjYmv/a3hO345bZNrqabNqjtgiDMgmo4mkUjd+nzU5oF3dClKqFIPUKybUyqoQ==}
    dev: true

  /queue-microtask@1.2.3:
    resolution: {integrity: sha512-NuaNSa6flKT5JaSYQzJok04JzTL1CA6aGhv5rfLW3PgqA+M2ChpZQnAC8h8i4ZFkBS8X5RqkDBHA7r4hej3K9A==}
    dev: true

  /quick-lru@5.1.1:
    resolution: {integrity: sha512-WuyALRjWPDGtt/wzJiadO5AXY+8hZ80hVpe6MyivgraREW751X3SbhRvG3eLKOYN+8VEvqLcf3wdnt44Z4S4SA==}
    engines: {node: '>=10'}
    dev: true

  /range-parser@1.2.1:
    resolution: {integrity: sha512-Hrgsx+orqoygnmhFbKaHE6c296J+HTAQXoxEF6gNupROmmGJRoyzfG3ccAveqCBrwr/2yxQ5BVd/GTl5agOwSg==}
    engines: {node: '>= 0.6'}
    dev: false

  /raw-body@2.5.2:
    resolution: {integrity: sha512-8zGqypfENjCIqGhgXToC8aB2r7YrBX+AQAfIPs/Mlk+BtPTztOvTS01NRW/3Eh60J+a48lt8qsCzirQ6loCVfA==}
    engines: {node: '>= 0.8'}
    dependencies:
      bytes: 3.1.2
      http-errors: 2.0.0
      iconv-lite: 0.4.24
      unpipe: 1.0.0
    dev: false

  /react-dom@18.3.1(react@18.3.1):
    resolution: {integrity: sha512-5m4nQKp+rZRb09LNH59GM4BxTh9251/ylbKIbpe7TpGxfJ+9kv6BLkLBXIjjspbgbnIBNqlI23tRnTWT0snUIw==}
    peerDependencies:
      react: ^18.3.1
    dependencies:
      loose-envify: 1.4.0
      react: 18.3.1
      scheduler: 0.23.2
    dev: false

  /react-is@16.13.1:
    resolution: {integrity: sha512-24e6ynE2H+OKt4kqsOvNd8kBpV65zoxbA4BVsEOB3ARVWQki/DHzaUoC5KuON/BiccDaCCTZBuOcfZs70kR8bQ==}
    dev: true

  /react@18.3.1:
    resolution: {integrity: sha512-wS+hAgJShR0KhEvPJArfuPVN1+Hz1t0Y6n5jLrGQbkb4urgPE/0Rve+1kMB1v/oWgHgm4WIcV+i7F2pTVj+2iQ==}
    engines: {node: '>=0.10.0'}
    dependencies:
      loose-envify: 1.4.0

  /read-cache@1.0.0:
    resolution: {integrity: sha512-Owdv/Ft7IjOgm/i0xvNDZ1LrRANRfew4b2prF3OWMQLxLfu3bS8FVhCsrSCMK4lR56Y9ya+AThoTpDCTxCmpRA==}
    dependencies:
      pify: 2.3.0
    dev: true

  /read-pkg@3.0.0:
    resolution: {integrity: sha512-BLq/cCO9two+lBgiTYNqD6GdtK8s4NpaWrl6/rCO9w0TUS8oJl7cmToOZfRYllKTISY6nt1U7jQ53brmKqY6BA==}
    engines: {node: '>=4'}
    dependencies:
      load-json-file: 4.0.0
      normalize-package-data: 2.5.0
      path-type: 3.0.0
    dev: true

  /readable-stream@3.6.2:
    resolution: {integrity: sha512-9u/sniCrY3D5WdsERHzHE4G2YCXqoG5FTHUiCC4SIbr6XcLZBY05ya9EKjYek9O5xOAwjGq+1JdGBAS7Q9ScoA==}
    engines: {node: '>= 6'}
    dependencies:
      inherits: 2.0.4
      string_decoder: 1.3.0
      util-deprecate: 1.0.2
    dev: true

  /readdirp@3.6.0:
    resolution: {integrity: sha512-hOS089on8RduqdbhvQ5Z37A0ESjsqz6qnRcffsMU3495FuTdqSm+7bhJ29JvIOsBDEEnan5DPu9t3To9VRlMzA==}
    engines: {node: '>=8.10.0'}
    dependencies:
      picomatch: 2.3.1
    dev: true

  /readdirp@4.1.2:
    resolution: {integrity: sha512-GDhwkLfywWL2s6vEjyhri+eXmfH6j1L7JE27WhqLeYzoh/A3DBaYGEj2H/HFZCn/kMfim73FXxEJTw06WtxQwg==}
    engines: {node: '>= 14.18.0'}
    dev: true

  /redis@4.6.8:
    resolution: {integrity: sha512-S7qNkPUYrsofQ0ztWlTHSaK0Qqfl1y+WMIxrzeAGNG+9iUZB4HGeBgkHxE6uJJ6iXrkvLd1RVJ2nvu6H1sAzfQ==}
    dependencies:
      '@redis/bloom': 1.2.0(@redis/client@1.5.9)
      '@redis/client': 1.5.9
      '@redis/graph': 1.1.0(@redis/client@1.5.9)
      '@redis/json': 1.0.4(@redis/client@1.5.9)
      '@redis/search': 1.1.3(@redis/client@1.5.9)
      '@redis/time-series': 1.0.5(@redis/client@1.5.9)
    dev: false

  /reflect.getprototypeof@1.0.4:
    resolution: {integrity: sha512-ECkTw8TmJwW60lOTR+ZkODISW6RQ8+2CL3COqtiJKLd6MmB45hN51HprHFziKLGkAuTGQhBb91V8cy+KHlaCjw==}
    engines: {node: '>= 0.4'}
    dependencies:
      call-bind: 1.0.5
      define-properties: 1.2.1
      es-abstract: 1.22.3
      get-intrinsic: 1.3.0
      globalthis: 1.0.3
      which-builtin-type: 1.1.3
    dev: true

  /regenerator-runtime@0.14.1:
    resolution: {integrity: sha512-dYnhHh0nJoMfnkZs6GmmhFknAGRrLznOu5nc9ML+EJxGvrx6H7teuevqVqCuPcPK//3eDrrjQhehXVx9cnkGdw==}
    dev: true

  /regexp.prototype.flags@1.5.1:
    resolution: {integrity: sha512-sy6TXMN+hnP/wMy+ISxg3krXx7BAtWVO4UouuCN/ziM9UEne0euamVNafDfvC83bRNr95y0V5iijeDQFUNpvrg==}
    engines: {node: '>= 0.4'}
    dependencies:
      call-bind: 1.0.5
      define-properties: 1.2.1
      set-function-name: 2.0.1
    dev: true

  /require-directory@2.1.1:
    resolution: {integrity: sha512-fGxEI7+wsG9xrvdjsrlmL22OMTTiHRwAMroiEeMgq8gzoLC/PQr7RsRDSTLUg/bZAZtF+TVIkHc6/4RIKrui+Q==}
    engines: {node: '>=0.10.0'}
    dev: true

  /require-from-string@2.0.2:
    resolution: {integrity: sha512-Xf0nWe6RseziFMu+Ap9biiUbmplq6S9/p+7w7YXP/JBHhrUDDUhwa+vANyubuqfZWTveU//DYVGsDG7RKL/vEw==}
    engines: {node: '>=0.10.0'}
    dev: true

  /require-package-name@2.0.1:
    resolution: {integrity: sha512-uuoJ1hU/k6M0779t3VMVIYpb2VMJk05cehCaABFhXaibcbvfgR8wKiozLjVFSzJPmQMRqIcO0HMyTFqfV09V6Q==}
    dev: true

  /requires-port@1.0.0:
    resolution: {integrity: sha512-KigOCHcocU3XODJxsu8i/j8T9tzT4adHiecwORRQ0ZZFcp7ahwXuRU1m+yuO90C5ZUyGeGfocHDI14M3L3yDAQ==}
    dev: true

  /resolve-dir@1.0.1:
    resolution: {integrity: sha512-R7uiTjECzvOsWSfdM0QKFNBVFcK27aHOUwdvK53BcW8zqnGdYp0Fbj82cy54+2A4P2tFM22J5kRfe1R+lM/1yg==}
    engines: {node: '>=0.10.0'}
    dependencies:
      expand-tilde: 2.0.2
      global-modules: 1.0.0
    dev: true

  /resolve-from@4.0.0:
    resolution: {integrity: sha512-pb/MYmXstAkysRFx8piNI1tGFNQIFA3vkE3Gq4EuA1dF6gHp/+vgZqsCGJapvy8N3Q+4o7FwvquPJcnZ7RYy4g==}
    engines: {node: '>=4'}
    dev: true

  /resolve-from@5.0.0:
    resolution: {integrity: sha512-qYg9KP24dD5qka9J47d0aVky0N+b4fTU89LN9iDnjB5waksiC49rvMB0PrUJQGoTmH50XPiqOvAjDfaijGxYZw==}
    engines: {node: '>=8'}
    dev: true

  /resolve-pkg-maps@1.0.0:
    resolution: {integrity: sha512-seS2Tj26TBVOC2NIc2rOe2y2ZO7efxITtLZcGSOnHHNOQ7CkiUBfw0Iw2ck6xkIhPwLhKNLS8BO+hEpngQlqzw==}
    dev: true

  /resolve@1.22.8:
    resolution: {integrity: sha512-oKWePCxqpd6FlLvGV1VU0x7bkPmmCNolxzjMf4NczoDnQcIWrAF+cPtZn5i6n+RfD2d9i0tzpKnG6Yk168yIyw==}
    hasBin: true
    dependencies:
      is-core-module: 2.13.1
      path-parse: 1.0.7
      supports-preserve-symlinks-flag: 1.0.0
    dev: true

  /resolve@2.0.0-next.5:
    resolution: {integrity: sha512-U7WjGVG9sH8tvjW5SmGbQuui75FiyjAX72HX15DwBBwF9dNiQZRQAg9nnPhYy+TUnE0+VcrttuvNI8oSxZcocA==}
    hasBin: true
    dependencies:
      is-core-module: 2.13.1
      path-parse: 1.0.7
      supports-preserve-symlinks-flag: 1.0.0
    dev: true

  /restore-cursor@4.0.0:
    resolution: {integrity: sha512-I9fPXU9geO9bHOt9pHHOhOkYerIMsmVaWB0rA2AI9ERh/+x/i7MV5HKBNrg+ljO5eoPVgCcnFuRjJ9uH6I/3eg==}
    engines: {node: ^12.20.0 || ^14.13.1 || >=16.0.0}
    dependencies:
      onetime: 5.1.2
      signal-exit: 3.0.7
    dev: true

  /reusify@1.1.0:
    resolution: {integrity: sha512-g6QUff04oZpHs0eG5p83rFLhHeV00ug/Yf9nZM6fLeUrPguBTkTQOdpAWWspMh55TZfVQDPaN3NQJfbVRAxdIw==}
    engines: {iojs: '>=1.0.0', node: '>=0.10.0'}
    dev: true

  /rimraf@3.0.2:
    resolution: {integrity: sha512-JZkJMZkAGFFPP2YqXZXPbMlMBgsxzE8ILs4lMIX/2o0L9UBw9O/Y3o6wFw/i9YLapcUJWwqbi3kdxIPdC62TIA==}
    deprecated: Rimraf versions prior to v4 are no longer supported
    hasBin: true
    dependencies:
      glob: 7.2.3
    dev: true

  /rollup@4.35.0:
    resolution: {integrity: sha512-kg6oI4g+vc41vePJyO6dHt/yl0Rz3Thv0kJeVQ3D1kS3E5XSuKbPc29G4IpT/Kv1KQwgHVcN+HtyS+HYLNSvQg==}
    engines: {node: '>=18.0.0', npm: '>=8.0.0'}
    hasBin: true
    dependencies:
      '@types/estree': 1.0.6
    optionalDependencies:
      '@rollup/rollup-android-arm-eabi': 4.35.0
      '@rollup/rollup-android-arm64': 4.35.0
      '@rollup/rollup-darwin-arm64': 4.35.0
      '@rollup/rollup-darwin-x64': 4.35.0
      '@rollup/rollup-freebsd-arm64': 4.35.0
      '@rollup/rollup-freebsd-x64': 4.35.0
      '@rollup/rollup-linux-arm-gnueabihf': 4.35.0
      '@rollup/rollup-linux-arm-musleabihf': 4.35.0
      '@rollup/rollup-linux-arm64-gnu': 4.35.0
      '@rollup/rollup-linux-arm64-musl': 4.35.0
      '@rollup/rollup-linux-loongarch64-gnu': 4.35.0
      '@rollup/rollup-linux-powerpc64le-gnu': 4.35.0
      '@rollup/rollup-linux-riscv64-gnu': 4.35.0
      '@rollup/rollup-linux-s390x-gnu': 4.35.0
      '@rollup/rollup-linux-x64-gnu': 4.35.0
      '@rollup/rollup-linux-x64-musl': 4.35.0
      '@rollup/rollup-win32-arm64-msvc': 4.35.0
      '@rollup/rollup-win32-ia32-msvc': 4.35.0
      '@rollup/rollup-win32-x64-msvc': 4.35.0
      fsevents: 2.3.3
    dev: true

  /rollup@4.46.4:
    resolution: {integrity: sha512-YbxoxvoqNg9zAmw4+vzh1FkGAiZRK+LhnSrbSrSXMdZYsRPDWoshcSd/pldKRO6lWzv/e9TiJAVQyirYIeSIPQ==}
    engines: {node: '>=18.0.0', npm: '>=8.0.0'}
    hasBin: true
    dependencies:
      '@types/estree': 1.0.8
    optionalDependencies:
      '@rollup/rollup-android-arm-eabi': 4.46.4
      '@rollup/rollup-android-arm64': 4.46.4
      '@rollup/rollup-darwin-arm64': 4.46.4
      '@rollup/rollup-darwin-x64': 4.46.4
      '@rollup/rollup-freebsd-arm64': 4.46.4
      '@rollup/rollup-freebsd-x64': 4.46.4
      '@rollup/rollup-linux-arm-gnueabihf': 4.46.4
      '@rollup/rollup-linux-arm-musleabihf': 4.46.4
      '@rollup/rollup-linux-arm64-gnu': 4.46.4
      '@rollup/rollup-linux-arm64-musl': 4.46.4
      '@rollup/rollup-linux-loongarch64-gnu': 4.46.4
      '@rollup/rollup-linux-ppc64-gnu': 4.46.4
      '@rollup/rollup-linux-riscv64-gnu': 4.46.4
      '@rollup/rollup-linux-riscv64-musl': 4.46.4
      '@rollup/rollup-linux-s390x-gnu': 4.46.4
      '@rollup/rollup-linux-x64-gnu': 4.46.4
      '@rollup/rollup-linux-x64-musl': 4.46.4
      '@rollup/rollup-win32-arm64-msvc': 4.46.4
      '@rollup/rollup-win32-ia32-msvc': 4.46.4
      '@rollup/rollup-win32-x64-msvc': 4.46.4
      fsevents: 2.3.3
    dev: true

  /run-parallel@1.2.0:
    resolution: {integrity: sha512-5l4VyZR86LZ/lDxZTR6jqL8AFE2S0IFLMP26AbjsLVADxHdhB/c0GUsH+y39UfCi3dzz8OlQuPmnaJOMoDHQBA==}
    dependencies:
      queue-microtask: 1.2.3
    dev: true

  /safe-array-concat@1.0.1:
    resolution: {integrity: sha512-6XbUAseYE2KtOuGueyeobCySj9L4+66Tn6KQMOPQJrAJEowYKW/YR/MGJZl7FdydUdaFu4LYyDZjxf4/Nmo23Q==}
    engines: {node: '>=0.4'}
    dependencies:
      call-bind: 1.0.5
      get-intrinsic: 1.2.2
      has-symbols: 1.0.3
      isarray: 2.0.5
    dev: true

  /safe-buffer@5.2.1:
    resolution: {integrity: sha512-rp3So07KcdmmKbGvgaNxQSJr7bGVSVk5S9Eq1F+ppbRo70+YeaDxkw5Dd8NPN+GD6bjnYm2VuPuCXmpuYvmCXQ==}

  /safe-regex-test@1.0.0:
    resolution: {integrity: sha512-JBUUzyOgEwXQY1NuPtvcj/qcBDbDmEvWufhlnXZIm75DEHp+afM1r1ujJpJsV/gSM4t59tpDyPi1sd6ZaPFfsA==}
    dependencies:
      call-bind: 1.0.5
      get-intrinsic: 1.2.2
      is-regex: 1.1.4
    dev: true

  /safer-buffer@2.1.2:
    resolution: {integrity: sha512-YZo3K82SD7Riyi0E1EQPojLz7kpepnSQI9IyPbHHg1XXXevb5dJI7tpyN2ADxGcQbHG7vcyRHk0cbwqcQriUtg==}
    dev: false

  /sax@1.2.1:
    resolution: {integrity: sha512-8I2a3LovHTOpm7NV5yOyO8IHqgVsfK4+UuySrXU8YXkSRX7k6hCV9b3HrkKCr3nMpgj+0bmocaJJWpvp1oc7ZA==}
    dev: false

  /scheduler@0.23.2:
    resolution: {integrity: sha512-UOShsPwz7NrMUqhR6t0hWjFduvOzbtv7toDH1/hIrfRNIDBnnBWd0CwJTGvTpngVlmwGCdP9/Zl/tVrDqcuYzQ==}
    dependencies:
      loose-envify: 1.4.0
    dev: false

  /semver-compare@1.0.0:
    resolution: {integrity: sha512-YM3/ITh2MJ5MtzaM429anh+x2jiLVjqILF4m4oyQB18W7Ggea7BfqdH/wGMK7dDiMghv/6WG7znWMwUDzJiXow==}
    dev: true

  /semver@5.7.2:
    resolution: {integrity: sha512-cBznnQ9KjJqU67B52RMC65CMarK2600WFnbkcaiwWq3xy/5haFJlshgnpjovMVJ+Hff49d8GEn0b87C5pDQ10g==}
    hasBin: true
    dev: true

  /semver@6.3.1:
    resolution: {integrity: sha512-BR7VvDCVHO+q2xBEWskxS6DJE1qRnb7DxzUrogb71CWoSficBxYsiAGd+Kl0mmq/MprG9yArRkyrQxTO6XjMzA==}
    hasBin: true
    dev: true

  /semver@7.5.4:
    resolution: {integrity: sha512-1bCSESV6Pv+i21Hvpxp3Dx+pSD8lIPt8uVjRrxAUt/nbswYc+tK6Y2btiULjd4+fnq15PX+nqQDC7Oft7WkwcA==}
    engines: {node: '>=10'}
    hasBin: true
    dependencies:
      lru-cache: 6.0.0

  /semver@7.6.3:
    resolution: {integrity: sha512-oVekP1cKtI+CTDvHWYFUcMtsK/00wmAEfyqKfNdARm8u1wNVhSgaX7A8d4UuIlUI5e84iEwOhs7ZPYRmzU9U6A==}
    engines: {node: '>=10'}
    hasBin: true
    dev: true

  /semver@7.7.1:
    resolution: {integrity: sha512-hlq8tAfn0m/61p4BVRcPzIGr6LKiMwo4VM6dGi6pt4qcRkmNzTcWq6eCEjEh+qXjkMDvPlOFFSGwQjoEa6gyMA==}
    engines: {node: '>=10'}
    hasBin: true
    dev: true

  /semver@7.7.2:
    resolution: {integrity: sha512-RF0Fw+rO5AMf9MAyaRXI4AV0Ulj5lMHqVxxdSgiVbixSCXoEmmX/jk0CuJw4+3SqroYO9VoUh+HcuJivvtJemA==}
    engines: {node: '>=10'}
    hasBin: true
    dev: true

  /send@0.18.0:
    resolution: {integrity: sha512-qqWzuOjSFOuqPjFe4NOsMLafToQQwBSOEpS+FwEt3A2V3vKubTquT3vmLTQpFgMXp8AlFWFuP1qKaJZOtPpVXg==}
    engines: {node: '>= 0.8.0'}
    dependencies:
      debug: 2.6.9
      depd: 2.0.0
      destroy: 1.2.0
      encodeurl: 1.0.2
      escape-html: 1.0.3
      etag: 1.8.1
      fresh: 0.5.2
      http-errors: 2.0.0
      mime: 1.6.0
      ms: 2.1.3
      on-finished: 2.4.1
      range-parser: 1.2.1
      statuses: 2.0.1
    transitivePeerDependencies:
      - supports-color
    dev: false

  /send@0.19.0:
    resolution: {integrity: sha512-dW41u5VfLXu8SJh5bwRmyYUbAoSB3c9uQh6L8h/KtsFREPWpbX1lrljJo186Jc4nmci/sGUZ9a0a0J2zgfq2hw==}
    engines: {node: '>= 0.8.0'}
    dependencies:
      debug: 2.6.9
      depd: 2.0.0
      destroy: 1.2.0
      encodeurl: 1.0.2
      escape-html: 1.0.3
      etag: 1.8.1
      fresh: 0.5.2
      http-errors: 2.0.0
      mime: 1.6.0
      ms: 2.1.3
      on-finished: 2.4.1
      range-parser: 1.2.1
      statuses: 2.0.1
    transitivePeerDependencies:
      - supports-color
    dev: false

  /seroval-plugins@1.3.2(seroval@1.3.2):
    resolution: {integrity: sha512-0QvCV2lM3aj/U3YozDiVwx9zpH0q8A60CTWIv4Jszj/givcudPb48B+rkU5D51NJ0pTpweGMttHjboPa9/zoIQ==}
    engines: {node: '>=10'}
    peerDependencies:
      seroval: ^1.0
    dependencies:
      seroval: 1.3.2
    dev: false

  /seroval@1.3.2:
    resolution: {integrity: sha512-RbcPH1n5cfwKrru7v7+zrZvjLurgHhGyso3HTyGtRivGWgYjbOmGuivCQaORNELjNONoK35nj28EoWul9sb1zQ==}
    engines: {node: '>=10'}
    dev: false

  /serve-static@1.15.0:
    resolution: {integrity: sha512-XGuRDNjXUijsUL0vl6nSD7cwURuzEgglbOaFuZM9g3kwDXOWVTck0jLzjPzGD+TazWbboZYu52/9/XPdUgne9g==}
    engines: {node: '>= 0.8.0'}
    dependencies:
      encodeurl: 1.0.2
      escape-html: 1.0.3
      parseurl: 1.3.3
      send: 0.18.0
    transitivePeerDependencies:
      - supports-color
    dev: false

  /serve-static@1.16.2:
    resolution: {integrity: sha512-VqpjJZKadQB/PEbEwvFdO43Ax5dFBZ2UECszz8bQ7pi7wt//PWe1P6MN7eCnjsatYtBT6EuiClbjSWP2WrIoTw==}
    engines: {node: '>= 0.8.0'}
    dependencies:
      encodeurl: 2.0.0
      escape-html: 1.0.3
      parseurl: 1.3.3
      send: 0.19.0
    transitivePeerDependencies:
      - supports-color
    dev: false

  /set-function-length@1.1.1:
    resolution: {integrity: sha512-VoaqjbBJKiWtg4yRcKBQ7g7wnGnLV3M8oLvVWwOk2PdYY6PEFegR1vezXR0tw6fZGF9csVakIRjrJiy2veSBFQ==}
    engines: {node: '>= 0.4'}
    dependencies:
      define-data-property: 1.1.1
      get-intrinsic: 1.2.2
      gopd: 1.0.1
      has-property-descriptors: 1.0.1

  /set-function-name@2.0.1:
    resolution: {integrity: sha512-tMNCiqYVkXIZgc2Hnoy2IvC/f8ezc5koaRFkCjrpWzGpCd3qbZXPzVy9MAZzK1ch/X0jvSkojys3oqJN0qCmdA==}
    engines: {node: '>= 0.4'}
    dependencies:
      define-data-property: 1.1.1
      functions-have-names: 1.2.3
      has-property-descriptors: 1.0.1
    dev: true

  /setprototypeof@1.2.0:
    resolution: {integrity: sha512-E5LDX7Wrp85Kil5bhZv46j8jOeboKq5JMmYM3gVGdGH8xFpPWXUMsNrlODCrkoxMEeNi/XZIwuRvY4XNwYMJpw==}
    dev: false

  /sharp@0.33.5:
    resolution: {integrity: sha512-haPVm1EkS9pgvHrQ/F3Xy+hgcuMV0Wm9vfIBSiwZ05k+xgb0PkBQpGsAA/oWdDobNaZTH5ppvHtzCFbnSEwHVw==}
    engines: {node: ^18.17.0 || ^20.3.0 || >=21.0.0}
    requiresBuild: true
    dependencies:
      color: 4.2.3
      detect-libc: 2.1.1
      semver: 7.7.2
    optionalDependencies:
      '@img/sharp-darwin-arm64': 0.33.5
      '@img/sharp-darwin-x64': 0.33.5
      '@img/sharp-libvips-darwin-arm64': 1.0.4
      '@img/sharp-libvips-darwin-x64': 1.0.4
      '@img/sharp-libvips-linux-arm': 1.0.5
      '@img/sharp-libvips-linux-arm64': 1.0.4
      '@img/sharp-libvips-linux-s390x': 1.0.4
      '@img/sharp-libvips-linux-x64': 1.0.4
      '@img/sharp-libvips-linuxmusl-arm64': 1.0.4
      '@img/sharp-libvips-linuxmusl-x64': 1.0.4
      '@img/sharp-linux-arm': 0.33.5
      '@img/sharp-linux-arm64': 0.33.5
      '@img/sharp-linux-s390x': 0.33.5
      '@img/sharp-linux-x64': 0.33.5
      '@img/sharp-linuxmusl-arm64': 0.33.5
      '@img/sharp-linuxmusl-x64': 0.33.5
      '@img/sharp-wasm32': 0.33.5
      '@img/sharp-win32-ia32': 0.33.5
      '@img/sharp-win32-x64': 0.33.5
    dev: true

  /shebang-command@1.2.0:
    resolution: {integrity: sha512-EV3L1+UQWGor21OmnvojK36mhg+TyIKDh3iFBKBohr5xeXIhNBcx8oWdgkTEEQ+BEFFYdLRuqMfd5L84N1V5Vg==}
    engines: {node: '>=0.10.0'}
    dependencies:
      shebang-regex: 1.0.0
    dev: true

  /shebang-command@2.0.0:
    resolution: {integrity: sha512-kHxr2zZpYtdmrN1qDjrrX/Z1rR1kG8Dx+gkpK1G4eXmvXswmcE1hTWBWYUzlraYw1/yZp6YuDY77YtvbN0dmDA==}
    engines: {node: '>=8'}
    dependencies:
      shebang-regex: 3.0.0
    dev: true

  /shebang-regex@1.0.0:
    resolution: {integrity: sha512-wpoSFAxys6b2a2wHZ1XpDSgD7N9iVjg29Ph9uV/uaP9Ex/KXlkTZTeddxDPSYQpgvzKLGJke2UU0AzoGCjNIvQ==}
    engines: {node: '>=0.10.0'}
    dev: true

  /shebang-regex@3.0.0:
    resolution: {integrity: sha512-7++dFhtcx3353uBaq8DDR4NuxBetBzC7ZQOhmTQInHEd6bSrXdiEyzCvG07Z44UYdLShWUyXt5M/yhz8ekcb1A==}
    engines: {node: '>=8'}
    dev: true

  /shell-quote@1.8.1:
    resolution: {integrity: sha512-6j1W9l1iAs/4xYBI1SYOVZyFcCis9b4KCLQ8fgAGG07QvzaRLVVRQvAy85yNmmZSjYjg4MWh4gNvlPujU/5LpA==}
    dev: true

  /side-channel-list@1.0.0:
    resolution: {integrity: sha512-FCLHtRD/gnpCiCHEiJLOwdmFP+wzCmDEkc9y7NsYxeF4u7Btsn1ZuwgwJGxImImHicJArLP4R0yX4c2KCrMrTA==}
    engines: {node: '>= 0.4'}
    dependencies:
      es-errors: 1.3.0
      object-inspect: 1.13.4
    dev: false

  /side-channel-map@1.0.1:
    resolution: {integrity: sha512-VCjCNfgMsby3tTdo02nbjtM/ewra6jPHmpThenkTYh8pG9ucZ/1P8So4u4FGBek/BjpOVsDCMoLA/iuBKIFXRA==}
    engines: {node: '>= 0.4'}
    dependencies:
      call-bound: 1.0.4
      es-errors: 1.3.0
      get-intrinsic: 1.3.0
      object-inspect: 1.13.4
    dev: false

  /side-channel-weakmap@1.0.2:
    resolution: {integrity: sha512-WPS/HvHQTYnHisLo9McqBHOJk2FkHO/tlpvldyrnem4aeQp4hai3gythswg6p01oSoTl58rcpiFAjF2br2Ak2A==}
    engines: {node: '>= 0.4'}
    dependencies:
      call-bound: 1.0.4
      es-errors: 1.3.0
      get-intrinsic: 1.3.0
      object-inspect: 1.13.4
      side-channel-map: 1.0.1
    dev: false

  /side-channel@1.0.4:
    resolution: {integrity: sha512-q5XPytqFEIKHkGdiMIrY10mvLRvnQh42/+GoBlFW3b2LXLE2xxJpZFdm94we0BaoV3RwJyGqg5wS7epxTv0Zvw==}
    dependencies:
      call-bind: 1.0.5
      get-intrinsic: 1.2.2
      object-inspect: 1.13.1

  /side-channel@1.1.0:
    resolution: {integrity: sha512-ZX99e6tRweoUXqR+VBrslhda51Nh5MTQwou5tnUDgbtyM0dBgmhEDtWGP/xbKn6hqfPRHujUNwz5fy/wbbhnpw==}
    engines: {node: '>= 0.4'}
    dependencies:
      es-errors: 1.3.0
      object-inspect: 1.13.4
      side-channel-list: 1.0.0
      side-channel-map: 1.0.1
      side-channel-weakmap: 1.0.2
    dev: false

  /siginfo@2.0.0:
    resolution: {integrity: sha512-ybx0WO1/8bSBLEWXZvEd7gMW3Sn3JFlW3TvX1nREbDLRNQNaeNN8WK0meBwPdAaOI7TtRRRJn/Es1zhrrCHu7g==}
    dev: true

  /signal-exit@3.0.7:
    resolution: {integrity: sha512-wnD2ZE+l+SPC/uoS0vXeE9L1+0wuaMqKlfz9AMUo38JsyLSBWSFcHR1Rri62LZc12vLr1gb3jl7iwQhgwpAbGQ==}
    dev: true

  /signal-exit@4.1.0:
    resolution: {integrity: sha512-bzyZ1e88w9O1iNJbKnOlvYTrWPDl46O1bG0D3XInv+9tkPrxrN8jUUTiFlDkkmKWgn1M6CfIA13SuGqOa9Korw==}
    engines: {node: '>=14'}
    dev: true

  /simple-git@3.27.0:
    resolution: {integrity: sha512-ivHoFS9Yi9GY49ogc6/YAi3Fl9ROnF4VyubNylgCkA+RVqLaKWnDSzXOVzya8csELIaWaYNutsEuAhZrtOjozA==}
    dependencies:
      '@kwsites/file-exists': 1.1.1
      '@kwsites/promise-deferred': 1.1.1
      debug: 4.4.1
    transitivePeerDependencies:
      - supports-color
    dev: false

  /simple-swizzle@0.2.4:
    resolution: {integrity: sha512-nAu1WFPQSMNr2Zn9PGSZK9AGn4t/y97lEm+MXTtUDwfP0ksAIX4nO+6ruD9Jwut4C49SB1Ws+fbXsm/yScWOHw==}
    dependencies:
      is-arrayish: 0.3.4
    dev: true

  /simple-update-notifier@2.0.0:
    resolution: {integrity: sha512-a2B9Y0KlNXl9u/vsW6sTIu9vGEpfKu2wRV6l1H3XEas/0gUIzGzBoP/IouTcUQbm9JWZLH3COxyn03TYlFax6w==}
    engines: {node: '>=10'}
    dependencies:
      semver: 7.5.4
    dev: true

  /sirv@2.0.4:
    resolution: {integrity: sha512-94Bdh3cC2PKrbgSOUqTiGPWVZeSiXfKOVZNJniWoqrWrRkB1CJzBU3NEbiTsPcYy1lDsANA/THzS+9WBiy5nfQ==}
    engines: {node: '>= 10'}
    dependencies:
      '@polka/url': 1.0.0-next.29
      mrmime: 2.0.1
      totalist: 3.0.1
    dev: true

  /skott-webapp@2.3.0:
    resolution: {integrity: sha512-nmt+ilxGOqX5zN2WDKv1Y5gLfxy/lceHgbB8HM/ym/Cm8572ypD1s2S+pcN+jOw13xqoavHJPonX1WT2QvkpDg==}
    dependencies:
      digraph-js: 2.2.3
    dev: true

  /skott@0.35.4:
    resolution: {integrity: sha512-z6Ww+Z+TdLO1Z1HXiW9iltburLEWkapxk2MkI+8UQGsJ7d1HiO0dj7ZI0Q/kV/nwbOaOZyRUgMO7hj1/d8h8hw==}
    hasBin: true
    dependencies:
      '@parcel/watcher': 2.5.1
      '@typescript-eslint/typescript-estree': 7.13.1(typescript@5.4.5)
      commander: 11.1.0
      compression: 1.8.0
      depcheck: 1.4.7
      digraph-js: 2.2.3
      effect: 3.3.2
      estree-walker: 3.0.3
      fp-ts: 2.5.0
      fs-tree-structure: 0.0.5
      ignore-walk: 6.0.5
      io-ts: 2.2.22(fp-ts@2.5.0)
      is-wsl: 3.1.0
      json5: 2.2.3
      kleur: 4.1.5
      lodash-es: 4.17.21
      meriyah: 4.5.0
      minimatch: 9.0.5
      ora: 6.3.1
      parse-gitignore: 2.0.0
      polka: 0.5.2
      sirv: 2.0.4
      skott-webapp: 2.3.0
      typescript: 5.4.5
    transitivePeerDependencies:
      - supports-color
    dev: true

  /slash@3.0.0:
    resolution: {integrity: sha512-g9Q1haeby36OSStwb4ntCGGGaKsaVSjQ68fBxoQcutl5fS1vuY18H3wSt3jFyFtrkx+Kz0V1G85A4MyAdDMi2Q==}
    engines: {node: '>=8'}
    dev: true

  /slugify@1.6.6:
    resolution: {integrity: sha512-h+z7HKHYXj6wJU+AnS/+IH8Uh9fdcX1Lrhg1/VMdf9PwoBQXFcXiAdsy2tSK0P6gKwJLXp02r90ahUCqHk9rrw==}
    engines: {node: '>=8.0.0'}
    dev: false

  /solid-js@1.9.9:
    resolution: {integrity: sha512-A0ZBPJQldAeGCTW0YRYJmt7RCeh5rbFfPZ2aOttgYnctHE7HgKeHCBB/PVc2P7eOfmNXqMFFFoYYdm3S4dcbkA==}
    dependencies:
      csstype: 3.1.3
      seroval: 1.3.2
      seroval-plugins: 1.3.2(seroval@1.3.2)
    dev: false

  /solid-swr-store@0.10.7(solid-js@1.9.9)(swr-store@0.10.6):
    resolution: {integrity: sha512-A6d68aJmRP471aWqKKPE2tpgOiR5fH4qXQNfKIec+Vap+MGQm3tvXlT8n0I8UgJSlNAsSAUuw2VTviH2h3Vv5g==}
    engines: {node: '>=10'}
    peerDependencies:
      solid-js: ^1.2
      swr-store: ^0.10
    dependencies:
      solid-js: 1.9.9
      swr-store: 0.10.6
    dev: false

  /source-map-js@1.2.0:
    resolution: {integrity: sha512-itJW8lvSA0TXEphiRoawsCksnlf8SyvmFzIhltqAHluXd88pkCd+cXJVHTDwdCr0IzwptSm035IHQktUu1QUMg==}
    engines: {node: '>=0.10.0'}

  /source-map-js@1.2.1:
    resolution: {integrity: sha512-UXWMKhLOwVKb728IUtQPXxfYU+usdybtUrK/8uGE8CQMvrhOpwvzDBwj0QhSL7MQc7vIsISBG8VQ8+IDQxpfQA==}
    engines: {node: '>=0.10.0'}

  /source-map@0.6.1:
    resolution: {integrity: sha512-UjgapumWlbMhkBgzT7Ykc5YXUT46F0iKu8SGXq0bcwP5dz/h0Plj6enJqjz1Zbq2l5WaqYnrVbwWOWMyF3F47g==}
    engines: {node: '>=0.10.0'}
    requiresBuild: true
    dev: true

  /source-map@0.7.4:
    resolution: {integrity: sha512-l3BikUxvPOcn5E74dZiq5BGsTb5yEwhaTSzccU6t4sDOH8NWJCstKO5QT2CvtFoK6F0saL7p9xHAqHOlCPJygA==}
    engines: {node: '>= 8'}
    dev: false

  /source-map@0.8.0-beta.0:
    resolution: {integrity: sha512-2ymg6oRBpebeZi9UUNsgQ89bhx01TcTkmNTGnNO88imTmbSgy4nfujrgVEFKWpMTEGA11EDkTt7mqObTPdigIA==}
    engines: {node: '>= 8'}
    dependencies:
      whatwg-url: 7.1.0
    dev: true

  /spdx-correct@3.2.0:
    resolution: {integrity: sha512-kN9dJbvnySHULIluDHy32WHRUu3Og7B9sbY7tsFLctQkIqnMh3hErYgdMjTYuqmcXX+lK5T1lnUt3G7zNswmZA==}
    dependencies:
      spdx-expression-parse: 3.0.1
      spdx-license-ids: 3.0.16
    dev: true

  /spdx-exceptions@2.3.0:
    resolution: {integrity: sha512-/tTrYOC7PPI1nUAgx34hUpqXuyJG+DTHJTnIULG4rDygi4xu/tfgmq1e1cIRwRzwZgo4NLySi+ricLkZkw4i5A==}
    dev: true

  /spdx-expression-parse@3.0.1:
    resolution: {integrity: sha512-cbqHunsQWnJNE6KhVSMsMeH5H/L9EpymbzqTQ3uLwNCLZ1Q481oWaofqH7nO6V07xlXwY6PhQdQ2IedWx/ZK4Q==}
    dependencies:
      spdx-exceptions: 2.3.0
      spdx-license-ids: 3.0.16
    dev: true

  /spdx-license-ids@3.0.16:
    resolution: {integrity: sha512-eWN+LnM3GR6gPu35WxNgbGl8rmY1AEmoMDvL/QD6zYmPWgywxWqJWNdLGT+ke8dKNWrcYgYjPpG5gbTfghP8rw==}
    dev: true

  /sprintf-js@1.0.3:
    resolution: {integrity: sha512-D9cPgkvLlV3t3IzL0D0YLvGA9Ahk4PcvVwUbN0dSGr1aP0Nrt4AEnTUbuGvquEC0mA64Gqt1fzirlRs5ibXx8g==}

  /sswr@2.0.0(svelte@4.2.20):
    resolution: {integrity: sha512-mV0kkeBHcjcb0M5NqKtKVg/uTIYNlIIniyDfSGrSfxpEdM9C365jK0z55pl9K0xAkNTJi2OAOVFQpgMPUk+V0w==}
    peerDependencies:
      svelte: ^4.0.0
    dependencies:
      svelte: 4.2.20
      swrev: 4.0.0
    dev: false

  /stackback@0.0.2:
    resolution: {integrity: sha512-1XMJE5fQo1jGH6Y/7ebnwPOBEkIEnT4QF32d5R1+VXdXveM0IBMJt8zfaxX1P3QhVwrYe+576+jkANtSS2mBbw==}
    dev: true

  /statuses@2.0.1:
    resolution: {integrity: sha512-RwNA9Z/7PrK06rYLIzFMlaF+l73iwpzsqRIFgbMLbTcLD6cOao82TaWefPXQvB2fOC4AjuYSEndS7N/mTCbkdQ==}
    engines: {node: '>= 0.8'}

  /std-env@3.9.0:
    resolution: {integrity: sha512-UGvjygr6F6tpH7o2qyqR6QYpwraIjKSdtzyBdyytFOHmPZY917kwdwLG0RbOjWOnKmnm3PeHjaoLLMie7kPLQw==}
    dev: true

  /stdin-discarder@0.1.0:
    resolution: {integrity: sha512-xhV7w8S+bUwlPTb4bAOUQhv8/cSS5offJuX8GQGq32ONF0ZtDWKfkdomM3HMRA+LhX6um/FZ0COqlwsjD53LeQ==}
    engines: {node: ^12.20.0 || ^14.13.1 || >=16.0.0}
    dependencies:
      bl: 5.1.0
    dev: true

  /stoppable@1.1.0:
    resolution: {integrity: sha512-KXDYZ9dszj6bzvnEMRYvxgeTHU74QBFL54XKtP3nyMuJ81CFYtABZ3bAzL2EdFUaEwJOBOgENyFj3R7oTzDyyw==}
    engines: {node: '>=4', npm: '>=6'}
    dev: true

  /streamsearch@1.1.0:
    resolution: {integrity: sha512-Mcc5wHehp9aXz1ax6bZUyY5afg9u2rv5cqQI3mRrYkGC8rW2hM02jWuwjtL++LS5qinSyhj2QfLyNsuc+VsExg==}
    engines: {node: '>=10.0.0'}
    dev: false

  /strict-event-emitter@0.5.1:
    resolution: {integrity: sha512-vMgjE/GGEPEFnhFub6pa4FmJBRBVOLpIII2hvCZ8Kzb7K0hlHo7mQv6xYrBvCL2LtAIBwFUK8wvuJgTVSQ5MFQ==}
    dev: true

  /string-width@4.2.3:
    resolution: {integrity: sha512-wKyQRQpjJ0sIp62ErSZdGsjMJWsap5oRNihHhu6G7JVO/9jIB6UyevL+tXuOqrng8j/cxKTWyWUwvSTriiZz/g==}
    engines: {node: '>=8'}
    dependencies:
      emoji-regex: 8.0.0
      is-fullwidth-code-point: 3.0.0
      strip-ansi: 6.0.1

  /string-width@5.1.2:
    resolution: {integrity: sha512-HnLOCR3vjcY8beoNLtcjZ5/nxn2afmME6lhrDrebokqMap+XbeW8n9TXpPDOqdGK5qcI3oT0GKTW6wC7EMiVqA==}
    engines: {node: '>=12'}
    dependencies:
      eastasianwidth: 0.2.0
      emoji-regex: 9.2.2
      strip-ansi: 7.1.0
    dev: true

  /string-width@7.2.0:
    resolution: {integrity: sha512-tsaTIkKW9b4N+AEj+SVA+WhJzV7/zMhcSu78mLKWSk7cXMOSHsBKFWUs0fWwq8QyK3MgJBQRX6Gbi4kYbdvGkQ==}
    engines: {node: '>=18'}
    dependencies:
      emoji-regex: 10.5.0
      get-east-asian-width: 1.4.0
      strip-ansi: 7.1.0
    dev: false

  /string.prototype.matchall@4.0.10:
    resolution: {integrity: sha512-rGXbGmOEosIQi6Qva94HUjgPs9vKW+dkG7Y8Q5O2OYkWL6wFaTRZO8zM4mhP94uX55wgyrXzfS2aGtGzUL7EJQ==}
    dependencies:
      call-bind: 1.0.5
      define-properties: 1.2.1
      es-abstract: 1.22.3
      get-intrinsic: 1.2.2
      has-symbols: 1.0.3
      internal-slot: 1.0.6
      regexp.prototype.flags: 1.5.1
      set-function-name: 2.0.1
      side-channel: 1.0.4
    dev: true

  /string.prototype.padend@3.1.5:
    resolution: {integrity: sha512-DOB27b/2UTTD+4myKUFh+/fXWcu/UDyASIXfg+7VzoCNNGOfWvoyU/x5pvVHr++ztyt/oSYI1BcWBBG/hmlNjA==}
    engines: {node: '>= 0.4'}
    dependencies:
      call-bind: 1.0.5
      define-properties: 1.2.1
      es-abstract: 1.22.3
    dev: true

  /string.prototype.trim@1.2.8:
    resolution: {integrity: sha512-lfjY4HcixfQXOfaqCvcBuOIapyaroTXhbkfJN3gcB1OtyupngWK4sEET9Knd0cXd28kTUqu/kHoV4HKSJdnjiQ==}
    engines: {node: '>= 0.4'}
    dependencies:
      call-bind: 1.0.5
      define-properties: 1.2.1
      es-abstract: 1.22.3
    dev: true

  /string.prototype.trimend@1.0.7:
    resolution: {integrity: sha512-Ni79DqeB72ZFq1uH/L6zJ+DKZTkOtPIHovb3YZHQViE+HDouuU4mBrLOLDn5Dde3RF8qw5qVETEjhu9locMLvA==}
    dependencies:
      call-bind: 1.0.5
      define-properties: 1.2.1
      es-abstract: 1.22.3
    dev: true

  /string.prototype.trimstart@1.0.7:
    resolution: {integrity: sha512-NGhtDFu3jCEm7B4Fy0DpLewdJQOZcQ0rGbwQ/+stjnrp2i+rlKeCvos9hOIeCmqwratM47OBxY7uFZzjxHXmrg==}
    dependencies:
      call-bind: 1.0.5
      define-properties: 1.2.1
      es-abstract: 1.22.3
    dev: true

  /string_decoder@1.3.0:
    resolution: {integrity: sha512-hkRX8U1WjJFd8LsDJ2yQ/wWWxaopEsABU1XfkM8A+j0+85JAGppt16cr1Whg6KIbb4okU6Mql6BOj+uup/wKeA==}
    dependencies:
      safe-buffer: 5.2.1
    dev: true

  /strip-ansi@6.0.1:
    resolution: {integrity: sha512-Y38VPSHcqkFrCpFnQ9vuSXmquuv5oXOKpGeT6aGrr3o3Gc9AlVa6JBfUSOCnbxGGZF+/0ooI7KrPuUSztUdU5A==}
    engines: {node: '>=8'}
    dependencies:
      ansi-regex: 5.0.1

  /strip-ansi@7.1.0:
    resolution: {integrity: sha512-iq6eVVI64nQQTRYq2KtEg2d2uU7LElhTJwsH4YzIHZshxlgZms/wIc4VoDQTlG/IvVIrBKG06CrZnp0qv7hkcQ==}
    engines: {node: '>=12'}
    dependencies:
      ansi-regex: 6.0.1

  /strip-bom@3.0.0:
    resolution: {integrity: sha512-vavAMRXOgBVNF6nyEEmL3DBK19iRpDcoIwW+swQ+CbGiu7lju6t+JklA1MHweoWtadgt4ISVUsXLyDq34ddcwA==}
    engines: {node: '>=4'}
    dev: true

  /strip-json-comments@3.1.1:
    resolution: {integrity: sha512-6fPc+R4ihwqP6N/aIv2f1gMH8lOVtWQHoqC4yK6oSDVVocumAsfCqjkXnqiYMhmMwS/mEHLp7Vehlt3ql6lEig==}
    engines: {node: '>=8'}
    dev: true

  /strnum@1.0.5:
    resolution: {integrity: sha512-J8bbNyKKXl5qYcR36TIO8W3mVGVHrmmxsd5PAItGkmyzwJvybiw2IVq5nqd0i4LSNSkB/sx9VHllbfFdr9k1JA==}
    dev: false

  /styled-jsx@5.1.1(react@18.3.1):
    resolution: {integrity: sha512-pW7uC1l4mBZ8ugbiZrcIsiIvVx1UmTfw7UkC3Um2tmfUq9Bhk8IiyEIPl6F8agHgjzku6j0xQEZbfA5uSgSaCw==}
    engines: {node: '>= 12.0.0'}
    peerDependencies:
      '@babel/core': '*'
      babel-plugin-macros: '*'
      react: '>= 16.8.0 || 17.x.x || ^18.0.0-0'
    peerDependenciesMeta:
      '@babel/core':
        optional: true
      babel-plugin-macros:
        optional: true
    dependencies:
      client-only: 0.0.1
      react: 18.3.1
    dev: false

  /sucrase@3.35.0:
    resolution: {integrity: sha512-8EbVDiu9iN/nESwxeSxDKe0dunta1GOlHufmSSXxMD2z2/tMZpDMpvXQGsc+ajGo8y2uYUmixaSRUc/QPoQ0GA==}
    engines: {node: '>=16 || 14 >=14.17'}
    hasBin: true
    dependencies:
      '@jridgewell/gen-mapping': 0.3.8
      commander: 4.1.1
      glob: 10.3.10
      lines-and-columns: 1.2.4
      mz: 2.7.0
      pirates: 4.0.6
      ts-interface-checker: 0.1.13
    dev: true

  /sugar-high@0.4.7:
    resolution: {integrity: sha512-vCg55qNhUBbBylR1DNWAYvqlwSVPebBJPh+fNzknN70b9CIyS1xoCRa0CnRzrAw4RYiqprteDfZg8ZeToZqqug==}
    dev: false

  /supports-color@10.2.2:
    resolution: {integrity: sha512-SS+jx45GF1QjgEXQx4NJZV9ImqmO2NPz5FNsIHrsDjh2YsHnawpan7SNQ1o8NuhrbHZy9AZhIoCUiCeaW/C80g==}
    engines: {node: '>=18'}
    dev: true

  /supports-color@5.5.0:
    resolution: {integrity: sha512-QjVjwdXIt408MIiAqCX4oUKsgU2EqAGzs2Ppkm4aQYbjm+ZEWEcW4SfFNTr4uMNZma0ey4f5lgLrkB0aX0QMow==}
    engines: {node: '>=4'}
    dependencies:
      has-flag: 3.0.0
    dev: true

  /supports-color@7.2.0:
    resolution: {integrity: sha512-qpCAvRl9stuOHveKsn7HncJRvv501qIacKzQlO/+Lwxc9+0q2wLyv4Dfvt80/DPn2pqOBsJdDiogXGR9+OvwRw==}
    engines: {node: '>=8'}
    dependencies:
      has-flag: 4.0.0

  /supports-preserve-symlinks-flag@1.0.0:
    resolution: {integrity: sha512-ot0WnXS9fgdkgIcePe6RHNk1WA8+muPa6cSjeR3V8K27q9BB1rTE3R1p7Hv0z1ZyAc8s6Vvv8DIyWf681MAt0w==}
    engines: {node: '>= 0.4'}
    dev: true

  /svelte@4.2.20:
    resolution: {integrity: sha512-eeEgGc2DtiUil5ANdtd8vPwt9AgaMdnuUFnPft9F5oMvU/FHu5IHFic+p1dR/UOB7XU2mX2yHW+NcTch4DCh5Q==}
    engines: {node: '>=16'}
    dependencies:
      '@ampproject/remapping': 2.3.0
      '@jridgewell/sourcemap-codec': 1.5.5
      '@jridgewell/trace-mapping': 0.3.30
      '@types/estree': 1.0.8
      acorn: 8.15.0
      aria-query: 5.3.2
      axobject-query: 4.1.0
      code-red: 1.0.4
      css-tree: 2.3.1
      estree-walker: 3.0.3
      is-reference: 3.0.3
      locate-character: 3.0.0
      magic-string: 0.30.17
      periscopic: 3.1.0
    dev: false

  /swr-store@0.10.6:
    resolution: {integrity: sha512-xPjB1hARSiRaNNlUQvWSVrG5SirCjk2TmaUyzzvk69SZQan9hCJqw/5rG9iL7xElHU784GxRPISClq4488/XVw==}
    engines: {node: '>=10'}
    dependencies:
      dequal: 2.0.3
    dev: false

  /swr@2.2.0(react@18.3.1):
    resolution: {integrity: sha512-AjqHOv2lAhkuUdIiBu9xbuettzAzWXmCEcLONNKJRba87WAefz8Ca9d6ds/SzrPc235n1IxWYdhJ2zF3MNUaoQ==}
    peerDependencies:
      react: ^16.11.0 || ^17.0.0 || ^18.0.0
    dependencies:
      react: 18.3.1
      use-sync-external-store: 1.2.0(react@18.3.1)
    dev: false

  /swrev@4.0.0:
    resolution: {integrity: sha512-LqVcOHSB4cPGgitD1riJ1Hh4vdmITOp+BkmfmXRh4hSF/t7EnS4iD+SOTmq7w5pPm/SiPeto4ADbKS6dHUDWFA==}
    dev: false

  /swrv@1.0.4(vue@3.5.18):
    resolution: {integrity: sha512-zjEkcP8Ywmj+xOJW3lIT65ciY/4AL4e/Or7Gj0MzU3zBJNMdJiT8geVZhINavnlHRMMCcJLHhraLTAiDOTmQ9g==}
    peerDependencies:
      vue: '>=3.2.26 < 4'
    dependencies:
      vue: 3.5.18(typescript@5.3.3)
    dev: false

  /tailwindcss@3.2.7(postcss@8.4.38):
    resolution: {integrity: sha512-B6DLqJzc21x7wntlH/GsZwEXTBttVSl1FtCzC8WP4oBc/NKef7kaax5jeihkkCEWc831/5NDJ9gRNDK6NEioQQ==}
    engines: {node: '>=12.13.0'}
    hasBin: true
    peerDependencies:
      postcss: ^8.0.9
    dependencies:
      arg: 5.0.2
      chokidar: 3.5.3
      color-name: 1.1.4
      detective: 5.2.1
      didyoumean: 1.2.2
      dlv: 1.1.3
      fast-glob: 3.3.2
      glob-parent: 6.0.2
      is-glob: 4.0.3
      lilconfig: 2.1.0
      micromatch: 4.0.5
      normalize-path: 3.0.0
      object-hash: 3.0.0
      picocolors: 1.0.1
      postcss: 8.4.38
      postcss-import: 14.1.0(postcss@8.4.38)
      postcss-js: 4.0.1(postcss@8.4.38)
      postcss-load-config: 3.1.4(postcss@8.4.38)
      postcss-nested: 6.0.0(postcss@8.4.38)
      postcss-selector-parser: 6.0.13
      postcss-value-parser: 4.2.0
      quick-lru: 5.1.1
      resolve: 1.22.8
    transitivePeerDependencies:
      - ts-node
    dev: true

  /tanu@0.1.13:
    resolution: {integrity: sha512-UbRmX7ccZ4wMVOY/Uw+7ji4VOkEYSYJG1+I4qzbnn4qh/jtvVbrm6BFnF12NQQ4+jGv21wKmjb1iFyUSVnBWcQ==}
    dependencies:
      tslib: 2.6.2
      typescript: 4.7.4
    dev: true

  /tapable@2.2.1:
    resolution: {integrity: sha512-GNzQvQTOIP6RyTfE2Qxb8ZVlNmw0n88vp1szwWRimP02mnTsx3Wtn5qRdqY9w2XduFNUgvOwhNnQsjwCp+kqaQ==}
    engines: {node: '>=6'}
    dev: true

  /text-table@0.2.0:
    resolution: {integrity: sha512-N+8UisAXDGk8PFXP4HAzVR9nbfmVJ3zYLAWiTIoqC5v5isinhr+r5uaO8+7r3BMfuNIufIsA7RdpVgacC2cSpw==}
    dev: true

  /thenify-all@1.6.0:
    resolution: {integrity: sha512-RNxQH/qI8/t3thXJDwcstUO4zeqo64+Uy/+sNVRBx4Xn2OX+OZ9oP+iJnNFqplFra2ZUVeKCSa2oVWi3T4uVmA==}
    engines: {node: '>=0.8'}
    dependencies:
      thenify: 3.3.1
    dev: true

  /thenify@3.3.1:
    resolution: {integrity: sha512-RVZSIV5IG10Hk3enotrhvz0T9em6cyHBLkH/YAZuKqd8hRkKhSfCGIcP2KUY0EPxndzANBmNllzWPwak+bheSw==}
    dependencies:
      any-promise: 1.3.0
    dev: true

  /tinybench@2.9.0:
    resolution: {integrity: sha512-0+DUvqWMValLmha6lr4kD8iAMK1HzV0/aKnCtWb9v9641TnP/MFb7Pc2bxoxQjTXAErryXVgUOfv2YqNllqGeg==}
    dev: true

  /tinyexec@0.3.2:
    resolution: {integrity: sha512-KQQR9yN7R5+OSwaK0XQoj22pwHoTlgYqmUscPYoknOoWCWfj/5/ABTMRi69FrKU5ffPVh5QcFikpWJI/P1ocHA==}
    dev: true

  /tinyglobby@0.2.12:
    resolution: {integrity: sha512-qkf4trmKSIiMTs/E63cxH+ojC2unam7rJ0WrauAzpT3ECNTxGRMlaXxVbfxMUC/w0LaYk6jQ4y/nGR9uBO3tww==}
    engines: {node: '>=12.0.0'}
    dependencies:
      fdir: 6.4.3(picomatch@4.0.2)
      picomatch: 4.0.2
    dev: true

  /tinypool@1.1.1:
    resolution: {integrity: sha512-Zba82s87IFq9A9XmjiX5uZA/ARWDrB03OHlq+Vw1fSdt0I+4/Kutwy8BP4Y/y/aORMo61FQ0vIb5j44vSo5Pkg==}
    engines: {node: ^18.0.0 || >=20.0.0}
    dev: true

  /tinyrainbow@1.2.0:
    resolution: {integrity: sha512-weEDEq7Z5eTHPDh4xjX789+fHfF+P8boiFB+0vbWzpbnbsEr/GRaohi/uMKxg8RZMXnl1ItAi/IUHWMsjDV7kQ==}
    engines: {node: '>=14.0.0'}
    dev: true

  /tinyspy@3.0.2:
    resolution: {integrity: sha512-n1cw8k1k0x4pgA2+9XrOkFydTerNcJ1zWCO5Nn9scWHTD+5tp8dghT2x1uduQePZTZgd3Tupf+x9BxJjeJi77Q==}
    engines: {node: '>=14.0.0'}
    dev: true

  /to-regex-range@5.0.1:
    resolution: {integrity: sha512-65P7iz6X5yEr1cwcgvQxbbIw7Uk3gOy5dIdtZ4rDveLqhrdJP+Li/Hx6tyK0NEb+2GCyneCMJiGqrADCSNk8sQ==}
    engines: {node: '>=8.0'}
    dependencies:
      is-number: 7.0.0
    dev: true

  /toidentifier@1.0.1:
    resolution: {integrity: sha512-o5sSPKEkg/DIQNmH43V0/uerLrpzVedkUh8tGNvaeXpfpuwjKenlSox/2O/BTlZUtEe+JG7s5YhEz608PlAHRA==}
    engines: {node: '>=0.6'}
    dev: false

  /totalist@3.0.1:
    resolution: {integrity: sha512-sf4i37nQ2LBx4m3wB74y+ubopq6W/dIzXg0FDGjsYnZHVa1Da8FH853wlL2gtUhg+xJXjfk3kUZS3BRoQeoQBQ==}
    engines: {node: '>=6'}
    dev: true

  /touch@3.1.0:
    resolution: {integrity: sha512-WBx8Uy5TLtOSRtIq+M03/sKDrXCLHxwDcquSP2c43Le03/9serjQBIztjRz6FkJez9D/hleyAXTBGLwwZUw9lA==}
    hasBin: true
    dependencies:
      nopt: 1.0.10
    dev: true

  /tough-cookie@4.1.4:
    resolution: {integrity: sha512-Loo5UUvLD9ScZ6jh8beX1T6sO1w2/MpCRpEP7V280GKMVUQ0Jzar2U3UJPsrdbziLEMMhu3Ujnq//rhiFuIeag==}
    engines: {node: '>=6'}
    dependencies:
      psl: 1.15.0
      punycode: 2.1.1
      universalify: 0.2.0
      url-parse: 1.5.10
    dev: true

  /tr46@0.0.3:
    resolution: {integrity: sha512-N3WMsuqV66lT30CrXNbEjx4GEwlow3v6rr4mCcv6prnfwhS01rkgyFdjPNBYd9br7LpXV1+Emh01fHnq2Gdgrw==}
    dev: false

  /tr46@1.0.1:
    resolution: {integrity: sha512-dTpowEjclQ7Kgx5SdBkqRzVhERQXov8/l9Ft9dVM9fmg0W0KQSVaXX9T4i6twCPNtYiZM53lpSSUAwJbFPOHxA==}
    dependencies:
      punycode: 2.1.1
    dev: true

  /tree-kill@1.2.2:
    resolution: {integrity: sha512-L0Orpi8qGpRG//Nd+H90vFB+3iHnue1zSSGmNOOCh1GLJ7rUKVwV2HvijphGQS2UmhUZewS9VgvxYIdgr+fG1A==}
    hasBin: true
    dev: true

  /trouter@2.0.1:
    resolution: {integrity: sha512-kr8SKKw94OI+xTGOkfsvwZQ8mWoikZDd2n8XZHjJVZUARZT+4/VV6cacRS6CLsH9bNm+HFIPU1Zx4CnNnb4qlQ==}
    engines: {node: '>=6'}
    dependencies:
      matchit: 1.1.0
    dev: true

  /ts-api-utils@1.0.3(typescript@4.7.4):
    resolution: {integrity: sha512-wNMeqtMz5NtwpT/UZGY5alT+VoKdSsOOP/kqHFcUW1P/VRhH2wJ48+DN2WwUliNbQ976ETwDL0Ifd2VVvgonvg==}
    engines: {node: '>=16.13.0'}
    peerDependencies:
      typescript: '>=4.2.0'
    dependencies:
      typescript: 4.7.4
    dev: true

  /ts-api-utils@1.4.3(typescript@5.4.5):
    resolution: {integrity: sha512-i3eMG77UTMD0hZhgRS562pv83RC6ukSAC2GMNWc+9dieh/+jDM5u5YG+NHX6VNDRHQcHwmsTHctP9LhbC3WxVw==}
    engines: {node: '>=16'}
    peerDependencies:
      typescript: '>=4.2.0'
    dependencies:
      typescript: 5.4.5
    dev: true

  /ts-api-utils@2.0.0(typescript@5.5.4):
    resolution: {integrity: sha512-xCt/TOAc+EOHS1XPnijD3/yzpH6qg2xppZO1YDqGoVsNXfQfzHpOdNuXwrwOU8u4ITXJyDCTyt8w5g1sZv9ynQ==}
    engines: {node: '>=18.12'}
    peerDependencies:
      typescript: '>=4.8.4'
    dependencies:
      typescript: 5.5.4
    dev: true

  /ts-api-utils@2.1.0(typescript@5.5.4):
    resolution: {integrity: sha512-CUgTZL1irw8u29bzrOD/nH85jqyc74D6SshFgujOIA7osm2Rz7dYH77agkx7H4FBNxDq7Cjf+IjaX/8zwFW+ZQ==}
    engines: {node: '>=18.12'}
    peerDependencies:
      typescript: '>=4.8.4'
    dependencies:
      typescript: 5.5.4
    dev: true

  /ts-interface-checker@0.1.13:
    resolution: {integrity: sha512-Y/arvbn+rrz3JCKl9C4kVNfTfSm2/mEp5FSz5EsZSANGPSlQrpRI5M4PKF+mJnE52jOO90PnPSc3Ur3bTQw0gA==}
    dev: true

  /ts-pattern@5.8.0:
    resolution: {integrity: sha512-kIjN2qmWiHnhgr5DAkAafF9fwb0T5OhMVSWrm8XEdTFnX6+wfXwYOFjeF86UZ54vduqiR7BfqScFmXSzSaH8oA==}
    dev: true

  /ts-toolbelt@9.6.0:
    resolution: {integrity: sha512-nsZd8ZeNUzukXPlJmTBwUAuABDe/9qtVDelJeT/qW0ow3ZS3BsQJtNkan1802aM9Uf68/Y8ljw86Hu0h5IUW3w==}
    dev: true

  /tsconfck@3.1.4(typescript@5.5.4):
    resolution: {integrity: sha512-kdqWFGVJqe+KGYvlSO9NIaWn9jT1Ny4oKVzAJsKii5eoE9snzTJzL4+MMVOMn+fikWGFmKEylcXL710V/kIPJQ==}
    engines: {node: ^18 || >=20}
    hasBin: true
    peerDependencies:
      typescript: ^5.0.0
    peerDependenciesMeta:
      typescript:
        optional: true
    dependencies:
      typescript: 5.5.4
    dev: true

  /tsconfig-paths@3.15.0:
    resolution: {integrity: sha512-2Ac2RgzDe/cn48GvOe3M+o82pEFewD3UPbyoUHHdKasHwJKjds4fLXWf/Ux5kATBKN20oaFGu+jbElp1pos0mg==}
    dependencies:
      '@types/json5': 0.0.29
      json5: 1.0.2
      minimist: 1.2.8
      strip-bom: 3.0.0
    dev: true

  /tslib@2.6.2:
    resolution: {integrity: sha512-AEYxH93jGFPn/a2iVAwW87VuUIkR1FVUKB77NwMF7nBTDkDrrT/Hpt/IrCJ0QXhW27jTBDcf5ZY7w6RiqTMw2Q==}

  /tsup@8.4.0(typescript@5.3.3):
    resolution: {integrity: sha512-b+eZbPCjz10fRryaAA7C8xlIHnf8VnsaRqydheLIqwG/Mcpfk8Z5zp3HayX7GaTygkigHl5cBUs+IhcySiIexQ==}
    engines: {node: '>=18'}
    hasBin: true
    peerDependencies:
      '@microsoft/api-extractor': ^7.36.0
      '@swc/core': ^1
      postcss: ^8.4.12
      typescript: '>=4.5.0'
    peerDependenciesMeta:
      '@microsoft/api-extractor':
        optional: true
      '@swc/core':
        optional: true
      postcss:
        optional: true
      typescript:
        optional: true
    dependencies:
      bundle-require: 5.1.0(esbuild@0.25.1)
      cac: 6.7.14
      chokidar: 4.0.3
      consola: 3.4.0
      debug: 4.4.0
      esbuild: 0.25.1
      joycon: 3.1.1
      picocolors: 1.1.1
      postcss-load-config: 6.0.1
      resolve-from: 5.0.0
      rollup: 4.35.0
      source-map: 0.8.0-beta.0
      sucrase: 3.35.0
      tinyexec: 0.3.2
      tinyglobby: 0.2.12
      tree-kill: 1.2.2
      typescript: 5.3.3
    transitivePeerDependencies:
      - jiti
      - supports-color
      - tsx
      - yaml
    dev: true

  /tsup@8.4.0(typescript@5.5.4):
    resolution: {integrity: sha512-b+eZbPCjz10fRryaAA7C8xlIHnf8VnsaRqydheLIqwG/Mcpfk8Z5zp3HayX7GaTygkigHl5cBUs+IhcySiIexQ==}
    engines: {node: '>=18'}
    hasBin: true
    peerDependencies:
      '@microsoft/api-extractor': ^7.36.0
      '@swc/core': ^1
      postcss: ^8.4.12
      typescript: '>=4.5.0'
    peerDependenciesMeta:
      '@microsoft/api-extractor':
        optional: true
      '@swc/core':
        optional: true
      postcss:
        optional: true
      typescript:
        optional: true
    dependencies:
      bundle-require: 5.1.0(esbuild@0.25.1)
      cac: 6.7.14
      chokidar: 4.0.3
      consola: 3.4.0
      debug: 4.4.0
      esbuild: 0.25.1
      joycon: 3.1.1
      picocolors: 1.1.1
      postcss-load-config: 6.0.1
      resolve-from: 5.0.0
      rollup: 4.35.0
      source-map: 0.8.0-beta.0
      sucrase: 3.35.0
      tinyexec: 0.3.2
      tinyglobby: 0.2.12
      tree-kill: 1.2.2
      typescript: 5.5.4
    transitivePeerDependencies:
      - jiti
      - supports-color
      - tsx
      - yaml
    dev: true

  /turbo-darwin-64@1.11.2:
    resolution: {integrity: sha512-toFmRG/adriZY3hOps7nYCfqHAS+Ci6xqgX3fbo82kkLpC6OBzcXnleSwuPqjHVAaRNhVoB83L5njcE9Qwi2og==}
    cpu: [x64]
    os: [darwin]
    requiresBuild: true
    dev: true
    optional: true

  /turbo-darwin-64@2.5.6:
    resolution: {integrity: sha512-3C1xEdo4aFwMJAPvtlPqz1Sw/+cddWIOmsalHFMrsqqydcptwBfu26WW2cDm3u93bUzMbBJ8k3zNKFqxJ9ei2A==}
    cpu: [x64]
    os: [darwin]
    requiresBuild: true
    dev: true
    optional: true

  /turbo-darwin-arm64@1.11.2:
    resolution: {integrity: sha512-FCsEDZ8BUSFYEOSC3rrARQrj7x2VOrmVcfrMUIhexTxproRh4QyMxLfr6LALk4ymx6jbDCxWa6Szal8ckldFbA==}
    cpu: [arm64]
    os: [darwin]
    requiresBuild: true
    dev: true
    optional: true

  /turbo-darwin-arm64@2.5.6:
    resolution: {integrity: sha512-LyiG+rD7JhMfYwLqB6k3LZQtYn8CQQUePbpA8mF/hMLPAekXdJo1g0bUPw8RZLwQXUIU/3BU7tXENvhSGz5DPA==}
    cpu: [arm64]
    os: [darwin]
    requiresBuild: true
    dev: true
    optional: true

  /turbo-linux-64@1.11.2:
    resolution: {integrity: sha512-Vzda/o/QyEske5CxLf0wcu7UUS+7zB90GgHZV4tyN+WZtoouTvbwuvZ3V6b5Wgd3OJ/JwWR0CXDK7Sf4VEMr7A==}
    cpu: [x64]
    os: [linux]
    requiresBuild: true
    dev: true
    optional: true

  /turbo-linux-64@2.5.6:
    resolution: {integrity: sha512-GOcUTT0xiT/pSnHL4YD6Yr3HreUhU8pUcGqcI2ksIF9b2/r/kRHwGFcsHgpG3+vtZF/kwsP0MV8FTlTObxsYIA==}
    cpu: [x64]
    os: [linux]
    requiresBuild: true
    dev: true
    optional: true

  /turbo-linux-arm64@1.11.2:
    resolution: {integrity: sha512-bRLwovQRz0yxDZrM4tQEAYV0fBHEaTzUF0JZ8RG1UmZt/CqtpnUrJpYb1VK8hj1z46z9YehARpYCwQ2K0qU4yw==}
    cpu: [arm64]
    os: [linux]
    requiresBuild: true
    dev: true
    optional: true

  /turbo-linux-arm64@2.5.6:
    resolution: {integrity: sha512-10Tm15bruJEA3m0V7iZcnQBpObGBcOgUcO+sY7/2vk1bweW34LMhkWi8svjV9iDF68+KJDThnYDlYE/bc7/zzQ==}
    cpu: [arm64]
    os: [linux]
    requiresBuild: true
    dev: true
    optional: true

  /turbo-windows-64@1.11.2:
    resolution: {integrity: sha512-LgTWqkHAKgyVuLYcEPxZVGPInTjjeCnN5KQMdJ4uQZ+xMDROvMFS2rM93iQl4ieDJgidwHCxxCxaU9u8c3d/Kg==}
    cpu: [x64]
    os: [win32]
    requiresBuild: true
    dev: true
    optional: true

  /turbo-windows-64@2.5.6:
    resolution: {integrity: sha512-FyRsVpgaj76It0ludwZsNN40ytHN+17E4PFJyeliBEbxrGTc5BexlXVpufB7XlAaoaZVxbS6KT8RofLfDRyEPg==}
    cpu: [x64]
    os: [win32]
    requiresBuild: true
    dev: true
    optional: true

  /turbo-windows-arm64@1.11.2:
    resolution: {integrity: sha512-829aVBU7IX0c/B4G7g1VI8KniAGutHhIupkYMgF6xPkYVev2G3MYe6DMS/vsLt9GGM9ulDtdWxWrH5P2ngK8IQ==}
    cpu: [arm64]
    os: [win32]
    requiresBuild: true
    dev: true
    optional: true

  /turbo-windows-arm64@2.5.6:
    resolution: {integrity: sha512-j/tWu8cMeQ7HPpKri6jvKtyXg9K1gRyhdK4tKrrchH8GNHscPX/F71zax58yYtLRWTiK04zNzPcUJuoS0+v/+Q==}
    cpu: [arm64]
    os: [win32]
    requiresBuild: true
    dev: true
    optional: true

  /turbo@1.11.2:
    resolution: {integrity: sha512-jPC7LVQJzebs5gWf8FmEvsvXGNyKbN+O9qpvv98xpNaM59aS0/Irhd0H0KbcqnXfsz7ETlzOC3R+xFWthC4Z8A==}
    hasBin: true
    optionalDependencies:
      turbo-darwin-64: 1.11.2
      turbo-darwin-arm64: 1.11.2
      turbo-linux-64: 1.11.2
      turbo-linux-arm64: 1.11.2
      turbo-windows-64: 1.11.2
      turbo-windows-arm64: 1.11.2
    dev: true

  /turbo@2.5.6:
    resolution: {integrity: sha512-gxToHmi9oTBNB05UjUsrWf0OyN5ZXtD0apOarC1KIx232Vp3WimRNy3810QzeNSgyD5rsaIDXlxlbnOzlouo+w==}
    hasBin: true
    optionalDependencies:
      turbo-darwin-64: 2.5.6
      turbo-darwin-arm64: 2.5.6
      turbo-linux-64: 2.5.6
      turbo-linux-arm64: 2.5.6
      turbo-windows-64: 2.5.6
      turbo-windows-arm64: 2.5.6
    dev: true

  /type-check@0.4.0:
    resolution: {integrity: sha512-XleUoc9uwGXqjWwXaUTZAmzMcFZ5858QA2vvx1Ur5xIcixXIP+8LnFDgRplU30us6teqdlskFfu+ae4K79Ooew==}
    engines: {node: '>= 0.8.0'}
    dependencies:
      prelude-ls: 1.2.1
    dev: true

  /type-fest@0.20.2:
    resolution: {integrity: sha512-Ne+eE4r0/iWnpAxD852z3A+N0Bt5RN//NjJwRd2VFHEmrywxf5vsZlh4R6lixl6B+wz/8d+maTSAkN1FIkI3LQ==}
    engines: {node: '>=10'}
    dev: true

  /type-fest@0.21.3:
    resolution: {integrity: sha512-t0rzBq87m3fVcduHDUFhKmyyX+9eo6WQjZvf51Ea/M0Q7+T374Jp1aUiyUl0GKxp8M/OETVHSDvmkyPgvX+X2w==}
    engines: {node: '>=10'}
    dev: true

  /type-fest@3.13.1:
    resolution: {integrity: sha512-tLq3bSNx+xSpwvAJnzrK0Ep5CLNWjvFTOp71URMaAEWBfRb9nnJiBoUe0tF8bI4ZFO3omgBR6NvnbzVUT3Ly4g==}
    engines: {node: '>=14.16'}
    dev: true

  /type-fest@4.41.0:
    resolution: {integrity: sha512-TeTSQ6H5YHvpqVwBRcnLDCBnDOHWYu7IvGbHT6N8AOymcr9PJGjc1GTtiWZTYg0NCgYwvnYWEkVChQAr9bjfwA==}
    engines: {node: '>=16'}
    dev: true

  /type-is@1.6.18:
    resolution: {integrity: sha512-TkRKr9sUTxEH8MdfuCSP7VizJyzRNMjj2J2do2Jr3Kym598JVdEksuzPQCnlFPW4ky9Q+iA+ma9BGm06XQBy8g==}
    engines: {node: '>= 0.6'}
    dependencies:
      media-typer: 0.3.0
      mime-types: 2.1.35
    dev: false

  /type@1.2.0:
    resolution: {integrity: sha512-+5nt5AAniqsCnu2cEQQdpzCAh33kVx8n0VoFidKpB1dVVLAN/F+bgVOqOJqOnEnrhp222clB5p3vUlD+1QAnfg==}
    dev: false

  /type@2.7.2:
    resolution: {integrity: sha512-dzlvlNlt6AXU7EBSfpAscydQ7gXB+pPGsPnfJnZpiNJBDj7IaJzQlBZYGdEi4R9HmPdBv2XmWJ6YUtoTa7lmCw==}
    dev: false

  /typed-array-buffer@1.0.0:
    resolution: {integrity: sha512-Y8KTSIglk9OZEr8zywiIHG/kmQ7KWyjseXs1CbSo8vC42w7hg2HgYTxSWwP0+is7bWDc1H+Fo026CpHFwm8tkw==}
    engines: {node: '>= 0.4'}
    dependencies:
      call-bind: 1.0.5
      get-intrinsic: 1.2.2
      is-typed-array: 1.1.12
    dev: true

  /typed-array-byte-length@1.0.0:
    resolution: {integrity: sha512-Or/+kvLxNpeQ9DtSydonMxCx+9ZXOswtwJn17SNLvhptaXYDJvkFFP5zbfU/uLmvnBJlI4yrnXRxpdWH/M5tNA==}
    engines: {node: '>= 0.4'}
    dependencies:
      call-bind: 1.0.5
      for-each: 0.3.3
      has-proto: 1.0.1
      is-typed-array: 1.1.12
    dev: true

  /typed-array-byte-offset@1.0.0:
    resolution: {integrity: sha512-RD97prjEt9EL8YgAgpOkf3O4IF9lhJFr9g0htQkm0rchFp/Vx7LW5Q8fSXXub7BXAODyUQohRMyOc3faCPd0hg==}
    engines: {node: '>= 0.4'}
    dependencies:
      available-typed-arrays: 1.0.5
      call-bind: 1.0.5
      for-each: 0.3.3
      has-proto: 1.0.1
      is-typed-array: 1.1.12
    dev: true

  /typed-array-length@1.0.4:
    resolution: {integrity: sha512-KjZypGq+I/H7HI5HlOoGHkWUUGq+Q0TPhQurLbyrVrvnKTBgzLhIJ7j6J/XTQOi0d1RjyZ0wdas8bKs2p0x3Ng==}
    dependencies:
      call-bind: 1.0.5
      for-each: 0.3.3
      is-typed-array: 1.1.12
    dev: true

  /typedarray-to-buffer@3.1.5:
    resolution: {integrity: sha512-zdu8XMNEDepKKR+XYOXAVPtWui0ly0NtohUscw+UmaHiAWT8hrV1rr//H6V+0DvJ3OQ19S979M0laLfX8rm82Q==}
    dependencies:
      is-typedarray: 1.0.0
    dev: false

  /typescript@4.7.4:
    resolution: {integrity: sha512-C0WQT0gezHuw6AdY1M2jxUO83Rjf0HP7Sk1DtXj6j1EwkQNZrHAg2XPWlq62oqEhYvONq5pkC2Y9oPljWToLmQ==}
    engines: {node: '>=4.2.0'}
    hasBin: true
    dev: true

  /typescript@5.3.3:
    resolution: {integrity: sha512-pXWcraxM0uxAS+tN0AG/BF2TyqmHO014Z070UsJ+pFvYuRSq8KH8DmWpnbXe0pEPDHXZV3FcAbJkijJ5oNEnWw==}
    engines: {node: '>=14.17'}
    hasBin: true

  /typescript@5.4.5:
    resolution: {integrity: sha512-vcI4UpRgg81oIRUFwR0WSIHKt11nJ7SAVlYNIu+QpqeyXP+gpQJy/Z4+F0aGxSE4MqwjyXvW/TzgkLAx2AGHwQ==}
    engines: {node: '>=14.17'}
    hasBin: true
    dev: true

  /typescript@5.5.4:
    resolution: {integrity: sha512-Mtq29sKDAEYP7aljRgtPOpTvOfbwRWlS6dPRzwjdE+C0R4brX/GUyhHSecbHMFLNBLcJIPt9nl9yG5TZ1weH+Q==}
    engines: {node: '>=14.17'}
    hasBin: true

  /ufo@1.6.1:
    resolution: {integrity: sha512-9a4/uxlTWJ4+a5i0ooc1rU7C7YOw3wT+UGqdeNNHWnOF9qcMBgLRS+4IYUqbczewFx4mLEig6gawh7X6mFlEkA==}
    dev: true

  /uglify-js@3.19.3:
    resolution: {integrity: sha512-v3Xu+yuwBXisp6QYTcH4UbH+xYJXqnq2m/LtQVWKWzYc1iehYnLixoQDN9FH6/j9/oybfd6W9Ghwkl8+UMKTKQ==}
    engines: {node: '>=0.8.0'}
    hasBin: true
    requiresBuild: true
    dev: true
    optional: true

  /unbox-primitive@1.0.2:
    resolution: {integrity: sha512-61pPlCD9h51VoreyJ0BReideM3MDKMKnh6+V9L08331ipq6Q8OFXZYiqP6n/tbHx4s5I9uRhcye6BrbkizkBDw==}
    dependencies:
      call-bind: 1.0.5
      has-bigints: 1.0.2
      has-symbols: 1.0.3
      which-boxed-primitive: 1.0.2
    dev: true

  /undefsafe@2.0.5:
    resolution: {integrity: sha512-WxONCrssBM8TSPRqN5EmsjVrsv4A8X12J4ArBiiayv3DyyG3ZlIg6yysuuSYdZsVz3TKcTg2fd//Ujd4CHV1iA==}
    dev: true

  /undici-types@5.26.5:
    resolution: {integrity: sha512-JlCMO+ehdEIKqlFxk6IfVoAUVmgz7cU7zD/h9XZ0qzeosSHmUJVOzSQvvYSYWXkFXC+IfLKSIffhv0sVZup6pA==}

  /undici@7.14.0:
    resolution: {integrity: sha512-Vqs8HTzjpQXZeXdpsfChQTlafcMQaaIwnGwLam1wudSSjlJeQ3bw1j+TLPePgrCnCpUXx7Ba5Pdpf5OBih62NQ==}
    engines: {node: '>=20.18.1'}
    dev: true

  /unenv@2.0.0-rc.21:
    resolution: {integrity: sha512-Wj7/AMtE9MRnAXa6Su3Lk0LNCfqDYgfwVjwRFVum9U7wsto1imuHqk4kTm7Jni+5A0Hn7dttL6O/zjvUvoo+8A==}
    dependencies:
      defu: 6.1.4
      exsolve: 1.0.7
      ohash: 2.0.11
      pathe: 2.0.3
      ufo: 1.6.1
    dev: true

  /universalify@0.2.0:
    resolution: {integrity: sha512-CJ1QgKmNg3CwvAv/kOFmtnEN05f0D/cn9QntgNOQlQF9dgvVTHj3t+8JPdjqawCHk7V/KA+fbUqzZ9XWhcqPUg==}
    engines: {node: '>= 4.0.0'}
    dev: true

  /universalify@2.0.1:
    resolution: {integrity: sha512-gptHNQghINnc/vTGIk0SOFGFNXw7JVrlRUtConJRlvaw6DuX0wO5Jeko9sWrMBhh+PsYAZ7oXAiOnf/UKogyiw==}
    engines: {node: '>= 10.0.0'}
    dev: true

  /unpipe@1.0.0:
    resolution: {integrity: sha512-pjy2bYhSsufwWlKwPc+l3cN7+wuJlK6uz0YdJEOlQDbl6jo/YlPi4mb8agUkVC8BF7V8NuzeyPNqRksA3hztKQ==}
    engines: {node: '>= 0.8'}
    dev: false

  /update-browserslist-db@1.0.13(browserslist@4.22.1):
    resolution: {integrity: sha512-xebP81SNcPuNpPP3uzeW1NYXxI3rxyJzF3pD6sH4jE7o/IX+WtSpwnVU+qIsDPyk0d3hmFQ7mjqc6AtV604hbg==}
    hasBin: true
    peerDependencies:
      browserslist: '>= 4.21.0'
    dependencies:
      browserslist: 4.22.1
      escalade: 3.1.1
      picocolors: 1.0.1
    dev: true

  /update-browserslist-db@1.1.3(browserslist@4.25.2):
    resolution: {integrity: sha512-UxhIZQ+QInVdunkDAaiazvvT/+fXL5Osr0JZlJulepYu6Jd7qJtDZjlur0emRlT71EN3ScPoE7gvsuIKKNavKw==}
    hasBin: true
    peerDependencies:
      browserslist: '>= 4.21.0'
    dependencies:
      browserslist: 4.25.2
      escalade: 3.2.0
      picocolors: 1.1.1
    dev: true

  /uri-js@4.4.1:
    resolution: {integrity: sha512-7rKUyy33Q1yc98pQ1DAmLtwX109F7TIfWlW1Ydo8Wl1ii1SeHieeh0HHfPeL2fMXK6z0s8ecKs9frCuLJvndBg==}
    dependencies:
      punycode: 2.1.1
    dev: true

  /url-parse@1.5.10:
    resolution: {integrity: sha512-WypcfiRhfeUP9vvF0j6rw0J3hrWrw6iZv3+22h6iRMJ/8z1Tj6XfLP4DsUix5MhMPnXpiHDoKyoZ/bdCkwBCiQ==}
    dependencies:
      querystringify: 2.2.0
      requires-port: 1.0.0
    dev: true

  /url@0.10.3:
    resolution: {integrity: sha512-hzSUW2q06EqL1gKM/a+obYHLIO6ct2hwPuviqTTOcfFVc61UbfJ2Q32+uGL/HCPxKqrdGB5QUwIe7UqlDgwsOQ==}
    dependencies:
      punycode: 1.3.2
      querystring: 0.2.0
    dev: false

  /use-sync-external-store@1.2.0(react@18.3.1):
    resolution: {integrity: sha512-eEgnFxGQ1Ife9bzYs6VLi8/4X6CObHMw9Qr9tPY43iKwsPw8xE8+EFsf/2cFZ5S3esXgpWgtSCtLNS41F+sKPA==}
    peerDependencies:
      react: ^16.8.0 || ^17.0.0 || ^18.0.0
    dependencies:
      react: 18.3.1
    dev: false

  /utf-8-validate@5.0.10:
    resolution: {integrity: sha512-Z6czzLq4u8fPOyx7TU6X3dvUZVvoJmxSQ+IcrlmagKhilxlhZgxPK6C5Jqbkw1IDUmFTM+cz9QDnnLTwDz/2gQ==}
    engines: {node: '>=6.14.2'}
    requiresBuild: true
    dependencies:
      node-gyp-build: 4.7.0
    dev: false

  /util-deprecate@1.0.2:
    resolution: {integrity: sha512-EPD5q1uXyFxJpCrLnCc1nHnq3gOa6DZBocAIiI2TaSCA7VCJ1UJDMagCzIkXNsUYfD1daK//LTEQ8xiIbrHtcw==}
    dev: true

  /util@0.12.5:
    resolution: {integrity: sha512-kZf/K6hEIrWHI6XqOFUiiMa+79wE/D8Q+NCNAWclkyg3b4d2k7s0QGepNjiABc+aR3N1PAyHL7p6UcLY6LmrnA==}
    dependencies:
      inherits: 2.0.4
      is-arguments: 1.1.1
      is-generator-function: 1.0.10
      is-typed-array: 1.1.12
      which-typed-array: 1.1.13
    dev: false

  /utils-merge@1.0.1:
    resolution: {integrity: sha512-pMZTvIkT1d+TFGvDOqodOclx0QWkkgi6Tdoa8gC8ffGAAqz9pzPTZWAybbsHHoED/ztMtkv/VoYTYyShUn81hA==}
    engines: {node: '>= 0.4.0'}
    dev: false

  /uuid@8.0.0:
    resolution: {integrity: sha512-jOXGuXZAWdsTH7eZLtyXMqUb9EcWMGZNbL9YcGBJl4MH4nrxHmZJhEHvyLFrkxo+28uLb/NYRcStH48fnD0Vzw==}
    hasBin: true
    dev: false

  /uuid@9.0.1:
    resolution: {integrity: sha512-b+1eJOlsR9K8HJpow9Ok3fiWOWSIcIzXodvv0rQjVoOVNpWMpxf1wZNpt4y9h10odCNrqnYp1OBzRktckBe3sA==}
    hasBin: true
    dev: false

  /validate-npm-package-license@3.0.4:
    resolution: {integrity: sha512-DpKm2Ui/xN7/HQKCtpZxoRWBhZ9Z0kqtygG8XCgNQ8ZlDnxuQmWhj566j8fN4Cu3/JmbhsDo7fcAJq4s9h27Ew==}
    dependencies:
      spdx-correct: 3.2.0
      spdx-expression-parse: 3.0.1
    dev: true

  /vary@1.1.2:
    resolution: {integrity: sha512-BNGbWLfd0eUPabhkXUVm0j8uuvREyTh5ovRa/dyow/BqAbZJyC+5fU+IzQOzmAKzYqYRAISoRhdQr3eIZ/PXqg==}
    engines: {node: '>= 0.8'}

  /vite-node@2.1.9(@types/node@20.10.5):
    resolution: {integrity: sha512-AM9aQ/IPrW/6ENLQg3AGY4K1N2TGZdR5e4gu/MmmR2xR3Ll1+dib+nook92g4TV3PXVyeyxdWwtaCAiUL0hMxA==}
    engines: {node: ^18.0.0 || >=20.0.0}
    hasBin: true
    dependencies:
      cac: 6.7.14
      debug: 4.4.1
      es-module-lexer: 1.7.0
      pathe: 1.1.2
      vite: 5.4.19(@types/node@20.10.5)
    transitivePeerDependencies:
      - '@types/node'
      - less
      - lightningcss
      - sass
      - sass-embedded
      - stylus
      - sugarss
      - supports-color
      - terser
    dev: true

  /vite-tsconfig-paths@4.3.2(typescript@5.5.4):
    resolution: {integrity: sha512-0Vd/a6po6Q+86rPlntHye7F31zA2URZMbH8M3saAZ/xR9QoGN/L21bxEGfXdWmFdNkqPpRdxFT7nmNe12e9/uA==}
    peerDependencies:
      vite: '*'
    peerDependenciesMeta:
      vite:
        optional: true
    dependencies:
      debug: 4.3.7
      globrex: 0.1.2
      tsconfck: 3.1.4(typescript@5.5.4)
    transitivePeerDependencies:
      - supports-color
      - typescript
    dev: true

  /vite@5.4.19(@types/node@20.10.5):
    resolution: {integrity: sha512-qO3aKv3HoQC8QKiNSTuUM1l9o/XX3+c+VTgLHbJWHZGeTPVAg2XwazI9UWzoxjIJCGCV2zU60uqMzjeLZuULqA==}
    engines: {node: ^18.0.0 || >=20.0.0}
    hasBin: true
    peerDependencies:
      '@types/node': ^18.0.0 || >=20.0.0
      less: '*'
      lightningcss: ^1.21.0
      sass: '*'
      sass-embedded: '*'
      stylus: '*'
      sugarss: '*'
      terser: ^5.4.0
    peerDependenciesMeta:
      '@types/node':
        optional: true
      less:
        optional: true
      lightningcss:
        optional: true
      sass:
        optional: true
      sass-embedded:
        optional: true
      stylus:
        optional: true
      sugarss:
        optional: true
      terser:
        optional: true
    dependencies:
      '@types/node': 20.10.5
      esbuild: 0.21.5
      postcss: 8.5.6
      rollup: 4.46.4
    optionalDependencies:
      fsevents: 2.3.3
    dev: true

  /vitest@2.1.9(@types/node@20.10.5)(msw@2.8.4):
    resolution: {integrity: sha512-MSmPM9REYqDGBI8439mA4mWhV5sKmDlBKWIYbA3lRb2PTHACE0mgKwA8yQ2xq9vxDTuk4iPrECBAEW2aoFXY0Q==}
    engines: {node: ^18.0.0 || >=20.0.0}
    hasBin: true
    peerDependencies:
      '@edge-runtime/vm': '*'
      '@types/node': ^18.0.0 || >=20.0.0
      '@vitest/browser': 2.1.9
      '@vitest/ui': 2.1.9
      happy-dom: '*'
      jsdom: '*'
    peerDependenciesMeta:
      '@edge-runtime/vm':
        optional: true
      '@types/node':
        optional: true
      '@vitest/browser':
        optional: true
      '@vitest/ui':
        optional: true
      happy-dom:
        optional: true
      jsdom:
        optional: true
    dependencies:
      '@types/node': 20.10.5
      '@vitest/expect': 2.1.9
      '@vitest/mocker': 2.1.9(msw@2.8.4)(vite@5.4.19)
      '@vitest/pretty-format': 2.1.9
      '@vitest/runner': 2.1.9
      '@vitest/snapshot': 2.1.9
      '@vitest/spy': 2.1.9
      '@vitest/utils': 2.1.9
      chai: 5.3.1
      debug: 4.4.1
      expect-type: 1.2.2
      magic-string: 0.30.17
      pathe: 1.1.2
      std-env: 3.9.0
      tinybench: 2.9.0
      tinyexec: 0.3.2
      tinypool: 1.1.1
      tinyrainbow: 1.2.0
      vite: 5.4.19(@types/node@20.10.5)
      vite-node: 2.1.9(@types/node@20.10.5)
      why-is-node-running: 2.3.0
    transitivePeerDependencies:
      - less
      - lightningcss
      - msw
      - sass
      - sass-embedded
      - stylus
      - sugarss
      - supports-color
      - terser
    dev: true

  /vue@3.5.18(typescript@5.3.3):
    resolution: {integrity: sha512-7W4Y4ZbMiQ3SEo+m9lnoNpV9xG7QVMLa+/0RFwwiAVkeYoyGXqWE85jabU4pllJNUzqfLShJ5YLptewhCWUgNA==}
    peerDependencies:
      typescript: '*'
    peerDependenciesMeta:
      typescript:
        optional: true
    dependencies:
      '@vue/compiler-dom': 3.5.18
      '@vue/compiler-sfc': 3.5.18
      '@vue/runtime-dom': 3.5.18
      '@vue/server-renderer': 3.5.18(vue@3.5.18)
      '@vue/shared': 3.5.18
      typescript: 5.3.3
    dev: false

  /vue@3.5.18(typescript@5.5.4):
    resolution: {integrity: sha512-7W4Y4ZbMiQ3SEo+m9lnoNpV9xG7QVMLa+/0RFwwiAVkeYoyGXqWE85jabU4pllJNUzqfLShJ5YLptewhCWUgNA==}
    peerDependencies:
      typescript: '*'
    peerDependenciesMeta:
      typescript:
        optional: true
    dependencies:
      '@vue/compiler-dom': 3.5.18
      '@vue/compiler-sfc': 3.5.18
      '@vue/runtime-dom': 3.5.18
      '@vue/server-renderer': 3.5.18(vue@3.5.18)
      '@vue/shared': 3.5.18
      typescript: 5.5.4
    dev: false

  /watchpack@2.4.0:
    resolution: {integrity: sha512-Lcvm7MGST/4fup+ifyKi2hjyIAwcdI4HRgtvTpIUxBRhB+RFtUh8XtDOxUfctVCnhVi+QQj49i91OyvzkJl6cg==}
    engines: {node: '>=10.13.0'}
    dependencies:
      glob-to-regexp: 0.4.1
      graceful-fs: 4.2.11
    dev: false

  /wcwidth@1.0.1:
    resolution: {integrity: sha512-XHPEwS0q6TaxcvG85+8EYkbiCux2XtWG2mkc47Ng2A77BQu9+DqIOJldST4HgPkuea7dvKSj5VgX3P1d4rW8Tg==}
    dependencies:
      defaults: 1.0.4
    dev: true

  /web-streams-polyfill@4.0.0-beta.3:
    resolution: {integrity: sha512-QW95TCTaHmsYfHDybGMwO5IJIM93I/6vTRk+daHTWFPhwh+C8Cg7j7XyKrwrj8Ib6vYXe0ocYNrmzY4xAAN6ug==}
    engines: {node: '>= 14'}
    dev: false

  /webidl-conversions@3.0.1:
    resolution: {integrity: sha512-2JAn3z8AR6rjK8Sm8orRC0h/bcl/DqL7tRPdGZ4I1CjdF+EaMLmYxBHyXuKL849eucPFhvBoxMsflfOb8kxaeQ==}
    dev: false

  /webidl-conversions@4.0.2:
    resolution: {integrity: sha512-YQ+BmxuTgd6UXZW3+ICGfyqRyHXVlD5GtQr5+qjiNW7bF0cqrzX500HVXPBOvgXb5YnzDd+h0zqyv61KUD7+Sg==}
    dev: true

  /websocket@1.0.34:
    resolution: {integrity: sha512-PRDso2sGwF6kM75QykIesBijKSVceR6jL2G8NGYyq2XrItNC2P5/qL5XeR056GhA+Ly7JMFvJb9I312mJfmqnQ==}
    engines: {node: '>=4.0.0'}
    dependencies:
      bufferutil: 4.0.8
      debug: 2.6.9
      es5-ext: 0.10.62
      typedarray-to-buffer: 3.1.5
      utf-8-validate: 5.0.10
      yaeti: 0.0.6
    transitivePeerDependencies:
      - supports-color
    dev: false

  /whatwg-fetch@3.6.19:
    resolution: {integrity: sha512-d67JP4dHSbm2TrpFj8AbO8DnL1JXL5J9u0Kq2xW6d0TFDbCA3Muhdt8orXC22utleTVj7Prqt82baN6RBvnEgw==}
    dev: false

  /whatwg-url@5.0.0:
    resolution: {integrity: sha512-saE57nupxk6v3HY35+jzBwYa0rKSy0XR8JSxZPwgLr7ys0IBzhGviA1/TUGJLmSVqs8pb9AnvICXEuOHLprYTw==}
    dependencies:
      tr46: 0.0.3
      webidl-conversions: 3.0.1
    dev: false

  /whatwg-url@7.1.0:
    resolution: {integrity: sha512-WUu7Rg1DroM7oQvGWfOiAK21n74Gg+T4elXEQYkOhtyLeWiJFoOGLXPKI/9gzIie9CtwVLm8wtw6YJdKyxSjeg==}
    dependencies:
      lodash.sortby: 4.7.0
      tr46: 1.0.1
      webidl-conversions: 4.0.2
    dev: true

  /whence@2.1.0:
    resolution: {integrity: sha512-4UBPMg5mng5KLzdliVQdQ4fJwCdIMXkE8CkoDmGKRy5r8pV9xq+nVgf/sKXpmNEIOtFp7m7v2bFdb7JoLvh+Hg==}
    engines: {node: '>=14'}
    dependencies:
      '@babel/parser': 7.28.3
      eval-estree-expression: 3.0.0
    dev: true

  /which-boxed-primitive@1.0.2:
    resolution: {integrity: sha512-bwZdv0AKLpplFY2KZRX6TvyuN7ojjr7lwkg6ml0roIy9YeuSr7JS372qlNW18UQYzgYK9ziGcerWqZOmEn9VNg==}
    dependencies:
      is-bigint: 1.0.4
      is-boolean-object: 1.1.2
      is-number-object: 1.0.7
      is-string: 1.0.7
      is-symbol: 1.0.4
    dev: true

  /which-builtin-type@1.1.3:
    resolution: {integrity: sha512-YmjsSMDBYsM1CaFiayOVT06+KJeXf0o5M/CAd4o1lTadFAtacTUM49zoYxr/oroopFDfhvN6iEcBxUyc3gvKmw==}
    engines: {node: '>= 0.4'}
    dependencies:
      function.prototype.name: 1.1.6
      has-tostringtag: 1.0.2
      is-async-function: 2.0.0
      is-date-object: 1.0.5
      is-finalizationregistry: 1.0.2
      is-generator-function: 1.0.10
      is-regex: 1.1.4
      is-weakref: 1.0.2
      isarray: 2.0.5
      which-boxed-primitive: 1.0.2
      which-collection: 1.0.1
      which-typed-array: 1.1.13
    dev: true

  /which-collection@1.0.1:
    resolution: {integrity: sha512-W8xeTUwaln8i3K/cY1nGXzdnVZlidBcagyNFtBdD5kxnb4TvGKR7FfSIS3mYpwWS1QUCutfKz8IY8RjftB0+1A==}
    dependencies:
      is-map: 2.0.2
      is-set: 2.0.2
      is-weakmap: 2.0.1
      is-weakset: 2.0.2
    dev: true

  /which-typed-array@1.1.13:
    resolution: {integrity: sha512-P5Nra0qjSncduVPEAr7xhoF5guty49ArDTwzJ/yNuPIbZppyRxFQsRCWrocxIY+CnMVG+qfbU2FmDKyvSGClow==}
    engines: {node: '>= 0.4'}
    dependencies:
      available-typed-arrays: 1.0.5
      call-bind: 1.0.5
      for-each: 0.3.3
      gopd: 1.0.1
      has-tostringtag: 1.0.2

  /which@1.3.1:
    resolution: {integrity: sha512-HxJdYWq1MTIQbJ3nw0cqssHoTNU267KlrDuGZ1WYlxDStUtKUhOaJmh112/TZmHxxUfuJqPXSOm7tDyas0OSIQ==}
    hasBin: true
    dependencies:
      isexe: 2.0.0
    dev: true

  /which@2.0.2:
    resolution: {integrity: sha512-BLI3Tl1TW3Pvl70l3yq3Y64i+awpwXqsGBYWkkqMtnbXgrMD+yj7rhW0kuEDxzJaYXGjEW5ogapKNMEKNMjibA==}
    engines: {node: '>= 8'}
    hasBin: true
    dependencies:
      isexe: 2.0.0
    dev: true

  /why-is-node-running@2.3.0:
    resolution: {integrity: sha512-hUrmaWBdVDcxvYqnyh09zunKzROWjbZTiNy8dBEjkS7ehEDQibXJ7XvlmtbwuTclUiIyN+CyXQD4Vmko8fNm8w==}
    engines: {node: '>=8'}
    hasBin: true
    dependencies:
      siginfo: 2.0.0
      stackback: 0.0.2
    dev: true

  /word-wrap@1.2.5:
    resolution: {integrity: sha512-BN22B5eaMMI9UMtjrGd5g5eCYPpCPDUy0FJXbYsaT5zYxjFOckS53SQDE3pWkVoWpHXVb3BrYcEN4Twa55B5cA==}
    engines: {node: '>=0.10.0'}
    dev: true

  /wordwrap@1.0.0:
    resolution: {integrity: sha512-gvVzJFlPycKc5dZN4yPkP8w7Dc37BtP1yczEneOb4uq34pXZcvrtRTmWV8W+Ume+XCxKgbjM+nevkyFPMybd4Q==}
    dev: true

  /workerd@1.20251001.0:
    resolution: {integrity: sha512-oT/K4YWNhmwpVmGeaHNmF7mLRfgjszlVr7lJtpS4jx5khmxmMzWZEEQRrJEpgzeHP6DOq9qWLPNT0bjMK7TchQ==}
    engines: {node: '>=16'}
    hasBin: true
    requiresBuild: true
    optionalDependencies:
      '@cloudflare/workerd-darwin-64': 1.20251001.0
      '@cloudflare/workerd-darwin-arm64': 1.20251001.0
      '@cloudflare/workerd-linux-64': 1.20251001.0
      '@cloudflare/workerd-linux-arm64': 1.20251001.0
      '@cloudflare/workerd-windows-64': 1.20251001.0
    dev: true

  /wrangler@4.41.0(@cloudflare/workers-types@4.20251003.0):
    resolution: {integrity: sha512-SPiBk/5SgCSIdcWw8EXc8DzqtrjbIU+/n22fQjyz4RnULAqCFJjy84F5crcWnb1J/iPiOzm7mS9bMGFFtpwS/w==}
    engines: {node: '>=18.0.0'}
    hasBin: true
    peerDependencies:
      '@cloudflare/workers-types': ^4.20251001.0
    peerDependenciesMeta:
      '@cloudflare/workers-types':
        optional: true
    dependencies:
      '@cloudflare/kv-asset-handler': 0.4.0
      '@cloudflare/unenv-preset': 2.7.5(unenv@2.0.0-rc.21)(workerd@1.20251001.0)
      '@cloudflare/workers-types': 4.20251003.0
      blake3-wasm: 2.1.5
      esbuild: 0.25.4
      miniflare: 4.20251001.0
      path-to-regexp: 6.3.0
      unenv: 2.0.0-rc.21
      workerd: 1.20251001.0
    optionalDependencies:
      fsevents: 2.3.3
    transitivePeerDependencies:
      - bufferutil
      - utf-8-validate
    dev: true

  /wrap-ansi@6.2.0:
    resolution: {integrity: sha512-r6lPcBGxZXlIcymEu7InxDMhdW0KDxpLgoFLcguasxCaJ/SOIZwINatK9KY/tf+ZrlywOKU0UDj3ATXUBfxJXA==}
    engines: {node: '>=8'}
    dependencies:
      ansi-styles: 4.3.0
      string-width: 4.2.3
      strip-ansi: 6.0.1
    dev: true

  /wrap-ansi@7.0.0:
    resolution: {integrity: sha512-YVGIj2kamLSTxw6NsZjoBxfSwsn0ycdesmc4p+Q21c5zPuZ1pl+NfxVdxPtdHvmNVOQ6XSYG4AUtyt/Fi7D16Q==}
    engines: {node: '>=10'}
    dependencies:
      ansi-styles: 4.3.0
      string-width: 4.2.3
      strip-ansi: 6.0.1
    dev: true

  /wrap-ansi@8.1.0:
    resolution: {integrity: sha512-si7QWI6zUMq56bESFvagtmzMdGOtoxfR+Sez11Mobfc7tm+VkUckk9bW2UeffTGVUbOksxmSw0AA2gs8g71NCQ==}
    engines: {node: '>=12'}
    dependencies:
      ansi-styles: 6.2.1
      string-width: 5.1.2
      strip-ansi: 7.1.0
    dev: true

  /wrap-ansi@9.0.2:
    resolution: {integrity: sha512-42AtmgqjV+X1VpdOfyTGOYRi0/zsoLqtXQckTmqTeybT+BDIbM/Guxo7x3pE2vtpr1ok6xRqM9OpBe+Jyoqyww==}
    engines: {node: '>=18'}
    dependencies:
      ansi-styles: 6.2.1
      string-width: 7.2.0
      strip-ansi: 7.1.0
    dev: false

  /wrappy@1.0.2:
    resolution: {integrity: sha512-l4Sp/DRseor9wL6EvV2+TuQn63dMkPjZ/sp9XkghTEbV9KlPS1xUsZ3u7/IQO4wxtcFB4bgpQPRcR3QCvezPcQ==}
    dev: true

  /ws@8.18.0:
    resolution: {integrity: sha512-8VbfWfHLbbwu3+N6OKsOMpBdT4kXPDDB9cJk2bJ6mh9ucxdlnNvH1e+roYkKmN9Nxw2yjz7VzeO9oOz2zJ04Pw==}
    engines: {node: '>=10.0.0'}
    peerDependencies:
      bufferutil: ^4.0.1
      utf-8-validate: '>=5.0.2'
    peerDependenciesMeta:
      bufferutil:
        optional: true
      utf-8-validate:
        optional: true

  /xml2js@0.5.0:
    resolution: {integrity: sha512-drPFnkQJik/O+uPKpqSgr22mpuFHqKdbS835iAQrUC73L2F5WkboIRd63ai/2Yg6I1jzifPFKH2NTK+cfglkIA==}
    engines: {node: '>=4.0.0'}
    dependencies:
      sax: 1.2.1
      xmlbuilder: 11.0.1
    dev: false

  /xmlbuilder@11.0.1:
    resolution: {integrity: sha512-fDlsI/kFEx7gLvbecc0/ohLG50fugQp8ryHzMTuW9vSa1GJ0XYWKnhsUx7oie3G98+r56aTQIUB4kht42R3JvA==}
    engines: {node: '>=4.0'}
    dev: false

  /xtend@4.0.2:
    resolution: {integrity: sha512-LKYU1iAXJXUgAXn9URjiu+MWhyUXHsvfp7mcuYm9dSUKK0/CjtrUwFAxD82/mCWbtLsGjFIad0wIsod4zrTAEQ==}
    engines: {node: '>=0.4'}
    dev: true

  /y18n@5.0.8:
    resolution: {integrity: sha512-0pfFzegeDWJHJIAmTLRP2DwHjdF5s7jo9tuztdQxAhINCdvS+3nGINqPd00AphqJR/0LhANUS6/+7SCb98YOfA==}
    engines: {node: '>=10'}

  /yaeti@0.0.6:
    resolution: {integrity: sha512-MvQa//+KcZCUkBTIC9blM+CU9J2GzuTytsOUwf2lidtvkx/6gnEp1QvJv34t9vdjhFmha/mUiNDbN0D0mJWdug==}
    engines: {node: '>=0.10.32'}
    dev: false

  /yallist@3.1.1:
    resolution: {integrity: sha512-a4UGQaWPH59mOXUYnAG2ewncQS4i4F43Tv3JoAM+s2VDAmS9NsK8GpDMLrCHPksFT7h3K6TOoUNn2pb7RoXx4g==}
    dev: true

  /yallist@4.0.0:
    resolution: {integrity: sha512-3wdGidZyq5PB084XLES5TpOSRA3wjXAlIWMhum2kRcv/41Sn2emQ0dycQW4uZXLejwKvg6EsvbdlVL+FYEct7A==}

  /yaml@1.10.2:
    resolution: {integrity: sha512-r3vXyErRCYJ7wg28yvBY5VSoAF8ZvlcW9/BwUzEtUsjvX/DKs24dIkuwjtuprwJJHsbyUbLApepYTR1BN4uHrg==}
    engines: {node: '>= 6'}
    dev: true

  /yaml@2.4.1:
    resolution: {integrity: sha512-pIXzoImaqmfOrL7teGUBt/T7ZDnyeGBWyXQBvOVhLkWLN37GXv8NMLK406UY6dS51JfcQHsmcW5cJ441bHg6Lg==}
    engines: {node: '>= 14'}
    hasBin: true
    dev: true

  /yargs-parser@20.2.9:
    resolution: {integrity: sha512-y11nGElTIV+CT3Zv9t7VKl+Q3hTQoT9a1Qzezhhl6Rp21gJ/IVTW7Z3y9EWXhuUBC2Shnf+DX0antecpAwSP8w==}
    engines: {node: '>=10'}
    dev: true

  /yargs-parser@21.1.1:
    resolution: {integrity: sha512-tVpsJW7DdjecAiFpbIB1e3qxIQsE6NoPc5/eTdrbbIC4h0LVsWhnoa3g+m2HclBIujHzsxZ4VJVA+GUuc2/LBw==}
    engines: {node: '>=12'}
    dev: true

  /yargs-parser@22.0.0:
    resolution: {integrity: sha512-rwu/ClNdSMpkSrUb+d6BRsSkLUq1fmfsY6TOpYzTwvwkg1/NRG85KBy3kq++A8LKQwX6lsu+aWad+2khvuXrqw==}
    engines: {node: ^20.19.0 || ^22.12.0 || >=23}
    dev: false

  /yargs@16.2.0:
    resolution: {integrity: sha512-D1mvvtDG0L5ft/jGWkLpG1+m0eQxOfaBvTNELraWj22wSVUMWxZUvYgJYcKh6jGGIkJFhH4IZPQhR4TKpc8mBw==}
    engines: {node: '>=10'}
    dependencies:
      cliui: 7.0.4
      escalade: 3.1.1
      get-caller-file: 2.0.5
      require-directory: 2.1.1
      string-width: 4.2.3
      y18n: 5.0.8
      yargs-parser: 20.2.9
    dev: true

  /yargs@17.7.2:
    resolution: {integrity: sha512-7dSzzRQ++CKnNI/krKnYRV7JKKPUXMEh61soaHKg9mrWEhzFWhFnxPxGl+69cD1Ou63C13NUPCnmIcrvqCuM6w==}
    engines: {node: '>=12'}
    dependencies:
      cliui: 8.0.1
      escalade: 3.2.0
      get-caller-file: 2.0.5
      require-directory: 2.1.1
      string-width: 4.2.3
      y18n: 5.0.8
      yargs-parser: 21.1.1
    dev: true

  /yargs@18.0.0:
    resolution: {integrity: sha512-4UEqdc2RYGHZc7Doyqkrqiln3p9X2DZVxaGbwhn2pi7MrRagKaOcIKe8L3OxYcbhXLgLFUS3zAYuQjKBQgmuNg==}
    engines: {node: ^20.19.0 || ^22.12.0 || >=23}
    dependencies:
      cliui: 9.0.1
      escalade: 3.2.0
      get-caller-file: 2.0.5
      string-width: 7.2.0
      y18n: 5.0.8
      yargs-parser: 22.0.0
    dev: false

  /yocto-queue@0.1.0:
    resolution: {integrity: sha512-rVksvsnNCdJ/ohGc6xgPwyN8eheCxsiLM8mxuE/t/mOVqJewPuO1miLpTHQiRgTKCLexL4MeAFVagts7HmNZ2Q==}
    engines: {node: '>=10'}
    dev: true

  /yoctocolors-cjs@2.1.2:
    resolution: {integrity: sha512-cYVsTjKl8b+FrnidjibDWskAv7UKOfcwaVZdp/it9n1s9fU3IkgDbhdIRKCW4JDsAlECJY0ytoVPT3sK6kideA==}
    engines: {node: '>=18'}
    dev: true

  /youch-core@0.3.3:
    resolution: {integrity: sha512-ho7XuGjLaJ2hWHoK8yFnsUGy2Y5uDpqSTq1FkHLK4/oqKtyUU1AFbOOxY4IpC9f0fTLjwYbslUz0Po5BpD1wrA==}
    dependencies:
      '@poppinss/exception': 1.2.2
      error-stack-parser-es: 1.0.5
    dev: true

  /youch@4.1.0-beta.10:
    resolution: {integrity: sha512-rLfVLB4FgQneDr0dv1oddCVZmKjcJ6yX6mS4pU82Mq/Dt9a3cLZQ62pDBL4AUO+uVrCvtWz3ZFUL2HFAFJ/BXQ==}
    dependencies:
      '@poppinss/colors': 4.1.5
      '@poppinss/dumper': 0.6.4
      '@speed-highlight/core': 1.2.7
      cookie: 1.0.2
      youch-core: 0.3.3
    dev: true

  /zod-to-json-schema@3.23.5(zod@3.25.34):
    resolution: {integrity: sha512-5wlSS0bXfF/BrL4jPAbz9da5hDlDptdEppYfe+x4eIJ7jioqKG9uUxOwPzqof09u/XeVdrgFu29lZi+8XNDJtA==}
    peerDependencies:
      zod: 3.25.34
    dependencies:
      zod: 3.25.34
    dev: false

  /zod-to-json-schema@3.24.6(zod@3.25.34):
    resolution: {integrity: sha512-h/z3PKvcTcTetyjl1fkj79MHNEjm+HpD6NXheWjzOekY7kV+lwDYnHw+ivHkijnCSMz1yJaWBD9vu/Fcmk+vEg==}
    peerDependencies:
      zod: 3.25.34
    dependencies:
      zod: 3.25.34
    dev: true

  /zod@3.25.34:
    resolution: {integrity: sha512-lZHvSc2PpWdcfpHlyB33HA9nqP16GpC9IpiG4lYq9jZCJVLZNnWd6Y1cj79bcLSBKTkxepfpjckPv5Y5VOPlwA==}

  github.com/openai/openai-realtime-api-beta/cd8a9251dcfb0cba0d7b0501e9ff36c915f5090f:
    resolution: {tarball: https://codeload.github.com/openai/openai-realtime-api-beta/tar.gz/cd8a9251dcfb0cba0d7b0501e9ff36c915f5090f}
    name: '@openai/realtime-api-beta'
    version: 0.0.0
    dependencies:
      ws: 8.18.0
    transitivePeerDependencies:
      - bufferutil
      - utf-8-validate
    dev: false<|MERGE_RESOLUTION|>--- conflicted
+++ resolved
@@ -59,7 +59,7 @@
     devDependencies:
       '@cloudflare/workers-types':
         specifier: ^4.20250810.0
-        version: 4.20251003.0
+        version: 4.20251011.0
       itty-router:
         specifier: ^3.0.12
         version: 3.0.12
@@ -71,7 +71,7 @@
         version: 5.3.3
       wrangler:
         specifier: ^4.28.1
-        version: 4.41.0(@cloudflare/workers-types@4.20251003.0)
+        version: 4.42.2(@cloudflare/workers-types@4.20251011.0)
 
   apis/node:
     dependencies:
@@ -1087,21 +1087,21 @@
       mime: 3.0.0
     dev: true
 
-  /@cloudflare/unenv-preset@2.7.5(unenv@2.0.0-rc.21)(workerd@1.20251001.0):
-    resolution: {integrity: sha512-eB3UAIVhrvY+CMZrRXS/bAv5kWdNiH+dgwu+1M1S7keDeonxkfKIGVIrhcCLTkcqYlN30MPURPuVFUEzIWuuvg==}
+  /@cloudflare/unenv-preset@2.7.7(unenv@2.0.0-rc.21)(workerd@1.20251008.0):
+    resolution: {integrity: sha512-HtZuh166y0Olbj9bqqySckz0Rw9uHjggJeoGbDx5x+sgezBXlxO6tQSig2RZw5tgObF8mWI8zaPvQMkQZtAODw==}
     peerDependencies:
       unenv: 2.0.0-rc.21
-      workerd: ^1.20250924.0
+      workerd: ^1.20250927.0
     peerDependenciesMeta:
       workerd:
         optional: true
     dependencies:
       unenv: 2.0.0-rc.21
-      workerd: 1.20251001.0
-    dev: true
-
-  /@cloudflare/workerd-darwin-64@1.20251001.0:
-    resolution: {integrity: sha512-y1ST/cCscaRewWRnsHZdWbgiLJbki5UMGd0hMo/FLqjlztwPeDgQ5CGm5jMiCDdw/IBCpWxEukftPYR34rWNog==}
+      workerd: 1.20251008.0
+    dev: true
+
+  /@cloudflare/workerd-darwin-64@1.20251008.0:
+    resolution: {integrity: sha512-yph0H+8mMOK5Z9oDwjb8rI96oTVt4no5lZ43aorcbzsWG9VUIaXSXlBBoB3von6p4YCRW+J3n36fBM9XZ6TLaA==}
     engines: {node: '>=16'}
     cpu: [x64]
     os: [darwin]
@@ -1109,8 +1109,8 @@
     dev: true
     optional: true
 
-  /@cloudflare/workerd-darwin-arm64@1.20251001.0:
-    resolution: {integrity: sha512-+z4QHHZ/Yix82zLFYS+ZS2UV09IENFPwDCEKUWfnrM9Km2jOOW3Ua4hJNob1EgQUYs8fFZo7k5O/tpwxMsSbbQ==}
+  /@cloudflare/workerd-darwin-arm64@1.20251008.0:
+    resolution: {integrity: sha512-Yc4lMGSbM4AEtYRpyDpmk77MsHb6X2BSwJgMgGsLVPmckM7ZHivZkJChfcNQjZ/MGR6nkhYc4iF6TcVS+UMEVw==}
     engines: {node: '>=16'}
     cpu: [arm64]
     os: [darwin]
@@ -1118,8 +1118,8 @@
     dev: true
     optional: true
 
-  /@cloudflare/workerd-linux-64@1.20251001.0:
-    resolution: {integrity: sha512-hGS+O2V9Mm2XjJUaB9ZHMA5asDUaDjKko42e+accbew0PQR7zrAl1afdII6hMqCLV4tk4GAjvhv281pN4g48rg==}
+  /@cloudflare/workerd-linux-64@1.20251008.0:
+    resolution: {integrity: sha512-AjoQnylw4/5G6SmfhZRsli7EuIK7ZMhmbxtU0jkpciTlVV8H01OsFOgS1d8zaTXMfkWamEfMouy8oH/L7B9YcQ==}
     engines: {node: '>=16'}
     cpu: [x64]
     os: [linux]
@@ -1127,8 +1127,8 @@
     dev: true
     optional: true
 
-  /@cloudflare/workerd-linux-arm64@1.20251001.0:
-    resolution: {integrity: sha512-QYaMK+pRgt28N7CX1JlJ+ToegJF9LxzqdT7MjWqPgVj9D2WTyIhBVYl3wYjJRcgOlnn+DRt42+li4T64CPEeuA==}
+  /@cloudflare/workerd-linux-arm64@1.20251008.0:
+    resolution: {integrity: sha512-hRy9yyvzVq1HsqHZUmFkAr0C8JGjAD/PeeVEGCKL3jln3M9sNCKIrbDXiL+efe+EwajJNNlDxpO+s30uVWVaRg==}
     engines: {node: '>=16'}
     cpu: [arm64]
     os: [linux]
@@ -1136,8 +1136,8 @@
     dev: true
     optional: true
 
-  /@cloudflare/workerd-windows-64@1.20251001.0:
-    resolution: {integrity: sha512-ospnDR/FlyRvrv9DSHuxDAXmzEBLDUiAHQrQHda1iUH9HqxnNQ8giz9VlPfq7NIRc7bQ1ZdIYPGLJOY4Q366Ng==}
+  /@cloudflare/workerd-windows-64@1.20251008.0:
+    resolution: {integrity: sha512-Gm0RR+ehfNMsScn2pUcn3N9PDUpy7FyvV9ecHEyclKttvztyFOcmsF14bxEaSVv7iM4TxWEBn1rclmYHxDM4ow==}
     engines: {node: '>=16'}
     cpu: [x64]
     os: [win32]
@@ -1145,8 +1145,8 @@
     dev: true
     optional: true
 
-  /@cloudflare/workers-types@4.20251003.0:
-    resolution: {integrity: sha512-rtg7FqYVNHsltn1GOV+P3hQpVf1WDI3wH8Mj4IjK99fidJ4ttzUPuCX/uYE/PIF/HBPK66TqVwToO+GN4Lmx0Q==}
+  /@cloudflare/workers-types@4.20251011.0:
+    resolution: {integrity: sha512-gQpih+pbq3sP4uXltUeCSbPgZxTNp2gQd8639SaIbQMwgA6oJNHLhIART1fWy6DQACngiRzDVULA2x0ohmkGTQ==}
     dev: true
 
   /@cspotcode/source-map-support@0.8.1:
@@ -2305,28 +2305,6 @@
     resolution: {integrity: sha512-d9zaMRSTIKDLhctzH12MtXvJKSSUhaHcjV+2Z+GK+EEY7XKpP5yR4x+N3TAcHTcu963nIr+TMcCb4DBCYX1z6Q==}
     engines: {node: ^12.22.0 || ^14.17.0 || >=16.0.0}
     dev: true
-
-<<<<<<< HEAD
-  /@google/genai@0.13.0:
-    resolution: {integrity: sha512-eaEncWt875H7046T04mOpxpHJUM+jLIljEf+5QctRyOeChylE/nhpwm1bZWTRWoOu/t46R9r+PmgsJFhTpE7tQ==}
-    engines: {node: '>=18.0.0'}
-    dependencies:
-      google-auth-library: 9.15.1
-      ws: 8.18.0
-      zod: 3.25.34
-      zod-to-json-schema: 3.23.5(zod@3.25.34)
-    transitivePeerDependencies:
-      - bufferutil
-      - encoding
-      - supports-color
-      - utf-8-validate
-    dev: false
-=======
-  /@fastify/busboy@2.1.1:
-    resolution: {integrity: sha512-vBZP4NlzfOlerQTnba4aqZoMhE/a9HY7HRqoOPaETQcSQuWEIyZMHGfVu6w9wGtGK5fED5qRs2DteVCjOH60sA==}
-    engines: {node: '>=14'}
-    dev: true
->>>>>>> e481c0ee
 
   /@humanwhocodes/config-array@0.11.13:
     resolution: {integrity: sha512-JSBDMiDKSzQVngfRjOdFXgFfklaXI4K9nLF49Auh21lmBWRLIK3+xTErTWD4KU54pb6coM6ESE7Awz/FNU3zgQ==}
@@ -5998,8 +5976,8 @@
     hasBin: true
     dev: true
 
-  /detect-libc@2.1.1:
-    resolution: {integrity: sha512-ecqj/sy1jcK1uWrwpR67UhYrIFQ+5WlGxth34WquCbamhFA6hkkwiu37o6J5xCHdo1oixJRfVRw+ywV+Hq/0Aw==}
+  /detect-libc@2.1.2:
+    resolution: {integrity: sha512-Btj2BOOO83o3WyH59e8MgXsxEQVcarkUOpEYrubB0urwnN10yQ364rsiByU11nZlqWYZm05i/of7io4mzihBtQ==}
     engines: {node: '>=8'}
     dev: true
 
@@ -8249,8 +8227,8 @@
     engines: {node: '>=6'}
     dev: true
 
-  /miniflare@4.20251001.0:
-    resolution: {integrity: sha512-OHd31D2LT8JH+85nVXClV0Z18jxirCohzKNAcZs/fgt4mIkUDtidX3VqR3ovAM0jWooNxrFhB9NSs3iDbiJF7Q==}
+  /miniflare@4.20251008.0:
+    resolution: {integrity: sha512-sKCNYNzXG6l8qg0Oo7y8WcDKcpbgw0qwZsxNpdZilFTR4EavRow2TlcwuPSVN99jqAjhz0M4VXvTdSGdtJ2VfQ==}
     engines: {node: '>=18.0.0'}
     hasBin: true
     dependencies:
@@ -8262,7 +8240,7 @@
       sharp: 0.33.5
       stoppable: 1.1.0
       undici: 7.14.0
-      workerd: 1.20251001.0
+      workerd: 1.20251008.0
       ws: 8.18.0
       youch: 4.1.0-beta.10
       zod: 3.25.34
@@ -9633,7 +9611,7 @@
     requiresBuild: true
     dependencies:
       color: 4.2.3
-      detect-libc: 2.1.1
+      detect-libc: 2.1.2
       semver: 7.7.2
     optionalDependencies:
       '@img/sharp-darwin-arm64': 0.33.5
@@ -11158,38 +11136,38 @@
     resolution: {integrity: sha512-gvVzJFlPycKc5dZN4yPkP8w7Dc37BtP1yczEneOb4uq34pXZcvrtRTmWV8W+Ume+XCxKgbjM+nevkyFPMybd4Q==}
     dev: true
 
-  /workerd@1.20251001.0:
-    resolution: {integrity: sha512-oT/K4YWNhmwpVmGeaHNmF7mLRfgjszlVr7lJtpS4jx5khmxmMzWZEEQRrJEpgzeHP6DOq9qWLPNT0bjMK7TchQ==}
+  /workerd@1.20251008.0:
+    resolution: {integrity: sha512-HwaJmXO3M1r4S8x2ea2vy8Rw/y/38HRQuK/gNDRQ7w9cJXn6xSl1sIIqKCffULSUjul3wV3I3Nd/GfbmsRReEA==}
     engines: {node: '>=16'}
     hasBin: true
     requiresBuild: true
     optionalDependencies:
-      '@cloudflare/workerd-darwin-64': 1.20251001.0
-      '@cloudflare/workerd-darwin-arm64': 1.20251001.0
-      '@cloudflare/workerd-linux-64': 1.20251001.0
-      '@cloudflare/workerd-linux-arm64': 1.20251001.0
-      '@cloudflare/workerd-windows-64': 1.20251001.0
-    dev: true
-
-  /wrangler@4.41.0(@cloudflare/workers-types@4.20251003.0):
-    resolution: {integrity: sha512-SPiBk/5SgCSIdcWw8EXc8DzqtrjbIU+/n22fQjyz4RnULAqCFJjy84F5crcWnb1J/iPiOzm7mS9bMGFFtpwS/w==}
+      '@cloudflare/workerd-darwin-64': 1.20251008.0
+      '@cloudflare/workerd-darwin-arm64': 1.20251008.0
+      '@cloudflare/workerd-linux-64': 1.20251008.0
+      '@cloudflare/workerd-linux-arm64': 1.20251008.0
+      '@cloudflare/workerd-windows-64': 1.20251008.0
+    dev: true
+
+  /wrangler@4.42.2(@cloudflare/workers-types@4.20251011.0):
+    resolution: {integrity: sha512-1iTnbjB4F12KSP1zbfxQL495xarS+vdrZnulQP2SEcAxDTUGn7N9zk1O2WtFOc+Fhcgl+9/sdz/4AL9pF34Pwg==}
     engines: {node: '>=18.0.0'}
     hasBin: true
     peerDependencies:
-      '@cloudflare/workers-types': ^4.20251001.0
+      '@cloudflare/workers-types': ^4.20251008.0
     peerDependenciesMeta:
       '@cloudflare/workers-types':
         optional: true
     dependencies:
       '@cloudflare/kv-asset-handler': 0.4.0
-      '@cloudflare/unenv-preset': 2.7.5(unenv@2.0.0-rc.21)(workerd@1.20251001.0)
-      '@cloudflare/workers-types': 4.20251003.0
+      '@cloudflare/unenv-preset': 2.7.7(unenv@2.0.0-rc.21)(workerd@1.20251008.0)
+      '@cloudflare/workers-types': 4.20251011.0
       blake3-wasm: 2.1.5
       esbuild: 0.25.4
-      miniflare: 4.20251001.0
+      miniflare: 4.20251008.0
       path-to-regexp: 6.3.0
       unenv: 2.0.0-rc.21
-      workerd: 1.20251001.0
+      workerd: 1.20251008.0
     optionalDependencies:
       fsevents: 2.3.3
     transitivePeerDependencies:
