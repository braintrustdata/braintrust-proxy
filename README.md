--- conflicted
+++ resolved
@@ -65,13 +65,9 @@
   model="gpt-3.5-turbo",
 	models=["gpt-3.5-turbo", "claude-3-5-sonnet-20240620"],
 	messages=[{"role": "user", "content": "What is a proxy?"}],
-<<<<<<< HEAD
 	seed=1, // A seed activates the proxy's cache
   tradeoff="cost",
   preference_id="your_preference_id",
-=======
-	seed=1, # A seed activates the proxy's cache
->>>>>>> 12c2324d
 )
 print(response.choices[0].message.content)
 print(f"Took {time.time()-start}s")
