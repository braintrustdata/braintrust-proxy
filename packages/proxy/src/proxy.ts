--- conflicted
+++ resolved
@@ -59,13 +59,9 @@
   verifyTempCredentials,
 } from "utils";
 import { openAIChatCompletionToChatEvent } from "./providers/openai";
-<<<<<<< HEAD
-import { ChatCompletionCreateParamsBase } from "openai/resources/chat/completions";
-=======
 import { makeTempCredentials } from "utils/tempCredentials";
 import { NotDiamond } from "notdiamond";
 import { ProviderModelMap } from "./providers/notdiamond";
->>>>>>> f67e4c5e
 
 type CachedData = {
   headers: Record<string, string>;
@@ -428,6 +424,7 @@
         (st) => {
           spanType = st;
         },
+        authToken,
       );
     stream = proxyStream;
 
@@ -725,9 +722,8 @@
   getApiSecrets: (model: string | null) => Promise<APISecret[]>,
   spanLogger: SpanLogger | undefined,
   setSpanType: (spanType: SpanType) => void,
+  authToken: string,
 ): Promise<ModelResponse> {
-  const requestId = ++loopIndex;
-
   const endpointCalls = meter.createCounter("endpoint_calls");
   const endpointFailures = meter.createCounter("endpoint_failures");
   const endpointRetryableErrors = meter.createCounter(
@@ -754,19 +750,15 @@
     model = bodyData.model;
   }
 
-
-
-  const modelParts = model?.split(",") ?? [];
-  const isNotDiamond = modelParts.length > 1 && modelParts.includes("notdiamond");
-
-  if (isNotDiamond) {
-    const secrets = await getApiSecrets('notdiamond');
+  if (bodyData['models']) {
     const notDiamond = new NotDiamond({
-      apiKey: secrets[0].secret,
+      apiUrl: 'https://staging-api.notdiamond.ai',
+      apiKey: authToken,
     });
 
-    const providers = modelParts.filter(m => m !== "notdiamond").map((model) => {
-      const provider = Object.entries(ProviderModelMap).find(([_, models]) => 
+    const providers = bodyData['models'].map((model: string) => {
+      console.log('modelWithProvider', model)
+      let provider = Object.entries(ProviderModelMap).find(([_, models]) => 
         models.includes(model)
       )?.[0];
       
@@ -780,15 +772,38 @@
       };
     });
 
+    console.log("providers to be sent to notdiamond", providers);
+
     const modelSelect = await notDiamond.modelSelect({
       messages: bodyData.messages,
-      llmProviders: providers as any,
+      llmProviders: providers,
       tradeoff: 'cost'
     });
 
+    console.log("payload", {
+      messages: bodyData.messages,
+      llmProviders: providers,
+      tradeoff: 'cost'
+    })
     if ('providers' in modelSelect) {
-      model = modelSelect.providers[0].model;
-    }
+      const provider = modelSelect?.providers[0].provider
+      if(provider === 'togetherai') {
+        if(modelSelect.providers[0].model.includes('Llama')) {
+          model = `meta-llama/${modelSelect.providers[0].model}`
+        } else if (modelSelect.providers[0].model.includes('Mixtral') || modelSelect.providers[0].model.includes('Mistral')) {
+          model = `mistralai/${modelSelect.providers[0].model}`
+        } else if (modelSelect.providers[0].model.includes('Qwen')) {
+          model = `qwen/${modelSelect.providers[0].model}`
+        } else {
+          model = modelSelect.providers[0].model
+        }
+      } else {
+        model = modelSelect.providers[0].model;
+      }
+    }
+    // @ts-ignore
+    console.log("model on line 753", model, modelSelect.providers)
+    bodyData['model'] = model;
   }
 
   // TODO: Make this smarter. For now, just pick a random one.
@@ -803,12 +818,24 @@
   let totalWaitedTime = 0;
 
   for (; i < secrets.length; i++) {
-    const idx = (initialIdx + i) % secrets.length;
-    const secret = secrets[idx];
-
+    console.log('current model!!!', model)
+    let providerFromModel = Object.entries(ProviderModelMap).find(([_, models]) => {
+      return models.includes(model ?? '')
+    })?.[0];
+
+
+    if(!providerFromModel) {
+
+    console.log('model', model)
+    console.log('providerFromModel', providerFromModel)
+    let secret = secrets.find((secret) => {
+      return secret.type === providerFromModel
+    }) ?? secrets[initialIdx]
+
+    console.log('secret', secret)
     const modelSpec =
       (model !== null
-        ? secret.metadata?.customModels?.[model] ?? AvailableModels[model]
+        ? secret?.metadata?.customModels?.[model] ?? AvailableModels[model]
         : null) ?? null;
 
     let endpointUrl = url;
@@ -862,6 +889,7 @@
         { ...bodyData, model },
         setHeader,
       );
+
       if (
         proxyResponse.response.ok ||
         (proxyResponse.response.status >= 400 &&
@@ -981,6 +1009,7 @@
   bodyData: null | any,
   setHeader: (name: string, value: string) => void,
 ) {
+  console.log("format", format, bodyData);
   switch (format) {
     case "openai":
       return await fetchOpenAI(
@@ -1046,7 +1075,10 @@
 
   if (secret.type === "mistral") {
     delete bodyData["parallel_tool_calls"];
-  }
+    delete bodyData["seed"];
+  }
+
+  delete bodyData["models"];
 
   const fullURL = new URL(baseURL + url);
   headers["host"] = fullURL.host;
@@ -1223,6 +1255,7 @@
     throw new Error("Anthropic request must have a valid JSON-parsable body");
   }
 
+  delete bodyData["models"];
   const {
     messages: oaiMessages,
     seed, // extract seed so that it's not sent to Anthropic (we just use it for the cache)
@@ -1375,6 +1408,7 @@
     throw new Error("Google request must have a valid JSON-parsable body");
   }
 
+  delete bodyData["models"];
   const {
     model,
     stream: streamingMode,
@@ -1406,6 +1440,8 @@
   if (streamingMode) {
     fullURL.searchParams.set("alt", "sse");
   }
+
+  console.log('secret', secret)
 
   delete headers["authorization"];
   headers["content-type"] = "application/json";
