{
  "name": "@braintrust/ai-proxy-wrangler",
  "version": "0.0.0",
  "private": true,
  "main": "./dist/lib.mjs",
  "scripts": {
    "deploy": "wrangler deploy",
    "dev": "wrangler dev --port 8787 --inspector-port 9299",
    "start": "wrangler dev",
    "watch": "tsup --watch --dts",
    "build": "tsup --clean --dts"
  },
  "devDependencies": {
    "@cloudflare/workers-types": "^4.20250810.0",
    "itty-router": "^3.0.12",
    "tsup": "^8.4.0",
    "typescript": "^5.0.4",
    "wrangler": "^4.28.1"
  },
  "dependencies": {
<<<<<<< HEAD
    "@braintrust/core": "^0.0.85",
=======
    "braintrust": "^0.3.7",
>>>>>>> b5146f47
    "@braintrust/proxy": "workspace:*",
    "@openai/realtime-api-beta": "github:openai/openai-realtime-api-beta#cd8a9251dcfb0cba0d7b0501e9ff36c915f5090f",
    "@opentelemetry/api": "1.9.0",
    "@opentelemetry/exporter-metrics-otlp-http": "^0.204.0",
    "@opentelemetry/resources": "^2.0.0",
    "@opentelemetry/sdk-metrics": "^2.1.0",
    "braintrust": "^0.0.197",
    "dotenv": "^16.3.1",
    "zod": "3.25.34"
  }
}<|MERGE_RESOLUTION|>--- conflicted
+++ resolved
@@ -18,18 +18,13 @@
     "wrangler": "^4.28.1"
   },
   "dependencies": {
-<<<<<<< HEAD
-    "@braintrust/core": "^0.0.85",
-=======
     "braintrust": "^0.3.7",
->>>>>>> b5146f47
     "@braintrust/proxy": "workspace:*",
     "@openai/realtime-api-beta": "github:openai/openai-realtime-api-beta#cd8a9251dcfb0cba0d7b0501e9ff36c915f5090f",
     "@opentelemetry/api": "1.9.0",
     "@opentelemetry/exporter-metrics-otlp-http": "^0.204.0",
     "@opentelemetry/resources": "^2.0.0",
     "@opentelemetry/sdk-metrics": "^2.1.0",
-    "braintrust": "^0.0.197",
     "dotenv": "^16.3.1",
     "zod": "3.25.34"
   }
