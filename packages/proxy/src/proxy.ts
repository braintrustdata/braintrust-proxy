import {
  createParser,
  type EventSourceParser,
  type ParsedEvent,
  type ReconnectInterval,
} from "eventsource-parser";
import {
  AvailableModels,
  MessageTypeToMessageType,
  EndpointProviderToBaseURL,
  translateParams,
  ModelFormat,
  APISecret,
  makeTempCredentials,
} from "@schema";
import {
  flattenChunks,
  flattenChunksArray,
  getRandomInt,
  isEmpty,
  isObject,
  parseAuthHeader,
} from "./util";
import {
  anthropicCompletionToOpenAICompletion,
  anthropicEventToOpenAIEvent,
  flattenAnthropicMessages,
  openAIContentToAnthropicContent,
  openAIToolCallsToAnthropicToolUse,
  openAIToolMessageToAnthropicToolCall,
  openAIToolsToAnthropicTools,
  upgradeAnthropicContentMessage,
} from "./providers/anthropic";
import { Meter, MeterProvider } from "@opentelemetry/api";
import { NOOP_METER_PROVIDER, nowMs } from "./metrics";
import {
  googleCompletionToOpenAICompletion,
  googleEventToOpenAIChatEvent,
  openAIMessagesToGoogleMessages,
  OpenAIParamsToGoogleParams,
} from "./providers/google";
import { Message, MessageRole } from "@braintrust/core/typespecs";
import {
  ChatCompletion,
  ChatCompletionChunk,
  ChatCompletionCreateParams,
  CreateEmbeddingResponse,
} from "openai/resources";
import { fetchBedrockAnthropic } from "./providers/bedrock";
import { Buffer } from "node:buffer";
import { ExperimentLogPartialArgs } from "@braintrust/core";
import { MessageParam } from "@anthropic-ai/sdk/resources";
<<<<<<< HEAD
import { getCurrentUnixTimestamp, parseOpenAIStream } from "utils";
=======
import { parseOpenAIStream } from "utils";
import { openAIChatCompletionToChatEvent } from "./providers/openai";
>>>>>>> 492c9192

type CachedData = {
  headers: Record<string, string>;
} & (
  | {
      // DEPRECATION_NOTICE: This can be removed in a couple weeks since writing (e.g. June 9 2024 onwards)
      body: string;
    }
  | {
      data: string;
    }
);

export const CACHE_HEADER = "x-bt-use-cache";
export const CREDS_CACHE_HEADER = "x-bt-use-creds-cache";
export const ORG_NAME_HEADER = "x-bt-org-name";
export const ENDPOINT_NAME_HEADER = "x-bt-endpoint-name";
export const FORMAT_HEADER = "x-bt-stream-fmt";

export const LEGACY_CACHED_HEADER = "x-cached";
export const CACHED_HEADER = "x-bt-cached";

const CACHE_MODES = ["auto", "always", "never"] as const;

// Options to control how the cache key is generated.
export interface CacheKeyOptions {
  excludeAuthToken?: boolean;
  excludeOrgName?: boolean;
}

export interface SpanLogger {
  setName: (name: string) => void;
  log: (args: ExperimentLogPartialArgs) => void;
  end: () => void;
}

// This is an isomorphic implementation of proxyV1, which is used by both edge functions
// in CloudFlare and by the node proxy (locally and in lambda).
export async function proxyV1({
  method,
  url,
  proxyHeaders,
  body,
  setHeader,
  setStatusCode,
  res,
  getApiSecrets,
  cacheGet,
  cachePut,
  digest,
  meterProvider = NOOP_METER_PROVIDER,
  cacheKeyOptions = {},
  decompressFetch = false,
  spanLogger,
}: {
  method: "GET" | "POST";
  url: string;
  proxyHeaders: Record<string, string>;
  body: string;
  setHeader: (name: string, value: string) => void;
  setStatusCode: (code: number) => void;
  res: WritableStream<Uint8Array>;
  getApiSecrets: (
    useCache: boolean,
    authToken: string,
    model: string | null,
    org_name?: string,
  ) => Promise<APISecret[]>;
  cacheGet: (encryptionKey: string, key: string) => Promise<string | null>;
  cachePut: (
    encryptionKey: string,
    key: string,
    value: string,
    ttl_seconds?: number,
  ) => Promise<void>;
  digest: (message: string) => Promise<string>;
  meterProvider?: MeterProvider;
  cacheKeyOptions?: CacheKeyOptions;
  decompressFetch?: boolean;
  spanLogger?: SpanLogger;
}): Promise<void> {
  const meter = meterProvider.getMeter("proxy-metrics");

  const totalCalls = meter.createCounter("total_calls");
  const cacheHits = meter.createCounter("results_cache_hits");
  const cacheMisses = meter.createCounter("results_cache_misses");
  const cacheSkips = meter.createCounter("results_cache_skips");

  totalCalls.add(1);

  proxyHeaders = Object.fromEntries(
    Object.entries(proxyHeaders).map(([k, v]) => [k.toLowerCase(), v]),
  );
  const headers = Object.fromEntries(
    Object.entries(proxyHeaders).filter(
      ([h, _]) =>
        !(
          h.startsWith("x-amzn") ||
          h.startsWith("x-bt") ||
          h.startsWith("sec-") ||
          h === "content-length" ||
          h === "origin" ||
          h === "priority" ||
          h === "referer" ||
          h === "user-agent"
        ),
    ),
  );

  const authToken = parseAuthHeader(proxyHeaders);
  if (!authToken) {
    throw new Error("Missing Authentication header");
  }

  // Caching is enabled by default, but let the user disable it
  const useCacheMode = parseEnumHeader(
    CACHE_HEADER,
    CACHE_MODES,
    proxyHeaders[CACHE_HEADER],
  );
  const useCredentialsCacheMode = parseEnumHeader(
    CACHE_HEADER,
    CACHE_MODES,
    proxyHeaders[CREDS_CACHE_HEADER],
  );
  const streamFormat = parseEnumHeader(
    FORMAT_HEADER,
    ["openai", "vercel-ai"] as const,
    proxyHeaders[FORMAT_HEADER],
  );

  let orgName: string | undefined = proxyHeaders[ORG_NAME_HEADER] ?? undefined;

  const pieces = url
    .split("/")
    .filter((p) => p.trim() !== "")
    .map((d) => decodeURIComponent(d));

  if (pieces.length > 2 && pieces[0].toLowerCase() === "btorg") {
    orgName = pieces[1];
    url = "/" + pieces.slice(2).map(encodeURIComponent).join("/");
  }

  const cacheableEndpoint =
    url === "/auto" ||
    url === "/embeddings" ||
    url === "/chat/completions" ||
    url === "/completions";

  let bodyData = null;
  if (
    url === "/auto" ||
    url === "/chat/completions" ||
    url === "/completions"
  ) {
    try {
      bodyData = JSON.parse(body);
    } catch (e) {
      console.warn("Failed to parse body. This doesn't really matter", e);
    }
  }

  if (url === "/credentials") {
    const writeToReadable = (response: string) => {
      return new ReadableStream({
        start(controller) {
          controller.enqueue(new TextEncoder().encode(response));
          controller.close();
        },
      });
    };
    let readable: ReadableStream | null = null;
    try {
      const key = await makeTempCredentials({
        authToken,
        body: JSON.parse(body),
        orgName,
        digest,
        getApiSecrets,
        cachePut,
      });

      setStatusCode(200);
      readable = writeToReadable(JSON.stringify({ key }));
    } catch (e) {
      setStatusCode(400);
      readable = writeToReadable(
        e instanceof Error ? e.message : JSON.stringify(e),
      );
    } finally {
      if (readable) {
        readable.pipeTo(res).catch(console.error);
      } else {
        res.close().catch(console.error);
      }
    }
    return;
  }

  // According to https://platform.openai.com/docs/api-reference, temperature is
  // a parameter for audio completions and chat completions, and defaults to
  // non-zero for completions, so unless it's set to zero, we can't cache it.
  //
  // OpenAI now allows you to set a seed, and if that is set, we should cache even
  // if temperature is non-zero.
  const temperatureNonZero =
    (url === "/chat/completions" ||
      url === "/completions" ||
      url === "/auto") &&
    bodyData &&
    bodyData.temperature !== 0 &&
    (bodyData.seed === undefined || bodyData.seed === null);

  const useCache =
    cacheableEndpoint &&
    useCacheMode !== "never" &&
    (useCacheMode === "always" || !temperatureNonZero);

  const endpointName = proxyHeaders[ENDPOINT_NAME_HEADER];

  // Data key is computed from the input data and used for both the cache key and as an input to the encryption key.
  const dataKey = await digest(
    JSON.stringify({
      url,
      body,
      authToken: cacheKeyOptions.excludeAuthToken || authToken,
      orgName: cacheKeyOptions.excludeOrgName || orgName,
      endpointName,
    }),
  );

  // We must hash the data key again to get the cache key, so that the cache key is not reversible to the data key.
  const cacheKey = `aiproxy/proxy/v2:${await digest(dataKey)}`;

  // The data key is used as the encryption key, so unless you have the actual incoming data, you can't decrypt the cache.
  const encryptionKey = await digest(`${dataKey}:${authToken}`);

  let startTime = getCurrentUnixTimestamp();
  let spanType: SpanType | undefined = undefined;
  const isStreaming = !!bodyData?.stream;

  let stream: ReadableStream<Uint8Array> | null = null;
  if (useCache) {
    const cached = await cacheGet(encryptionKey, cacheKey);

    if (cached !== null) {
      cacheHits.add(1);
      const cachedData: CachedData = JSON.parse(cached);

      for (const [name, value] of Object.entries(cachedData.headers)) {
        setHeader(name, value);
      }
      setHeader(LEGACY_CACHED_HEADER, "true");
      setHeader(CACHED_HEADER, "HIT");

      spanType = guessSpanType(url, bodyData?.model);
      if (spanLogger && spanType) {
        spanLogger.setName(spanTypeToName(spanType));
        logSpanInputs(bodyData, spanLogger, spanType);
        spanLogger.log({
          metrics: {
            cached: 1,
          },
        });
      }

      stream = new ReadableStream<Uint8Array>({
        start(controller) {
          if ("body" in cachedData && cachedData.body) {
            controller.enqueue(new TextEncoder().encode(cachedData.body));
          } else if ("data" in cachedData && cachedData.data) {
            const data = Buffer.from(cachedData.data, "base64");
            const uint8Array = new Uint8Array(data);
            controller.enqueue(uint8Array);
          }
          controller.close();
        },
      });
    } else {
      cacheMisses.add(1);
    }
  } else {
    cacheSkips.add(1);
  }

  let responseFailed = false;

  let overridenHeaders: string[] = [];
  const setOverriddenHeader = (name: string, value: string) => {
    overridenHeaders.push(name);
    setHeader(name, value);
  };

  if (stream === null) {
    let bodyData = null;
    try {
      bodyData = JSON.parse(body);
    } catch (e) {
      console.warn(
        "Failed to parse body. Will fall back to default (OpenAI)",
        e,
      );
    }

    if (streamFormat === "vercel-ai" && !isStreaming) {
      throw new Error(
        "Vercel AI format requires the stream parameter to be set to true",
      );
    }

    const { response: proxyResponse, stream: proxyStream } =
      await fetchModelLoop(
        meter,
        method,
        url,
        headers,
        bodyData,
        setOverriddenHeader,
        async (model) => {
          const secrets = await getApiSecrets(
            useCredentialsCacheMode !== "never",
            authToken,
            model,
            orgName,
          );
          if (endpointName) {
            return secrets.filter((s) => s.name === endpointName);
          } else {
            return secrets;
          }
        },
        spanLogger,
        (st) => {
          spanType = st;
        },
      );
    stream = proxyStream;

    if (!proxyResponse.ok) {
      setStatusCode(proxyResponse.status);
      responseFailed = true;
    }

    const proxyResponseHeaders: Record<string, string> = {};
    proxyResponse.headers.forEach((value, name) => {
      const lowerName = name.toLowerCase();
      if (
        lowerName === "transfer-encoding" ||
        lowerName === "connection" ||
        lowerName === "keep-alive" ||
        lowerName === "date" ||
        lowerName === "server" ||
        lowerName === "vary" ||
        lowerName === "cache-control" ||
        lowerName === "pragma" ||
        lowerName === "expires" ||
        lowerName === "access-control-allow-origin" ||
        lowerName === "access-control-allow-credentials" ||
        lowerName === "access-control-expose-headers" ||
        lowerName === "access-control-max-age" ||
        lowerName === "access-control-allow-methods" ||
        lowerName === "access-control-allow-headers" ||
        (decompressFetch && lowerName === "content-encoding") ||
        overridenHeaders.includes(lowerName)
      ) {
        return;
      }
      proxyResponseHeaders[name] = value;
    });

    for (const [name, value] of Object.entries(proxyResponseHeaders)) {
      setHeader(name, value);
    }
    setHeader(LEGACY_CACHED_HEADER, "false"); // We're moving to x-bt-cached
    setHeader(CACHED_HEADER, "MISS");

    if (stream && proxyResponse.ok && useCache) {
      const allChunks: Uint8Array[] = [];
      const cacheStream = new TransformStream<Uint8Array, Uint8Array>({
        transform(chunk, controller) {
          allChunks.push(chunk);
          controller.enqueue(chunk);
        },
        async flush(controller) {
          const data = flattenChunksArray(allChunks);
          const dataB64 = Buffer.from(data).toString("base64");
          cachePut(
            encryptionKey,
            cacheKey,
            JSON.stringify({ headers: proxyResponseHeaders, data: dataB64 }),
          ).catch(console.error);
          controller.terminate();
        },
      });

      stream = stream.pipeThrough(cacheStream);
    }
  }

  if (spanLogger && stream) {
    let first = true;
    const allChunks: Uint8Array[] = [];

    // These parameters are for the streaming case
    let role: string | undefined = undefined;
    let content: string | undefined = undefined;
    let tool_calls: ChatCompletionChunk.Choice.Delta.ToolCall[] | undefined =
      undefined;
    let finish_reason: string | undefined = undefined;
    const eventSourceParser: EventSourceParser | undefined = !isStreaming
      ? undefined
      : createParser((event: ParsedEvent | ReconnectInterval) => {
          if (
            ("data" in event &&
              event.type === "event" &&
              event.data === "[DONE]") ||
            // Replicate doesn't send [DONE] but does send a 'done' event
            // @see https://replicate.com/docs/streaming
            (event as any).event === "done"
          ) {
            return;
          }

          if ("data" in event) {
            const result = JSON.parse(event.data) as ChatCompletionChunk;
            if (result) {
              if (result.usage) {
                spanLogger.log({
                  metrics: {
                    tokens: result.usage.total_tokens,
                    prompt_tokens: result.usage.prompt_tokens,
                    completion_tokens: result.usage.completion_tokens,
                  },
                });
              }

              const choice = result.choices?.[0];
              const delta = choice?.delta;

              if (!choice || !delta) {
                return;
              }

              if (!role && delta.role) {
                role = delta.role;
              }

              if (choice.finish_reason) {
                finish_reason = choice.finish_reason;
              }

              if (delta.content) {
                content = (content || "") + delta.content;
              }

              if (delta.tool_calls) {
                if (!tool_calls) {
                  tool_calls = [
                    {
                      index: 0,
                      id: delta.tool_calls[0].id,
                      type: delta.tool_calls[0].type,
                      function: delta.tool_calls[0].function,
                    },
                  ];
                } else if (tool_calls[0].function) {
                  tool_calls[0].function.arguments =
                    (tool_calls[0].function.arguments ?? "") +
                    (delta.tool_calls[0].function?.arguments ?? "");
                }
              }
            }
          }
        });

    const loggingStream = new TransformStream<Uint8Array, Uint8Array>({
      transform(chunk, controller) {
        if (
          first &&
          spanType &&
          (["completion", "chat"] as SpanType[]).includes(spanType)
        ) {
          first = false;
          spanLogger.log({
            metrics: {
              time_to_first_token: getCurrentUnixTimestamp() - startTime,
            },
          });
        }
        if (isStreaming) {
          eventSourceParser?.feed(new TextDecoder().decode(chunk));
        } else {
          allChunks.push(chunk);
        }
        controller.enqueue(chunk);
      },
      async flush(controller) {
        if (isStreaming) {
          spanLogger.log({
            output: [
              {
                index: 0,
                message: {
                  role,
                  content,
                  tool_calls,
                },
                logprobs: null,
                finish_reason,
              },
            ],
          });
        } else {
          const dataRaw = JSON.parse(
            new TextDecoder().decode(flattenChunksArray(allChunks)),
          );

          switch (spanType) {
            case "chat":
            case "completion": {
              const data = dataRaw as ChatCompletion;
              spanLogger.log({
                output: data.choices,
                metrics: {
                  tokens: data.usage?.total_tokens,
                  prompt_tokens: data.usage?.prompt_tokens,
                  completion_tokens: data.usage?.completion_tokens,
                },
              });
              break;
            }
            case "embedding":
              {
                const data = dataRaw as CreateEmbeddingResponse;
                spanLogger.log({
                  output: { embedding_length: data.data[0].embedding.length },
                  metrics: {
                    tokens: data.usage?.total_tokens,
                    prompt_tokens: data.usage?.prompt_tokens,
                  },
                });
              }
              break;
          }
        }

        spanLogger.end();
        controller.terminate();
      },
    });

    stream = stream.pipeThrough(loggingStream);
  }

  if (stream && streamFormat === "vercel-ai" && !responseFailed) {
    const textDecoder = new TextDecoder();
    let eventSourceParser: EventSourceParser;

    const parser = parseOpenAIStream();
    const parseStream = new TransformStream({
      async start(controller): Promise<void> {
        eventSourceParser = createParser(
          (event: ParsedEvent | ReconnectInterval) => {
            if (
              ("data" in event &&
                event.type === "event" &&
                event.data === "[DONE]") ||
              // Replicate doesn't send [DONE] but does send a 'done' event
              // @see https://replicate.com/docs/streaming
              (event as any).event === "done"
            ) {
              return;
            }

            if ("data" in event) {
              const parsedMessage = parser(event.data);
              if (parsedMessage) {
                controller.enqueue(new TextEncoder().encode(parsedMessage));
              }
            }
          },
        );
      },
      async flush(controller): Promise<void> {
        controller.terminate();
      },

      transform(chunk, controller) {
        eventSourceParser.feed(textDecoder.decode(chunk));
      },
    });

    stream = stream.pipeThrough(parseStream);
  }

  if (stream) {
    stream.pipeTo(res).catch(console.error);
  } else {
    res.close().catch(console.error);
  }
}

interface ModelResponse {
  stream: ReadableStream<Uint8Array> | null;
  response: Response;
}

const RATE_LIMIT_ERROR_CODE = 429;
const RATE_LIMIT_MAX_WAIT_MS = 45 * 1000; // Wait up to 45 seconds while retrying
const BACKOFF_EXPONENT = 2;

const TRY_ANOTHER_ENDPOINT_ERROR_CODES = [
  // 404 means the model or endpoint doesn't exist. We may want to propagate these errors, or
  // report them elsewhere, but for now round robin.
  404,

  // 429 is rate limiting. We may want to track stats about this and potentially handle more
  // intelligently, eg if all APIs are rate limited, back off and try something else.
  RATE_LIMIT_ERROR_CODE,
];

let loopIndex = 0;
async function fetchModelLoop(
  meter: Meter,
  method: "GET" | "POST",
  url: string,
  headers: Record<string, string>,
  bodyData: any | null,
  setHeader: (name: string, value: string) => void,
  getApiSecrets: (model: string | null) => Promise<APISecret[]>,
  spanLogger: SpanLogger | undefined,
  setSpanType: (spanType: SpanType) => void,
): Promise<ModelResponse> {
  const requestId = ++loopIndex;

  const endpointCalls = meter.createCounter("endpoint_calls");
  const endpointFailures = meter.createCounter("endpoint_failures");
  const endpointRetryableErrors = meter.createCounter(
    "endpoint_retryable_errors",
  );
  const retriesPerCall = meter.createHistogram("retries_per_call", {
    advice: {
      explicitBucketBoundaries: [0, 1, 2, 3, 4, 5, 6, 7, 8, 9, 10],
    },
  });
  const llmTtft = meter.createHistogram("llm_ttft");
  const llmLatency = meter.createHistogram("llm_latency");

  let model: string | null = null;

  if (
    method === "POST" &&
    (url === "/auto" ||
      url === "/chat/completions" ||
      url === "/completions") &&
    isObject(bodyData) &&
    bodyData.model
  ) {
    model = bodyData.model;
  }

  // TODO: Make this smarter. For now, just pick a random one.
  const secrets = await getApiSecrets(model);
  const initialIdx = getRandomInt(secrets.length);
  let proxyResponse = null;
  let lastException = null;
  let loggableInfo: Record<string, any> = {};

  let i = 0;
  let delayMs = 50;
  let totalWaitedTime = 0;

  for (; i < secrets.length; i++) {
    const idx = (initialIdx + i) % secrets.length;
    const secret = secrets[idx];

    const modelSpec =
      (model !== null
        ? secret.metadata?.customModels?.[model] ?? AvailableModels[model]
        : null) ?? null;

    let endpointUrl = url;
    if (endpointUrl === "/auto") {
      switch (modelSpec?.flavor) {
        case "chat":
          endpointUrl = "/chat/completions";
          break;
        case "completion":
          endpointUrl = "/completions";
          break;
        default:
          throw new Error(
            `Unsupported model ${model} (must be chat or completion for /auto endpoint)`,
          );
      }
    }

    const spanType = guessSpanType(endpointUrl, bodyData?.model);
    if (spanLogger && spanType) {
      setSpanType(spanType);
      spanLogger.setName(spanTypeToName(spanType));
      logSpanInputs(bodyData, spanLogger, spanType);
    }

    loggableInfo = {
      model,
      endpoint_id: secret.id,
      type: secret.type,
      format: modelSpec?.format,
    };

    if (
      !isEmpty(model) &&
      !isEmpty(secret?.metadata) &&
      !isEmpty(secret?.metadata?.models) &&
      !(secret.metadata.models || []).includes(model)
    ) {
      continue;
    }

    let httpCode = undefined;
    endpointCalls.add(1, loggableInfo);
    try {
      proxyResponse = await fetchModel(
        modelSpec?.format ?? "openai",
        method,
        endpointUrl,
        headers,
        secret,
        bodyData,
        setHeader,
      );
      if (
        proxyResponse.response.ok ||
        (proxyResponse.response.status >= 400 &&
          proxyResponse.response.status < 500 &&
          !TRY_ANOTHER_ENDPOINT_ERROR_CODES.includes(
            proxyResponse.response.status,
          ))
      ) {
        break;
      } else {
        console.warn(
          "Received retryable error. Will try the next endpoint",
          proxyResponse.response.status,
          proxyResponse.response.statusText,
        );
        httpCode = proxyResponse.response.status;

        // If we hit a rate-limit error, and we're at the end of the
        // loop, and we haven't waited the maximum allotted time, then
        // sleep for a bit, and reset the loop.
        if (
          httpCode === RATE_LIMIT_ERROR_CODE &&
          i === secrets.length - 1 &&
          totalWaitedTime < RATE_LIMIT_MAX_WAIT_MS
        ) {
          const limitReset = tryParseRateLimitReset(
            proxyResponse.response.headers,
          );
          delayMs = Math.max(
            // Make sure we sleep at least 10ms. Sometimes the random backoff logic can get wonky.
            Math.min(
              // If we have a rate limit reset time, use that. Otherwise, use a random backoff.
              // Sometimes, limitReset is 0 (errantly), so fall back to the random backoff in that case too.
              // And never sleep longer than 10 seconds or the remaining budget.
              limitReset || delayMs * (BACKOFF_EXPONENT - Math.random()),
              10 * 1000,
              RATE_LIMIT_MAX_WAIT_MS - totalWaitedTime,
            ),
            10,
          );
          console.warn(
            `Ran out of endpoints and hit rate limit errors, so sleeping for ${delayMs}ms`,
            loopIndex,
          );
          await new Promise((r) => setTimeout(r, delayMs));

          totalWaitedTime += delayMs;
          i = -1; // Reset the loop variable
        }
      }
    } catch (e) {
      lastException = e;
      if (e instanceof TypeError) {
        console.log(
          "Failed to fetch (most likely an invalid URL",
          secret.id,
          e,
        );
      } else {
        endpointFailures.add(1, loggableInfo);
        throw e;
      }
    }

    endpointRetryableErrors.add(1, {
      ...loggableInfo,
      http_code: httpCode,
    });
  }

  retriesPerCall.record(i, loggableInfo);

  if (!proxyResponse) {
    if (lastException) {
      throw lastException;
    } else {
      throw new Error(
        `No API keys found (for ${model}). You can configure API secrets at https://www.braintrust.dev/app/settings?subroute=secrets`,
      );
    }
  }

  let stream = proxyResponse.stream;
  if (!proxyResponse.response.ok) {
    endpointFailures.add(1, loggableInfo);
  } else if (stream) {
    let first = true;
    const timingStart = nowMs();
    const timingStream = new TransformStream<Uint8Array, Uint8Array>({
      transform(chunk, controller) {
        if (first) {
          llmTtft.record(nowMs() - timingStart, loggableInfo);
          first = false;
        }
        controller.enqueue(chunk);
      },
      async flush(controller) {
        const duration = nowMs() - timingStart;
        llmLatency.record(duration, loggableInfo);
        controller.terminate();
      },
    });
    stream = stream.pipeThrough(timingStream);
  }
  return {
    stream,
    response: proxyResponse.response,
  };
}

async function fetchModel(
  format: ModelFormat,
  method: "GET" | "POST",
  url: string,
  headers: Record<string, string>,
  secret: APISecret,
  bodyData: null | any,
  setHeader: (name: string, value: string) => void,
) {
  switch (format) {
    case "openai":
      return await fetchOpenAI(
        method,
        url,
        headers,
        bodyData,
        secret,
        setHeader,
      );
    case "anthropic":
      console.assert(method === "POST");
      return await fetchAnthropic("POST", url, headers, bodyData, secret);
    case "google":
      console.assert(method === "POST");
      return await fetchGoogle("POST", url, headers, bodyData, secret);
    default:
      throw new Error(`Unsupported model provider ${format}`);
  }
}

async function fetchOpenAI(
  method: "GET" | "POST",
  url: string,
  headers: Record<string, string>,
  bodyData: null | any,
  secret: APISecret,
  setHeader: (name: string, value: string) => void,
): Promise<ModelResponse> {
  let baseURL =
    (secret.metadata &&
      "api_base" in secret.metadata &&
      secret.metadata.api_base) ||
    EndpointProviderToBaseURL[secret.type];
  if (baseURL === null) {
    throw new Error(
      `Unsupported provider ${secret.name} (${secret.type}) (must specify base url)`,
    );
  }

  if (secret.type === "azure") {
    if (secret.metadata?.deployment) {
      baseURL = `${baseURL}openai/deployments/${encodeURIComponent(
        secret.metadata.deployment,
      )}`;
    } else if (bodyData?.model || bodyData?.engine) {
      const model = bodyData.model || bodyData.engine;
      baseURL = `${baseURL}openai/deployments/${encodeURIComponent(
        model.replace("gpt-3.5", "gpt-35"),
      )}`;
    } else {
      throw new Error(
        `Azure provider ${secret.id} must have a deployment or model specified`,
      );
    }
  } else if (secret.type === "lepton") {
    baseURL = baseURL.replace("<model>", bodyData.model);
  }

  if (secret.type === "mistral" || secret.type === "fireworks") {
    delete bodyData["stream_options"];
  }

  if (secret.type === "mistral") {
    delete bodyData["parallel_tool_calls"];
  }

  const fullURL = new URL(baseURL + url);
  headers["host"] = fullURL.host;
  headers["authorization"] = "Bearer " + secret.secret;

  if (secret.type === "azure" && secret.metadata?.api_version) {
    fullURL.searchParams.set("api-version", secret.metadata.api_version);
    headers["api-key"] = secret.secret;
    delete bodyData["seed"];
  } else if (secret.type === "openai" && secret.metadata?.organization_id) {
    headers["OpenAI-Organization"] = secret.metadata.organization_id;
  }

  if (secret.type === "cerebras") {
    headers["User-Agent"] = "braintrust-proxy";
  }

  // TODO: Ideally this is encapsulated as some advanced per-model config
  // or mapping, but for now, let's just map it manually.
  if (typeof bodyData.model === "string" && bodyData.model.startsWith("o1")) {
    if (!isEmpty(bodyData.max_tokens)) {
      bodyData.max_completion_tokens = bodyData.max_tokens;
      delete bodyData.max_tokens;
      delete bodyData.temperature;
    }

    if (bodyData.messages) {
      bodyData.messages = bodyData.messages.map((m: any) => ({
        ...m,
        role: m.role === "system" ? "user" : m.role,
      }));
    }

    return fetchOpenAIFakeStream({
      method,
      fullURL,
      headers,
      bodyData,
      setHeader,
    });
  }

  const proxyResponse = await fetch(
    fullURL.toString(),
    method === "POST"
      ? {
          method,
          headers,
          body: isEmpty(bodyData) ? undefined : JSON.stringify(bodyData),
          keepalive: true,
        }
      : {
          method,
          headers,
          keepalive: true,
        },
  );

  return {
    stream: proxyResponse.body,
    response: proxyResponse,
  };
}

async function fetchOpenAIFakeStream({
  method,
  fullURL,
  headers,
  bodyData,
  setHeader,
}: {
  method: "GET" | "POST";
  fullURL: URL;
  headers: Record<string, string>;
  bodyData: null | any;
  setHeader: (name: string, value: string) => void;
}): Promise<ModelResponse> {
  let isStream = false;
  if (bodyData) {
    isStream = !!bodyData["stream"];
    delete bodyData["stream"];
    delete bodyData["stream_options"];
  }
  const proxyResponse = await fetch(
    fullURL.toString(),
    method === "POST"
      ? {
          method,
          headers,
          body: isEmpty(bodyData) ? undefined : JSON.stringify(bodyData),
          keepalive: true,
        }
      : {
          method,
          headers,
          keepalive: true,
        },
  );

  let responseChunks: Uint8Array[] = [];
  const responseToStream = new TransformStream<Uint8Array, Uint8Array>({
    transform(chunk, controller) {
      if (proxyResponse.ok) {
        responseChunks.push(chunk);
      } else {
        controller.enqueue(chunk);
      }
    },
    flush(controller) {
      if (!proxyResponse.ok) {
        controller.terminate();
        return;
      }
      const decoder = new TextDecoder();
      const responseText = responseChunks
        .map((c) => decoder.decode(c))
        .join("");
      let responseJson: ChatCompletion = {
        id: "invalid",
        choices: [],
        created: 0,
        model: "invalid",
        object: "chat.completion",
        usage: {
          prompt_tokens: 0,
          completion_tokens: 0,
          total_tokens: 0,
        },
      };
      try {
        responseJson = JSON.parse(responseText);
      } catch (e) {
        console.error("Failed to parse response as JSON", responseText);
      }
      controller.enqueue(
        new TextEncoder().encode(
          `data: ${JSON.stringify(openAIChatCompletionToChatEvent(responseJson))}\n\n`,
        ),
      );
      controller.enqueue(new TextEncoder().encode(`data: [DONE]\n\n`));
      controller.terminate();
    },
  });

  setHeader("content-type", "text/event-stream; charset=utf-8");

  return {
    stream:
      isStream && proxyResponse.ok
        ? proxyResponse.body?.pipeThrough(responseToStream) ||
          createEmptyReadableStream()
        : proxyResponse.body,
    response: proxyResponse,
  };
}

async function fetchAnthropic(
  method: "POST",
  url: string,
  headers: Record<string, string>,
  bodyData: null | any,
  secret: APISecret,
): Promise<ModelResponse> {
  console.assert(url === "/chat/completions");

  // https://docs.anthropic.com/claude/reference/complete_post
  headers["accept"] = "application/json";
  headers["anthropic-version"] = "2023-06-01";
  const fullURL = new URL(EndpointProviderToBaseURL.anthropic + "/messages");
  headers["host"] = fullURL.host;
  headers["x-api-key"] = secret.secret;

  if (isEmpty(bodyData)) {
    throw new Error("Anthropic request must have a valid JSON-parsable body");
  }

  const {
    messages: oaiMessages,
    seed, // extract seed so that it's not sent to Anthropic (we just use it for the cache)
    ...oaiParams
  } = bodyData;

  let messages: Array<MessageParam> = [];
  let system = undefined;
  for (const m of oaiMessages as Message[]) {
    let role: MessageRole = m.role;
    let content: any = await openAIContentToAnthropicContent(m.content);
    if (m.role === "system") {
      system = content;
      continue;
    } else if (
      m.role === "function" ||
      ("function_call" in m && !isEmpty(m.function_call))
    ) {
      throw new Error(
        "Anthropic does not support function messages or function_calls",
      );
    } else if (m.role === "tool") {
      role = "user";
      content = openAIToolMessageToAnthropicToolCall(m);
    } else if (m.role === "assistant" && m.tool_calls) {
      content = upgradeAnthropicContentMessage(content);
      content.push(...openAIToolCallsToAnthropicToolUse(m.tool_calls));
    }

    const translatedRole = MessageTypeToMessageType[role];
    if (
      !translatedRole ||
      !(translatedRole === "user" || translatedRole === "assistant")
    ) {
      throw new Error(`Unsupported Anthropic role ${role}`);
    }

    messages.push({
      role: translatedRole,
      content,
    });
  }

  messages = flattenAnthropicMessages(messages);
  const params: Record<string, unknown> = {
    max_tokens: 1024, // Required param
    ...translateParams("anthropic", oaiParams),
  };

  const isFunction = !!params.functions;
  if (params.tools || params.functions) {
    headers["anthropic-beta"] = "tools-2024-05-16";
    params.tools = openAIToolsToAnthropicTools(
      params.tools ||
        (params.functions as Array<ChatCompletionCreateParams.Function>).map(
          (f: any) => ({
            type: "function",
            function: f,
          }),
        ),
    );

    delete params.functions;
  }

  if (secret.type === "bedrock") {
    return fetchBedrockAnthropic({
      secret,
      body: {
        ...params,
        messages,
        system,
      },
      isFunction,
    });
  }

  const proxyResponse = await fetch(fullURL.toString(), {
    method,
    headers,
    body: JSON.stringify({
      messages,
      system,
      ...params,
    }),
    keepalive: true,
  });

  let stream = proxyResponse.body || createEmptyReadableStream();
  if (proxyResponse.ok) {
    if (params.stream) {
      let idx = 0;
      stream = stream.pipeThrough(
        createEventStreamTransformer((data) => {
          const ret = anthropicEventToOpenAIEvent(idx, JSON.parse(data));
          idx += 1;
          return {
            data: ret.event && JSON.stringify(ret.event),
            finished: ret.finished,
          };
        }),
      );
    } else {
      const allChunks: Uint8Array[] = [];
      stream = stream.pipeThrough(
        new TransformStream<Uint8Array, Uint8Array>({
          transform(chunk, controller) {
            allChunks.push(chunk);
          },
          async flush(controller) {
            const text = flattenChunks(allChunks);
            const data = JSON.parse(text);
            controller.enqueue(
              new TextEncoder().encode(
                JSON.stringify(
                  anthropicCompletionToOpenAICompletion(data, isFunction),
                ),
              ),
            );
            controller.terminate();
          },
        }),
      );
    }
  }
  return {
    stream,
    response: proxyResponse,
  };
}

async function fetchGoogle(
  method: "POST",
  url: string,
  headers: Record<string, string>,
  bodyData: null | any,
  secret: APISecret,
): Promise<ModelResponse> {
  console.assert(url === "/chat/completions");

  if (isEmpty(bodyData)) {
    throw new Error("Google request must have a valid JSON-parsable body");
  }

  const {
    model,
    stream: streamingMode,
    messages: oaiMessages,
    seed, // extract seed so that it's not sent to Google (we just use it for the cache)
    ...oaiParams
  } = bodyData;
  const content = await openAIMessagesToGoogleMessages(oaiMessages);
  const params = Object.fromEntries(
    Object.entries(translateParams("google", oaiParams))
      .map(([key, value]) => {
        const translatedKey = OpenAIParamsToGoogleParams[key];
        if (translatedKey === null) {
          // These are unsupported params
          return [null, null];
        }
        return [translatedKey ?? key, value];
      })
      .filter(([k, _]) => k !== null),
  );

  const fullURL = new URL(
    EndpointProviderToBaseURL.google! +
      `/models/${encodeURIComponent(model)}:${
        streamingMode ? "streamGenerateContent" : "generateContent"
      }`,
  );
  fullURL.searchParams.set("key", secret.secret);
  if (streamingMode) {
    fullURL.searchParams.set("alt", "sse");
  }

  delete headers["authorization"];
  headers["content-type"] = "application/json";

  const proxyResponse = await fetch(fullURL.toString(), {
    method,
    headers,
    body: JSON.stringify({
      contents: [content],
      generationConfig: params,
    }),
    keepalive: true,
  });

  let stream = proxyResponse.body || createEmptyReadableStream();
  if (proxyResponse.ok) {
    if (streamingMode) {
      let idx = 0;
      stream = stream.pipeThrough(
        createEventStreamTransformer((data) => {
          const ret = googleEventToOpenAIChatEvent(model, JSON.parse(data));
          idx += 1;
          return {
            data: ret.event && JSON.stringify(ret.event),
            finished: ret.finished,
          };
        }),
      );
    } else {
      const allChunks: Uint8Array[] = [];
      stream = stream.pipeThrough(
        new TransformStream<Uint8Array, Uint8Array>({
          transform(chunk, controller) {
            allChunks.push(chunk);
          },
          async flush(controller) {
            const text = flattenChunks(allChunks);
            const data = JSON.parse(text);
            controller.enqueue(
              new TextEncoder().encode(
                JSON.stringify(googleCompletionToOpenAICompletion(model, data)),
              ),
            );
            controller.terminate();
          },
        }),
      );
    }
  }
  return {
    stream,
    response: proxyResponse,
  };
}

// The following functions are copied (with some modifications) from @vercel/ai
// git commit: e250e16806a856c186f650825b46a5af8f09bcf1
// --------------------------------------------------
function createEmptyReadableStream(): ReadableStream {
  return new ReadableStream({
    start(controller) {
      controller.close();
    },
  });
}

export interface AIStreamParser {
  (data: string): { data: string | null; finished: boolean };
}

/**
 * Creates a TransformStream that parses events from an EventSource stream using a custom parser.
 * @param {AIStreamParser} customParser - Function to handle event data.
 * @returns {TransformStream<Uint8Array, Uint8Array>} TransformStream parsing events.
 */
export function createEventStreamTransformer(
  customParser: AIStreamParser,
): TransformStream<Uint8Array, Uint8Array> {
  const textDecoder = new TextDecoder();
  let eventSourceParser: EventSourceParser;

  let finished = false;
  const finish = async (
    controller: TransformStreamDefaultController<Uint8Array>,
  ) => {
    if (finished) {
      return;
    }
    finished = true;
    controller.enqueue(new TextEncoder().encode("data: [DONE]\n\n"));
    // This ensures that controller.terminate is not in the same stack frame as start()/transform()
    await new Promise((resolve) => setTimeout(resolve, 0));
    controller.terminate();
  };

  return new TransformStream({
    async start(controller): Promise<void> {
      eventSourceParser = createParser(
        (event: ParsedEvent | ReconnectInterval) => {
          if (
            ("data" in event &&
              event.type === "event" &&
              event.data === "[DONE]") ||
            // Replicate doesn't send [DONE] but does send a 'done' event
            // @see https://replicate.com/docs/streaming
            (event as any).event === "done"
          ) {
            finish(controller);
            return;
          }

          if ("data" in event) {
            let parsedMessage;
            try {
              parsedMessage = customParser(event.data);
            } catch (e) {
              console.warn(
                `Error parsing event: ${JSON.stringify(event)}\n${e}`,
              );
              controller.enqueue(
                new TextEncoder().encode(
                  "data: " + `${JSON.stringify(`${e}`)}` + "\n\n",
                ),
              );
              finish(controller);
              return;
            }
            if (parsedMessage.data !== null) {
              controller.enqueue(
                new TextEncoder().encode(
                  "data: " + parsedMessage.data + "\n\n",
                ),
              );
            }
            if (parsedMessage.finished) {
              finish(controller);
            }
          }
        },
      );
    },

    transform(chunk) {
      eventSourceParser.feed(textDecoder.decode(chunk));
    },
  });
}
// --------------------------------------------------

function parseEnumHeader<T>(
  headerName: string,
  headerTypes: readonly T[],
  value?: string,
): (typeof headerTypes)[number] {
  const header = value && value.toLowerCase();
  if (header && !headerTypes.includes(header as T)) {
    throw new Error(
      `Invalid ${headerName} header '${header}'. Must be one of ${headerTypes.join(
        ", ",
      )}`,
    );
  }
  return (header || headerTypes[0]) as (typeof headerTypes)[number];
}

function tryParseRateLimitReset(headers: Headers): number | null {
  const reset =
    headers.get("x-ratelimit-reset") ??
    headers.get("x-ratelimit-reset-requests");
  if (reset) {
    // reset is time-formatted, i.e. Xms or Xs
    const match = reset.match(/(\d+)(ms|s)/);
    if (match) {
      const [_, num, unit] = match;
      const parsed = parseInt(num);
      if (!isNaN(parsed)) {
        return unit === "ms" ? parsed : parsed * 1000;
      }
    }
  }
  return null;
}

export type SpanType = "chat" | "completion" | "embedding";

function spanTypeToName(spanType: SpanType): string {
  switch (spanType) {
    case "chat":
      return "Chat Completion";
    case "completion":
      return "Completion";
    case "embedding":
      return "Embedding";
  }
}

export function guessSpanType(
  url: string,
  model: string | undefined,
): SpanType | undefined {
  const spanName =
    url === "/chat/completions"
      ? "chat"
      : url === "/completions"
        ? "completion"
        : url === "/embeddings"
          ? "embedding"
          : undefined;
  if (spanName) {
    return spanName;
  }

  const flavor = model && AvailableModels[model]?.flavor;
  if (flavor === "chat") {
    return "chat";
  } else if (flavor === "completion") {
    return "completion";
  } else {
    return undefined;
  }
}

function logSpanInputs(
  bodyData: any,
  spanLogger: SpanLogger,
  maybeSpanType: SpanType | undefined,
) {
  const spanType = maybeSpanType || "chat";
  switch (spanType) {
    case "chat": {
      const { messages, ...rest } = bodyData;
      spanLogger.log({
        input: messages,
        metadata: rest,
      });
      break;
    }
    case "completion": {
      const { prompt, ...rest } = bodyData;
      spanLogger.log({
        input: prompt,
        metadata: rest,
      });
      break;
    }
    case "embedding": {
      const { input, ...rest } = bodyData;
      spanLogger.log({
        input: bodyData,
        metadata: rest,
      });
      break;
    }
  }
}<|MERGE_RESOLUTION|>--- conflicted
+++ resolved
@@ -50,12 +50,8 @@
 import { Buffer } from "node:buffer";
 import { ExperimentLogPartialArgs } from "@braintrust/core";
 import { MessageParam } from "@anthropic-ai/sdk/resources";
-<<<<<<< HEAD
 import { getCurrentUnixTimestamp, parseOpenAIStream } from "utils";
-=======
-import { parseOpenAIStream } from "utils";
 import { openAIChatCompletionToChatEvent } from "./providers/openai";
->>>>>>> 492c9192
 
 type CachedData = {
   headers: Record<string, string>;
