--- conflicted
+++ resolved
@@ -103,12 +103,8 @@
     "@anthropic-ai/sdk": "^0.39.0",
     "@aws-sdk/client-bedrock-runtime": "^3.806.0",
     "@breezystack/lamejs": "^1.2.7",
-<<<<<<< HEAD
     "@openapi-contrib/openapi-schema-to-json-schema": "^5.1.0",
-=======
-    "@google/genai": "^0.13.0",
     "@openapi-contrib/json-schema-to-openapi-schema": "^4.2.0",
->>>>>>> a1f74490
     "@opentelemetry/api": "^1.7.0",
     "@opentelemetry/core": "^1.19.0",
     "@opentelemetry/resources": "^1.19.0",
