import {
  createParser,
  type EventSourceParser,
  type ParsedEvent,
  type ReconnectInterval,
} from "eventsource-parser";
import { parse as cacheControlParse } from "cache-control-parser";
import {
  AvailableModels,
  MessageTypeToMessageType,
  EndpointProviderToBaseURL,
  translateParams,
  APISecret,
  VertexMetadataSchema,
  ModelSpec,
  AzureEntraSecretSchema,
  DatabricksOAuthSecretSchema,
  modelProviderHasReasoning,
} from "@schema";
import {
  ModelResponse,
  ProxyBadRequestError,
  flattenChunks,
  flattenChunksArray,
  getRandomInt,
  isEmpty,
  isObject,
  parseAuthHeader,
  parseNumericHeader,
} from "./util";
import {
  anthropicCompletionToOpenAICompletion,
  anthropicEventToOpenAIEvent,
  anthropicToolChoiceToOpenAIToolChoice,
  flattenAnthropicMessages,
  openAIContentToAnthropicContent,
  openAIToolCallsToAnthropicToolUse,
  openAIToolMessageToAnthropicToolCall,
  openAIToolsToAnthropicTools,
  upgradeAnthropicContentMessage,
} from "./providers/anthropic";
import { Meter, MeterProvider } from "@opentelemetry/api";
import { NOOP_METER_PROVIDER, nowMs } from "./metrics";
import {
  googleCompletionToOpenAICompletion,
  googleEventToOpenAIChatEvent,
  openAIContentToGoogleContent,
  openAIMessagesToGoogleMessages,
  OpenAIParamsToGoogleParams,
} from "./providers/google";
import {
  Message,
  MessageRole,
  responseFormatSchema,
} from "@braintrust/core/typespecs";
import { _urljoin, isArray } from "@braintrust/core";
import {
  ChatCompletion,
  ChatCompletionChunk,
  ChatCompletionCreateParams,
  CompletionUsage,
  CreateEmbeddingResponse,
  ModerationCreateResponse,
} from "openai/resources";
import {
  ResponseCreateParams,
  ResponseInputContent,
  ResponseInputItem,
  Response as OpenAIResponse,
  ResponseOutputItem,
} from "openai/resources/responses/responses";
import {
  fetchBedrockAnthropic,
  fetchBedrockAnthropicMessages,
  fetchConverse,
} from "./providers/bedrock";
import { Buffer } from "node:buffer";
import { ExperimentLogPartialArgs } from "@braintrust/core";
import { MessageParam } from "@anthropic-ai/sdk/resources";
import {
  getCurrentUnixTimestamp,
  parseOpenAIStream,
  isTempCredential,
  makeTempCredentials,
  verifyTempCredentials,
} from "utils";
import { differenceInSeconds } from "date-fns";
import {
  makeFakeOpenAIStreamTransformer,
  normalizeOpenAIMessages,
} from "./providers/openai";
import {
  ChatCompletionContentPart,
  ChatCompletionCreateParamsBase,
  ChatCompletionMessage,
  ChatCompletionMessageParam,
} from "openai/resources/chat/completions";
import { importPKCS8, SignJWT } from "jose";
import { z } from "zod";
import $RefParser from "@apidevtools/json-schema-ref-parser";
import { getAzureEntraAccessToken } from "./providers/azure";
import { getDatabricksOAuthAccessToken } from "./providers/databricks";
<<<<<<< HEAD
import { OpenAIChatCompletionChunk, OpenAIReasoning } from "@types";
=======
import { completionUsageSchema } from "types";
>>>>>>> 52417e87

type CachedMetadata = {
  cached_at: Date;
  ttl: number;
};
type CachedData = {
  headers: Record<string, string>;
  // XXX make this a required field once deployed and cache data is cycled for 1 week (previous max cache TTL)
  metadata?: CachedMetadata;
} & (
  | {
      // DEPRECATION_NOTICE: This can be removed in a couple weeks since writing (e.g. June 9 2024 onwards)
      body: string;
    }
  | {
      data: string;
    }
);

const MAX_CACHE_TTL = 7 * 24 * 60 * 60; // 7 days
const DEFAULT_CACHE_TTL = 7 * 24 * 60 * 60; // 7 days
export const CACHE_HEADER = "x-bt-use-cache";
export const CACHE_TTL_HEADER = "x-bt-cache-ttl";
export const CREDS_CACHE_HEADER = "x-bt-use-creds-cache";
export const ORG_NAME_HEADER = "x-bt-org-name";
export const ENDPOINT_NAME_HEADER = "x-bt-endpoint-name";
export const FORMAT_HEADER = "x-bt-stream-fmt";

export const CACHED_HEADER = "x-bt-cached";

export const USED_ENDPOINT_HEADER = "x-bt-used-endpoint";

const CACHE_MODES = ["auto", "always", "never"] as const;

// The Anthropic SDK generates /v1/messages appended to the base URL, so we support both
const ANTHROPIC_MESSAGES = "/anthropic/messages";
const ANTHROPIC_V1_MESSAGES = "/anthropic/v1/messages";

// Options to control how the cache key is generated.
export interface CacheKeyOptions {
  excludeAuthToken?: boolean;
  excludeOrgName?: boolean;
}

export interface SpanLogger {
  setName: (name: string) => void;
  log: (args: ExperimentLogPartialArgs) => void;
  end: () => void;
  reportProgress: (progress: string) => void;
}

// This is an isomorphic implementation of proxyV1, which is used by both edge functions
// in CloudFlare and by the node proxy (locally and in lambda).
export async function proxyV1({
  method,
  url,
  proxyHeaders,
  body,
  setHeader,
  setStatusCode,
  res,
  getApiSecrets,
  cacheGet,
  cachePut,
  digest,
  meterProvider = NOOP_METER_PROVIDER,
  cacheKeyOptions = {},
  decompressFetch = false,
  spanLogger,
}: {
  method: "GET" | "POST";
  url: string;
  proxyHeaders: Record<string, string>;
  body: string;
  setHeader: (name: string, value: string) => void;
  setStatusCode: (code: number) => void;
  res: WritableStream<Uint8Array>;
  getApiSecrets: (
    useCache: boolean,
    authToken: string,
    model: string | null,
    org_name?: string,
  ) => Promise<APISecret[]>;
  cacheGet: (encryptionKey: string, key: string) => Promise<string | null>;
  cachePut: (
    encryptionKey: string,
    key: string,
    value: string,
    ttl_seconds?: number,
  ) => Promise<void>;
  digest: (message: string) => Promise<string>;
  meterProvider?: MeterProvider;
  cacheKeyOptions?: CacheKeyOptions;
  decompressFetch?: boolean;
  spanLogger?: SpanLogger;
}): Promise<void> {
  const meter = meterProvider.getMeter("proxy-metrics");

  const totalCalls = meter.createCounter("total_calls");
  const cacheHits = meter.createCounter("results_cache_hits");
  const cacheMisses = meter.createCounter("results_cache_misses");
  const cacheSkips = meter.createCounter("results_cache_skips");

  totalCalls.add(1);

  proxyHeaders = Object.fromEntries(
    Object.entries(proxyHeaders).map(([k, v]) => [k.toLowerCase(), v]),
  );
  const headers = Object.fromEntries(
    Object.entries(proxyHeaders).filter(
      ([h, _]) =>
        !(
          h.startsWith("x-amzn") ||
          h.startsWith("x-bt") ||
          h.startsWith("sec-") ||
          h === "content-length" ||
          h === "origin" ||
          h === "priority" ||
          h === "referer" ||
          h === "user-agent" ||
          h === "cache-control"
        ),
    ),
  );

  const authToken = parseAuthHeader(proxyHeaders);
  if (!authToken) {
    throw new ProxyBadRequestError("Missing Authentication header");
  }

  // Caching is enabled by default, but let the user disable it
  let useCacheMode = parseEnumHeader(
    CACHE_HEADER,
    CACHE_MODES,
    proxyHeaders[CACHE_HEADER],
  );
  const cacheTTL = Math.min(
    Math.max(
      1,
      parseNumericHeader(proxyHeaders, CACHE_TTL_HEADER) ?? DEFAULT_CACHE_TTL,
    ),
    MAX_CACHE_TTL,
  );
  const cacheControl = cacheControlParse(proxyHeaders["cache-control"] || "");
  const cacheMaxAge = cacheControl?.["max-age"];
  const noCache = !!cacheControl?.["no-cache"] || cacheMaxAge === 0;
  const noStore = !!cacheControl?.["no-store"];

  const useCredentialsCacheMode = parseEnumHeader(
    CACHE_HEADER,
    CACHE_MODES,
    proxyHeaders[CREDS_CACHE_HEADER],
  );
  const streamFormat = parseEnumHeader(
    FORMAT_HEADER,
    ["openai", "vercel-ai"] as const,
    proxyHeaders[FORMAT_HEADER],
  );

  let orgName: string | undefined = proxyHeaders[ORG_NAME_HEADER] ?? undefined;

  const pieces = url
    .split("/")
    .filter((p) => p.trim() !== "")
    .map((d) => decodeURIComponent(d));

  if (pieces.length > 2 && pieces[0].toLowerCase() === "btorg") {
    orgName = pieces[1];
    url = "/" + pieces.slice(2).map(encodeURIComponent).join("/");
  }

  const isGoogleUrl = GOOGLE_URL_REGEX.test(url);

  const cacheableEndpoint =
    url === "/auto" ||
    url === "/embeddings" ||
    url === "/chat/completions" ||
    url === "/responses" ||
    url === "/completions" ||
    url === "/moderations" ||
    url === ANTHROPIC_MESSAGES ||
    url === ANTHROPIC_V1_MESSAGES ||
    isGoogleUrl;

  let bodyData = null;
  if (
    url === "/auto" ||
    url === "/chat/completions" ||
    url === "/responses" ||
    url === "/completions" ||
    url === ANTHROPIC_MESSAGES ||
    url === ANTHROPIC_V1_MESSAGES ||
    isGoogleUrl
  ) {
    try {
      bodyData = JSON.parse(body);
    } catch (e) {
      console.warn("Failed to parse body. This doesn't really matter", e);
    }
  }

  if (url === "/credentials") {
    let readable: ReadableStream | null = null;
    try {
      const key = await makeTempCredentials({
        authToken,
        body: JSON.parse(body),
        orgName,
        cachePut,
      });

      setStatusCode(200);
      readable = writeToReadable(JSON.stringify({ key }));
    } catch (e) {
      setStatusCode(400);
      readable = writeToReadable(
        e instanceof Error ? e.message : JSON.stringify(e),
      );
    } finally {
      if (readable) {
        readable.pipeTo(res).catch(console.error);
      } else {
        res.close().catch(console.error);
      }
    }
    return;
  }

  // According to https://platform.openai.com/docs/api-reference, temperature is
  // a parameter for audio completions and chat completions, and defaults to
  // non-zero for completions, so unless it's set to zero, we can't cache it.
  //
  // OpenAI now allows you to set a seed, and if that is set, we should cache even
  // if temperature is non-zero.
  // TODO(sachin): Support caching for Google models.
  const temperatureNonZero =
    (url === "/chat/completions" ||
      url === "/completions" ||
      url === "/auto" ||
      url === "/responses" ||
      url === ANTHROPIC_MESSAGES ||
      url === ANTHROPIC_V1_MESSAGES ||
      isGoogleUrl) &&
    bodyData &&
    bodyData.temperature !== 0 &&
    (bodyData.seed === undefined || bodyData.seed === null);

  const readFromCache =
    cacheableEndpoint &&
    useCacheMode !== "never" &&
    (useCacheMode === "always" || !temperatureNonZero) &&
    !noCache;

  const writeToCache =
    cacheableEndpoint &&
    useCacheMode !== "never" &&
    (useCacheMode === "always" || !temperatureNonZero) &&
    !noStore;

  const endpointName = proxyHeaders[ENDPOINT_NAME_HEADER];

  // Data key is computed from the input data and used for both the cache key and as an input to the encryption key.
  const dataKey = await digest(
    JSON.stringify({
      url,
      body,
      authToken: cacheKeyOptions.excludeAuthToken || authToken,
      orgName: cacheKeyOptions.excludeOrgName || orgName,
      endpointName,
    }),
  );

  // We must hash the data key again to get the cache key, so that the cache key is not reversible to the data key.
  const cacheKey = `aiproxy/proxy/v2:${await digest(dataKey)}`;

  // The data key is used as the encryption key, so unless you have the actual incoming data, you can't decrypt the cache.
  const encryptionKey = await digest(`${dataKey}:${authToken}`);

  let startTime = getCurrentUnixTimestamp();
  let spanType: SpanType | undefined = undefined;
  const isStreaming = !!bodyData?.stream;

  let stream: ReadableStream<Uint8Array> | null = null;
  if (readFromCache) {
    const cached = await cacheGet(encryptionKey, cacheKey);

    if (cached !== null) {
      const cachedData: CachedData = JSON.parse(cached);
      // XXX simplify once all cached data has a timestamp - assume existing data has age of 7 days
      const responseMaxAge = cachedData.metadata?.ttl ?? DEFAULT_CACHE_TTL;
      const age = cachedData.metadata
        ? differenceInSeconds(new Date(), cachedData.metadata.cached_at)
        : DEFAULT_CACHE_TTL;

      if (!cacheMaxAge || age <= cacheMaxAge) {
        cacheHits.add(1);
        for (const [name, value] of Object.entries(cachedData.headers)) {
          setHeader(name, value);
        }
        setHeader(CACHED_HEADER, "HIT");
        setHeader("cache-control", `max-age=${responseMaxAge}`);
        setHeader("age", `${age}`);

        spanType = guessSpanType(url, bodyData?.model);
        if (spanLogger && spanType) {
          spanLogger.setName(spanTypeToName(spanType));
          logSpanInputs(bodyData, spanLogger, spanType);
          spanLogger.log({
            metrics: {
              cached: 1,
            },
          });
        }

        stream = new ReadableStream<Uint8Array>({
          start(controller) {
            if ("body" in cachedData && cachedData.body) {
              let splits = cachedData.body.split("\n");
              for (let i = 0; i < splits.length; i++) {
                controller.enqueue(
                  new TextEncoder().encode(
                    splits[i] + (i < splits.length - 1 ? "\n" : ""),
                  ),
                );
              }
            } else if ("data" in cachedData && cachedData.data) {
              const data = Buffer.from(cachedData.data, "base64");
              let start = 0;
              for (let i = 0; i < data.length; i++) {
                if (data[i] === 10) {
                  // 10 is ASCII/UTF-8 code for \n
                  controller.enqueue(
                    new Uint8Array(data.subarray(start, i + 1)),
                  );
                  start = i + 1;
                }
              }
              if (start < data.length) {
                controller.enqueue(new Uint8Array(data.subarray(start)));
              }
            }

            controller.close();
          },
        });
      } else {
        cacheMisses.add(1);
      }
    } else {
      cacheMisses.add(1);
    }
  } else {
    cacheSkips.add(1);
  }

  let responseFailed = false;

  let overridenHeaders: string[] = [];
  const setOverriddenHeader = (name: string, value: string) => {
    overridenHeaders.push(name);
    setHeader(name, value);
  };

  if (stream === null) {
    let bodyData = null;
    try {
      bodyData = JSON.parse(body);
    } catch (e) {
      console.warn(
        "Failed to parse body. Will fall back to default (OpenAI)",
        e,
      );
    }

    if (streamFormat === "vercel-ai" && !isStreaming) {
      throw new ProxyBadRequestError(
        "Vercel AI format requires the stream parameter to be set to true",
      );
    }

    const {
      modelResponse: { response: proxyResponse, stream: proxyStream },
      secretName,
    } = await fetchModelLoop(
      meter,
      method,
      url,
      headers,
      bodyData,
      setOverriddenHeader,
      async (model) => {
        // First, try to use temp credentials, because then we'll get access
        // to the model.
        let cachedAuthToken: string | undefined;
        if (
          useCredentialsCacheMode !== "never" &&
          isTempCredential(authToken)
        ) {
          const { credentialCacheValue, jwtPayload } =
            await verifyTempCredentials({
              jwt: authToken,
              cacheGet,
            });
          // Unwrap the API key here to avoid a duplicate call to
          // `verifyTempCredentials` inside `getApiSecrets`. That call will
          // use Redis which is not available in Cloudflare.
          cachedAuthToken = credentialCacheValue.authToken;
          if (jwtPayload.bt.logging) {
            console.warn(
              `Logging was requested, but not supported on ${method} ${url}`,
            );
          }
          if (jwtPayload.bt.model && jwtPayload.bt.model !== model) {
            console.warn(
              `Temp credential allows model "${jwtPayload.bt.model}", but "${model}" was requested`,
            );
            return [];
          }
        }

        const secrets = await getApiSecrets(
          useCredentialsCacheMode !== "never",
          cachedAuthToken || authToken,
          model,
          orgName,
        );
        if (endpointName) {
          return secrets.filter((s) => s.name === endpointName);
        } else {
          return secrets;
        }
      },
      spanLogger,
      (st) => {
        spanType = st;
      },
      digest,
      cacheGet,
      cachePut,
    );
    stream = proxyStream;

    if (!proxyResponse.ok) {
      setStatusCode(proxyResponse.status);
      responseFailed = true;
    }

    const proxyResponseHeaders: Record<string, string> = {};
    proxyResponse.headers.forEach((value, name) => {
      const lowerName = name.toLowerCase();
      if (
        lowerName === "transfer-encoding" ||
        lowerName === "connection" ||
        lowerName === "keep-alive" ||
        lowerName === "date" ||
        lowerName === "server" ||
        lowerName === "vary" ||
        lowerName === "cache-control" ||
        lowerName === "pragma" ||
        lowerName === "expires" ||
        lowerName === "access-control-allow-origin" ||
        lowerName === "access-control-allow-credentials" ||
        lowerName === "access-control-expose-headers" ||
        lowerName === "access-control-max-age" ||
        lowerName === "access-control-allow-methods" ||
        lowerName === "access-control-allow-headers" ||
        (decompressFetch && lowerName === "content-encoding") ||
        overridenHeaders.includes(lowerName)
      ) {
        return;
      }
      proxyResponseHeaders[name] = value;
    });
    if (secretName) {
      setHeader(USED_ENDPOINT_HEADER, secretName);
      proxyResponseHeaders[USED_ENDPOINT_HEADER] = secretName;
    }

    for (const [name, value] of Object.entries(proxyResponseHeaders)) {
      setHeader(name, value);
    }
    setHeader(CACHED_HEADER, "MISS");
    if (writeToCache) {
      setHeader("cache-control", `max-age=${cacheTTL}`);
      setHeader("age", "0");
    }

    if (stream && proxyResponse.ok && writeToCache) {
      const allChunks: Uint8Array[] = [];
      const cacheStream = new TransformStream<Uint8Array, Uint8Array>({
        transform(chunk, controller) {
          allChunks.push(chunk);
          controller.enqueue(chunk);
        },
        async flush(controller) {
          const data = flattenChunksArray(allChunks);
          const dataB64 = Buffer.from(data).toString("base64");

          await cachePut(
            encryptionKey,
            cacheKey,
            JSON.stringify({
              headers: proxyResponseHeaders,
              metadata: {
                cached_at: new Date(),
                ttl: cacheTTL,
              },
              data: dataB64,
            }),
            cacheTTL,
          );
        },
      });

      stream = stream.pipeThrough(cacheStream);
    }
  }

  if (spanLogger && stream) {
    let first = true;
    const allChunks: Uint8Array[] = [];

    // These parameters are for the streaming case
    let reasoning: OpenAIReasoning[] | undefined = undefined;
    let role: string | undefined = undefined;
    let content: string | undefined = undefined;
    let tool_calls: ChatCompletionChunk.Choice.Delta.ToolCall[] | undefined =
      undefined;
    let finish_reason: string | undefined = undefined;
    const eventSourceParser: EventSourceParser | undefined = !isStreaming
      ? undefined
      : createParser((event: ParsedEvent | ReconnectInterval) => {
          if (
            ("data" in event &&
              event.type === "event" &&
              event.data === "[DONE]") ||
            // Replicate doesn't send [DONE] but does send a 'done' event
            // @see https://replicate.com/docs/streaming
            (event as any).event === "done"
          ) {
            return;
          }

          try {
            if ("data" in event) {
<<<<<<< HEAD
              const result = JSON.parse(
                event.data,
              ) as OpenAIChatCompletionChunk;
=======
              const result = JSON.parse(event.data) as
                | ChatCompletionChunk
                | undefined;
>>>>>>> 52417e87
              if (result) {
                const extendedUsage = completionUsageSchema.safeParse(
                  result.usage,
                );
                if (extendedUsage.success) {
                  spanLogger.log({
                    // TODO: we should include the proxy meters metrics here
                    metrics: {
                      tokens: extendedUsage.data.total_tokens,
                      prompt_tokens: extendedUsage.data.prompt_tokens,
                      completion_tokens: extendedUsage.data.completion_tokens,
                      prompt_cached_tokens:
                        extendedUsage.data.prompt_tokens_details?.cached_tokens,
                      prompt_cache_creation_tokens:
                        extendedUsage.data.prompt_tokens_details
                          ?.cache_creation_tokens,
                      completion_reasoning_tokens:
                        extendedUsage.data.completion_tokens_details
                          ?.reasoning_tokens,
                    },
                  });
                }

                const choice = result.choices?.[0];
                const delta = choice?.delta;

                if (!choice || !delta) {
                  return;
                }

                if (!role && delta.role) {
                  role = delta.role;
                }

                if (choice.finish_reason) {
                  finish_reason = choice.finish_reason;
                }

                if (delta.content) {
                  content = (content || "") + delta.content;
                }

                if (delta.reasoning) {
                  if (!reasoning) {
                    reasoning = [
                      {
                        id: delta.reasoning.id || "",
                        content: delta.reasoning.content || "",
                      },
                    ];
                  } else {
                    // TODO: could be multiple
                    reasoning[0].id = reasoning[0].id || delta.reasoning.id;
                    reasoning[0].content =
                      reasoning[0].content + (delta.reasoning.content || "");
                  }
                }

                if (delta.tool_calls) {
                  if (!tool_calls) {
                    tool_calls = [
                      {
                        index: 0,
                        id: delta.tool_calls[0].id,
                        type: delta.tool_calls[0].type,
                        function: delta.tool_calls[0].function,
                      },
                    ];
                  } else if (tool_calls[0].function) {
                    // TODO: what about parallel calls?
                    tool_calls[0].function.arguments =
                      (tool_calls[0].function.arguments ?? "") +
                      (delta.tool_calls[0].function?.arguments ?? "");
                  }
                }
              }
            }
          } catch (e) {
            spanLogger.log({
              error: e,
            });
          }
        });

    const loggingStream = new TransformStream<Uint8Array, Uint8Array>({
      transform(chunk, controller) {
        if (
          first &&
          spanType &&
          (["completion", "chat"] as SpanType[]).includes(spanType)
        ) {
          first = false;
          spanLogger.log({
            metrics: {
              time_to_first_token: getCurrentUnixTimestamp() - startTime,
            },
          });
        }
        if (isStreaming) {
          eventSourceParser?.feed(new TextDecoder().decode(chunk));
        } else {
          allChunks.push(chunk);
        }
        controller.enqueue(chunk);
      },
      async flush(controller) {
        if (isStreaming) {
          spanLogger.log({
            output: [
              {
                index: 0,
                message: {
                  role,
                  content,
                  tool_calls,
                  reasoning,
                },
                logprobs: null,
                finish_reason,
              },
            ],
          });
        } else {
          const dataRaw = JSON.parse(
            new TextDecoder().decode(flattenChunksArray(allChunks)),
          );

          switch (spanType) {
            case "chat":
            case "completion": {
              const data = dataRaw as ChatCompletion;
              const extendedUsage = completionUsageSchema.safeParse(data.usage);
              if (extendedUsage.success) {
                spanLogger.log({
                  output: data.choices,
                  metrics: {
                    tokens: extendedUsage.data.total_tokens,
                    prompt_tokens: extendedUsage.data.prompt_tokens,
                    completion_tokens: extendedUsage.data.completion_tokens,
                    prompt_cached_tokens:
                      extendedUsage.data.prompt_tokens_details?.cached_tokens,
                    prompt_cache_creation_tokens:
                      extendedUsage.data.prompt_tokens_details
                        ?.cache_creation_tokens,
                    completion_reasoning_tokens:
                      extendedUsage.data.completion_tokens_details
                        ?.reasoning_tokens,
                  },
                });
              }
              break;
            }
            case "embedding":
              {
                const data = dataRaw as CreateEmbeddingResponse;
                spanLogger.log({
                  output: { embedding_length: data.data[0].embedding.length },
                  metrics: {
                    tokens: data.usage?.total_tokens,
                    prompt_tokens: data.usage?.prompt_tokens,
                  },
                });
              }
              break;
            case "moderation":
              {
                const data = dataRaw as ModerationCreateResponse;
                spanLogger.log({
                  output: data.results,
                });
              }
              break;
          }
        }

        spanLogger.end();
        controller.terminate();
      },
    });

    stream = stream.pipeThrough(loggingStream);
  }

  if (stream && streamFormat === "vercel-ai" && !responseFailed) {
    const textDecoder = new TextDecoder();
    let eventSourceParser: EventSourceParser;

    const parser = parseOpenAIStream();
    const parseStream = new TransformStream({
      async start(controller): Promise<void> {
        eventSourceParser = createParser(
          (event: ParsedEvent | ReconnectInterval) => {
            if (
              ("data" in event &&
                event.type === "event" &&
                event.data === "[DONE]") ||
              // Replicate doesn't send [DONE] but does send a 'done' event
              // @see https://replicate.com/docs/streaming
              (event as any).event === "done"
            ) {
              return;
            }

            if ("data" in event) {
              const parsedMessage = parser(event.data);
              if (parsedMessage) {
                controller.enqueue(new TextEncoder().encode(parsedMessage));
              }
            }
          },
        );
      },
      async flush(controller): Promise<void> {
        controller.terminate();
      },

      transform(chunk, controller) {
        eventSourceParser.feed(textDecoder.decode(chunk));
      },
    });

    stream = stream.pipeThrough(parseStream);
  }

  if (stream) {
    stream.pipeTo(res).catch((e) => {
      console.error("Error piping stream to response", e);
    });
  } else {
    res.close().catch((e) => {
      console.error("Error closing response", e);
    });
  }
}

const RATE_LIMIT_ERROR_CODE = 429;
const OVERLOADED_ERROR_CODE = 503;
const RATE_LIMIT_MAX_WAIT_MS = 45 * 1000; // Wait up to 45 seconds while retrying
const BACKOFF_EXPONENT = 2;

const TRY_ANOTHER_ENDPOINT_ERROR_CODES = [
  // 404 means the model or endpoint doesn't exist. We may want to propagate these errors, or
  // report them elsewhere, but for now round robin.
  404,

  // 429 is rate limiting. We may want to track stats about this and potentially handle more
  // intelligently, eg if all APIs are rate limited, back off and try something else.
  RATE_LIMIT_ERROR_CODE,

  // 503 is overloaded. We may want to track stats about this and potentially handle more
  // intelligently, eg if all APIs are overloaded, back off and try something else.
  OVERLOADED_ERROR_CODE,
];

const RATE_LIMITING_ERROR_CODES = [
  RATE_LIMIT_ERROR_CODE,
  OVERLOADED_ERROR_CODE,
];

const GOOGLE_URL_REGEX =
  /\/google\/(models\/[^:]+|publishers\/[^\/]+\/models\/[^:]+):([^\/]+)/;

let loopIndex = 0;
async function fetchModelLoop(
  meter: Meter,
  method: "GET" | "POST",
  url: string,
  headers: Record<string, string>,
  bodyData: any | null,
  setHeader: (name: string, value: string) => void,
  getApiSecrets: (model: string | null) => Promise<APISecret[]>,
  spanLogger: SpanLogger | undefined,
  setSpanType: (spanType: SpanType) => void,
  digest: (message: string) => Promise<string>,
  cacheGet: (encryptionKey: string, key: string) => Promise<string | null>,
  cachePut: (
    encryptionKey: string,
    key: string,
    value: string,
    ttl_seconds?: number,
  ) => Promise<void>,
): Promise<{ modelResponse: ModelResponse; secretName?: string | null }> {
  const endpointCalls = meter.createCounter("endpoint_calls");
  const endpointFailures = meter.createCounter("endpoint_failures");
  const endpointRetryableErrors = meter.createCounter(
    "endpoint_retryable_errors",
  );
  const retriesPerCall = meter.createHistogram("retries_per_call", {
    advice: {
      explicitBucketBoundaries: [0, 1, 2, 3, 4, 5, 6, 7, 8, 9, 10],
    },
  });
  const llmTtft = meter.createHistogram("llm_ttft");
  const llmLatency = meter.createHistogram("llm_latency");

  let model: string | null = null;

  if (
    method === "POST" &&
    (url === "/auto" ||
      url === "/chat/completions" ||
      url === "/completions" ||
      url === "/responses" ||
      url === ANTHROPIC_MESSAGES ||
      url === ANTHROPIC_V1_MESSAGES) &&
    isObject(bodyData) &&
    bodyData?.model
  ) {
    model = bodyData?.model;
  } else if (method === "POST") {
    const m = url.match(GOOGLE_URL_REGEX);
    if (m) {
      model = m[1];
      // Hack since Gemini models are not registered with the models/ prefix.
      model = model.replace(/^models\//, "");
    }
  }

  // TODO: Make this smarter. For now, just pick a random one.
  const secrets = await getApiSecrets(model);
  const initialIdx = getRandomInt(secrets.length);
  let proxyResponse: ModelResponse | null = null;
  let secretName: string | null | undefined = null;
  let lastException = null;
  let loggableInfo: Record<string, any> = {};

  let i = 0;
  let delayMs = 50;
  let totalWaitedTime = 0;

  let retries = 0;
  for (; i < secrets.length; i++) {
    const idx = (initialIdx + i) % secrets.length;
    const secret = secrets[idx];

    const modelSpec =
      (model !== null
        ? secret.metadata?.customModels?.[model] ?? AvailableModels[model]
        : null) ?? null;

    let endpointUrl = url;
    if (endpointUrl === "/auto") {
      switch (modelSpec?.flavor) {
        case "chat":
          endpointUrl = "/chat/completions";
          break;
        case "completion":
          endpointUrl = "/completions";
          break;
        default:
          throw new ProxyBadRequestError(
            `Unsupported model ${model} (must be chat or completion for /auto endpoint)`,
          );
      }
    }

    const spanType = guessSpanType(endpointUrl, bodyData?.model);
    if (spanLogger && spanType) {
      setSpanType(spanType);
      spanLogger.setName(spanTypeToName(spanType));
      logSpanInputs(bodyData, spanLogger, spanType);
    }

    loggableInfo = {
      model,
      endpoint_id: secret.id,
      type: secret.type,
      format: modelSpec?.format,
    };

    if (
      !isEmpty(model) &&
      !isEmpty(secret?.metadata) &&
      !isEmpty(secret?.metadata?.models) &&
      !(secret.metadata.models || []).includes(model)
    ) {
      continue;
    }

    const additionalHeaders = secret.metadata?.additionalHeaders || {};

    let httpCode = undefined;
    let httpHeaders = new Headers();
    endpointCalls.add(1, loggableInfo);
    try {
      proxyResponse = await fetchModel(
        modelSpec,
        method,
        endpointUrl,
        { ...headers, ...additionalHeaders },
        secret,
        bodyData,
        setHeader,
        digest,
        cacheGet,
        cachePut,
      );
      secretName = secret.name;
      if (
        proxyResponse.response.ok ||
        (proxyResponse.response.status >= 400 &&
          proxyResponse.response.status < 500 &&
          !TRY_ANOTHER_ENDPOINT_ERROR_CODES.includes(
            proxyResponse.response.status,
          ))
      ) {
        break;
      } else if (i < secrets.length - 1) {
        httpCode = proxyResponse.response.status;
        httpHeaders = proxyResponse.response.headers;
      }
    } catch (e) {
      console.log("ERROR", e);
      lastException = e;
      if (e instanceof TypeError) {
        if ("cause" in e && e.cause && isObject(e.cause)) {
          if ("statusCode" in e.cause) {
            httpCode = e.cause.statusCode;
          }
          if ("headers" in e.cause) {
            httpHeaders = new Headers(e.cause.headers);
          }
        }
        if (!httpCode) {
          console.log(
            "Failed to fetch with a generic error (could be an invalid URL or an unhandled network error)",
            secret.id,
            e,
          );
        }
      } else {
        endpointFailures.add(1, loggableInfo);
        throw e;
      }
    }

    // If we hit a rate-limit error, and we're at the end of the
    // loop, and we haven't waited the maximum allotted time, then
    // sleep for a bit, and reset the loop.
    if (
      httpCode !== undefined &&
      RATE_LIMITING_ERROR_CODES.includes(httpCode) &&
      i === secrets.length - 1 &&
      totalWaitedTime < RATE_LIMIT_MAX_WAIT_MS
    ) {
      const limitReset = tryParseRateLimitReset(httpHeaders);
      delayMs = Math.max(
        // Make sure we sleep at least 10ms. Sometimes the random backoff logic can get wonky.
        Math.min(
          // If we have a rate limit reset time, use that. Otherwise, use a random backoff.
          // Sometimes, limitReset is 0 (errantly), so fall back to the random backoff in that case too.
          // And never sleep longer than 10 seconds or the remaining budget.
          limitReset || delayMs * (BACKOFF_EXPONENT - Math.random()),
          10 * 1000,
          RATE_LIMIT_MAX_WAIT_MS - totalWaitedTime,
        ),
        10,
      );
      console.warn(
        `Ran out of endpoints and hit rate limit errors, so sleeping for ${delayMs}ms`,
        loopIndex,
      );

      const sleepTime =
        delayMs > 1000
          ? Math.round(delayMs / 1000)
          : Number((delayMs / 1000).toFixed(1));
      spanLogger?.reportProgress(`Retrying (${++retries})...`);
      await new Promise((r) => setTimeout(r, delayMs));

      totalWaitedTime += delayMs;
      i = -1; // Reset the loop variable
    } else if (
      httpCode !== undefined &&
      i === secrets.length - 1 &&
      !proxyResponse
    ) {
      // Convert the HTTP code into a more reasonable error that is easier to parse
      // and display to the user.
      const headersString: string[] = [];
      httpHeaders.forEach((value, key) => {
        headersString.push(`${key}: ${value}`);
      });
      const errorText =
        `AI provider returned ${httpCode} error.\n\nHeaders:\n` +
        headersString.join("\n");
      proxyResponse = {
        response: new Response(null, { status: httpCode }),
        stream: new ReadableStream({
          start(controller) {
            controller.enqueue(new TextEncoder().encode(errorText));
            controller.close();
          },
        }),
      };
    } else {
      console.warn(
        "Received retryable error. Will try the next endpoint",
        httpCode,
      );
      spanLogger?.reportProgress(`Retrying (${++retries})...`);
    }

    endpointRetryableErrors.add(1, {
      ...loggableInfo,
      http_code: httpCode,
    });
  }

  retriesPerCall.record(i, loggableInfo);
  spanLogger?.log({
    metrics: { retries },
  });

  if (!proxyResponse) {
    if (lastException) {
      throw lastException;
    } else {
      throw new ProxyBadRequestError(
        `No API keys found (for ${model}). You can configure API secrets at https://www.braintrust.dev/app/settings?subroute=secrets`,
      );
    }
  }

  let stream = proxyResponse.stream;
  if (!proxyResponse.response.ok) {
    endpointFailures.add(1, loggableInfo);
  } else if (stream) {
    let first = true;
    const timingStart = nowMs();
    const timingStream = new TransformStream<Uint8Array, Uint8Array>({
      transform(chunk, controller) {
        if (first) {
          llmTtft.record(nowMs() - timingStart, loggableInfo);
          first = false;
        }
        controller.enqueue(chunk);
      },
      async flush(controller) {
        const duration = nowMs() - timingStart;
        llmLatency.record(duration, loggableInfo);
        controller.terminate();
      },
    });
    stream = stream.pipeThrough(timingStream);
  }
  return {
    modelResponse: {
      stream,
      response: proxyResponse.response,
    },
    secretName,
  };
}

async function fetchModel(
  modelSpec: ModelSpec | null,
  method: "GET" | "POST",
  url: string,
  headers: Record<string, string>,
  secret: APISecret,
  bodyData: null | any,
  setHeader: (name: string, value: string) => void,
  digest: (message: string) => Promise<string>,
  cacheGet: (encryptionKey: string, key: string) => Promise<string | null>,
  cachePut: (
    encryptionKey: string,
    key: string,
    value: string,
    ttl_seconds?: number,
  ) => Promise<void>,
): Promise<ModelResponse> {
  const format = modelSpec?.format ?? "openai";
  switch (format) {
    case "openai":
      return await fetchOpenAI(
        modelSpec,
        method,
        url,
        headers,
        bodyData,
        secret,
        setHeader,
        digest,
        cacheGet,
        cachePut,
      );
    case "anthropic":
      console.assert(method === "POST");
      return await fetchAnthropic({
        url,
        modelSpec,
        headers,
        bodyData,
        secret,
      });
    case "google":
      console.assert(method === "POST");
      return await fetchGoogle({
        secret,
        modelSpec,
        url,
        headers,
        bodyData,
      });
    case "converse":
      console.assert(method === "POST");
      return await fetchConverse({
        secret,
        body: bodyData,
      });
    default:
      throw new ProxyBadRequestError(`Unsupported model provider ${format}`);
  }
}

function responseContentFromChatCompletionContent(
  content: ChatCompletionContentPart,
): ResponseInputContent {
  switch (content.type) {
    case "text":
      return {
        text: content.text,
        type: "input_text",
      };
    case "image_url":
      return {
        detail: content.image_url.detail ?? "auto",
        image_url: content.image_url.url,
        type: "input_image",
      };
    case "file":
      return {
        type: "input_file",
        file_data: content.file.file_data,
        file_id: content.file.file_id,
        filename: content.file.filename,
      };
    default:
      throw new ProxyBadRequestError(
        `Unsupported content type ${content.type}`,
      );
  }
}
function responseInputItemsFromChatCompletionMessage(
  message: ChatCompletionMessageParam,
): ResponseInputItem[] {
  switch (message.role) {
    case "developer":
    case "system":
    case "user":
      return [
        {
          content: isArray(message.content)
            ? message.content.map(responseContentFromChatCompletionContent)
            : message.content,
          role: message.role,
          type: "message",
        },
      ];
    case "assistant":
      return message.tool_calls
        ? message.tool_calls.map((t) => ({
            arguments: t.function.arguments,
            call_id: t.id,
            name: t.function.name,
            type: "function_call",
          }))
        : [
            {
              content: isArray(message.content)
                ? message.content
                    .filter((p) => p.type !== "refusal")
                    .map(responseContentFromChatCompletionContent)
                : message.content ?? "",
              role: "assistant",
              type: "message",
            },
          ];
    case "tool":
      return [
        {
          call_id: message.tool_call_id,
          output: isArray(message.content)
            ? message.content.map((c) => c.text).join("")
            : message.content,
          type: "function_call_output",
        },
      ];
    default:
      throw new ProxyBadRequestError(
        `Unsupported message role ${message.role}`,
      );
  }
}

function chatCompletionMessageFromResponseOutput(
  output: Array<ResponseOutputItem>,
): ChatCompletionMessage {
  const messages = output.filter((i) => i.type === "message");
  const text = messages
    .map((m) => m.content.filter((x) => x.type === "output_text"))
    .flat();
  const refusals = messages
    .map((m) => m.content.filter((x) => x.type === "refusal"))
    .flat();
  const toolCalls = output.filter((i) => i.type === "function_call");
  return {
    content: text.length > 0 ? text.map((t) => t.text).join("") : null,
    refusal:
      refusals.length > 0 ? refusals.map((r) => r.refusal).join("") : null,
    role: "assistant",
    tool_calls:
      toolCalls.length > 0
        ? toolCalls.map((t) => ({
            id: t.id ?? "",
            function: {
              arguments: t.arguments,
              name: t.name,
            },
            type: "function",
          }))
        : undefined,
  };
}

function chatCompletionFromResponse(response: OpenAIResponse): ChatCompletion {
  return {
    choices: [
      {
        finish_reason: response.output.some((i) => i.type === "function_call")
          ? "tool_calls"
          : "stop",
        index: 0,
        logprobs: null,
        message: chatCompletionMessageFromResponseOutput(response.output),
      },
    ],
    created: response.created_at,
    id: response.id,
    model: response.model,
    object: "chat.completion",
    usage: response.usage
      ? {
          completion_tokens: response.usage.output_tokens,
          prompt_tokens: response.usage.input_tokens,
          total_tokens: response.usage.total_tokens,
          completion_tokens_details: {
            reasoning_tokens:
              response.usage.output_tokens_details.reasoning_tokens,
          },
          prompt_tokens_details: {
            cached_tokens: response.usage.input_tokens_details.cached_tokens,
          },
        }
      : undefined,
  };
}

function responsesRequestFromChatCompletionsRequest(
  request: ChatCompletionCreateParams,
): ResponseCreateParams {
  return {
    input: request.messages.flatMap(
      responseInputItemsFromChatCompletionMessage,
    ),
    model: request.model,
    max_output_tokens: request.max_tokens,
    parallel_tool_calls: request.parallel_tool_calls,
    reasoning: request.reasoning_effort
      ? {
          effort: request.reasoning_effort,
        }
      : undefined,
    temperature: request.temperature,
    text: request.response_format
      ? (() => {
          const response_format = request.response_format;
          switch (response_format.type) {
            case "text":
            case "json_object":
              return {
                format: response_format,
              };
            case "json_schema":
              return {
                format: {
                  schema: response_format.json_schema.schema ?? {},
                  type: "json_schema",
                  description: response_format.json_schema.description,
                  name: response_format.json_schema.name,
                  strict: response_format.json_schema.strict,
                },
              };
          }
        })()
      : undefined,
    tool_choice: request.tool_choice
      ? (() => {
          const tool_choice = request.tool_choice;
          switch (tool_choice) {
            case "none":
            case "auto":
            case "required":
              return tool_choice;
            default:
              return {
                name: tool_choice.function.name,
                type: "function",
              };
          }
        })()
      : undefined,
    tools: request.tools?.map((tool) => ({
      name: tool.function.name,
      parameters: tool.function.parameters ?? {},
      strict: false,
      type: "function",
      description: tool.function.description,
    })),
    top_p: request.top_p,
  };
}

async function collectStream(stream: ReadableStream<Uint8Array>): Promise<any> {
  const chunks: Uint8Array[] = [];
  const reader = stream.getReader();
  try {
    while (true) {
      const { done, value } = await reader.read();
      if (done) {
        break;
      }
      chunks.push(value);
    }
  } finally {
    reader.releaseLock();
  }
  const combinedData = flattenChunks(chunks);
  return JSON.parse(combinedData);
}

async function fetchOpenAIResponsesTranslate({
  headers,
  body,
}: {
  headers: Record<string, string>;
  body: ChatCompletionCreateParams;
}): Promise<ModelResponse> {
  const response = await fetch("https://api.openai.com/v1/responses", {
    method: "POST",
    headers,
    body: JSON.stringify(responsesRequestFromChatCompletionsRequest(body)),
  });
  let stream = response.body;
  if (response.ok && stream) {
    const oaiResponse: OpenAIResponse = await collectStream(stream);
    if (oaiResponse.error) {
      throw new Error(oaiResponse.error.message);
    }
    stream = new ReadableStream({
      start(controller) {
        controller.enqueue(
          new TextEncoder().encode(
            JSON.stringify(chatCompletionFromResponse(oaiResponse)),
          ),
        );
        controller.close();
      },
    });
    if (body.stream) {
      // Fake stream for now, since it looks like the entire text output is sent in one chunk,
      // so we don't see any UX improvement.
      stream = stream.pipeThrough(makeFakeOpenAIStreamTransformer());
    }
  }
  return {
    stream,
    response,
  };
}

async function fetchOpenAIResponses({
  headers,
  body,
}: {
  headers: Record<string, string>;
  body: ResponseCreateParams;
}): Promise<ModelResponse> {
  const response = await fetch("https://api.openai.com/v1/responses", {
    method: "POST",
    headers,
    body: JSON.stringify(body),
  });
  return {
    stream: response.body,
    response,
  };
}

async function fetchOpenAI(
  modelSpec: ModelSpec | null,
  method: "GET" | "POST",
  url: string,
  headers: Record<string, string>,
  bodyData: null | any,
  secret: APISecret,
  setHeader: (name: string, value: string) => void,
  digest: (message: string) => Promise<string>,
  cacheGet: (encryptionKey: string, key: string) => Promise<string | null>,
  cachePut: (
    encryptionKey: string,
    key: string,
    value: string,
    ttl_seconds?: number,
  ) => Promise<void>,
): Promise<ModelResponse> {
  if (secret.type === "bedrock") {
    throw new ProxyBadRequestError(`Bedrock does not support OpenAI format`);
  }

  let fullURL: URL | null | undefined = undefined;
  let bearerToken: string | null | undefined = undefined;

  if (secret.type === "vertex") {
    console.assert(url === "/chat/completions");
    const { project, authType, api_base } = VertexMetadataSchema.parse(
      secret.metadata,
    );
    const locations = modelSpec?.locations?.length
      ? modelSpec.locations
      : ["us-central1"];
    const location = locations[Math.floor(Math.random() * locations.length)];
    const baseURL = api_base || `https://${location}-aiplatform.googleapis.com`;
    if (bodyData.model.startsWith("publishers/meta")) {
      // Use the OpenAPI endpoint.
      fullURL = new URL(
        `${baseURL}/v1beta1/projects/${project}/locations/${location}/endpoints/openapi/chat/completions`,
      );
      bodyData.model = bodyData.model.replace(
        /^publishers\/(\w+)\/models\//,
        "$1/",
      );
    } else {
      // Use standard endpoint with RawPredict/StreamRawPredict.
      fullURL = new URL(
        `${baseURL}/v1/projects/${project}/locations/${location}/${bodyData.model}:${bodyData.stream ? "streamRawPredict" : "rawPredict"}`,
      );
      bodyData.model = bodyData.model.replace(/^publishers\/\w+\/models\//, "");
    }
    if (authType === "access_token") {
      bearerToken = secret.secret;
    } else {
      // authType === "service_account_key"
      bearerToken = await getGoogleAccessToken(secret.secret);
    }
  } else {
    let baseURL =
      (secret.metadata &&
        "api_base" in secret.metadata &&
        secret.metadata.api_base) ||
      EndpointProviderToBaseURL[secret.type];
    if (baseURL === null) {
      throw new ProxyBadRequestError(
        `Unsupported provider ${secret.name} (${secret.type}) (must specify base url)`,
      );
    }

    if (secret.type === "azure" && !secret.metadata?.no_named_deployment) {
      if (secret.metadata?.deployment) {
        baseURL = _urljoin(
          baseURL,
          "openai/deployments",
          encodeURIComponent(secret.metadata.deployment),
        );
      } else if (bodyData?.model || bodyData?.engine) {
        const model = bodyData.model || bodyData.engine;
        baseURL = _urljoin(
          baseURL,
          "openai/deployments",
          encodeURIComponent(model.replace("gpt-3.5", "gpt-35")),
        );
      } else {
        throw new ProxyBadRequestError(
          `Azure provider ${secret.id} must have a deployment or model specified`,
        );
      }
    } else if (secret.type === "lepton") {
      baseURL = baseURL.replace("<model>", bodyData.model);
    }

    if (secret.type === "azure" && secret.metadata?.auth_type === "entra_api") {
      const azureEntrySecret = AzureEntraSecretSchema.parse(
        JSON.parse(secret.secret),
      );
      bearerToken = await getAzureEntraAccessToken({
        secret: azureEntrySecret,
        digest,
        cacheGet,
        cachePut,
      });
    } else if (
      secret.type === "databricks" &&
      secret.metadata?.auth_type === "service_principal_oauth"
    ) {
      bearerToken = await getDatabricksOAuthAccessToken({
        secret: DatabricksOAuthSecretSchema.parse(JSON.parse(secret.secret)),
        apiBase: baseURL,
        digest,
        cacheGet,
        cachePut,
      });
    } else {
      bearerToken = secret.secret;
    }

    if (secret.type === "databricks") {
      console.assert(url === "/chat/completions");
      fullURL = new URL(
        `${baseURL}/serving-endpoints/${bodyData.model}/invocations`,
      );
    } else {
      fullURL = new URL(baseURL + url);
    }
  }

  if (
    secret.type === "mistral" ||
    secret.type === "fireworks" ||
    secret.type === "databricks"
  ) {
    delete bodyData["stream_options"];
  }

  if (secret.type === "mistral" || secret.type === "databricks") {
    delete bodyData["parallel_tool_calls"];
  }

  headers["host"] = fullURL.host;
  headers["authorization"] = "Bearer " + bearerToken;

  if (secret.type === "azure" && secret.metadata?.api_version) {
    fullURL.searchParams.set("api-version", secret.metadata.api_version);
    headers["api-key"] = secret.secret;
    delete bodyData["seed"];
  } else if (secret.type === "openai" && secret.metadata?.organization_id) {
    headers["OpenAI-Organization"] = secret.metadata.organization_id;
  }

  if (secret.type === "cerebras") {
    headers["User-Agent"] = "braintrust-proxy";
  }

  if (url === "/responses") {
    return fetchOpenAIResponses({
      headers,
      body: bodyData,
    });
  }

  const hasReasoning =
    bodyData?.reasoning ||
    (typeof bodyData?.model === "string" &&
      modelProviderHasReasoning.openai?.test(bodyData.model));

  if (hasReasoning) {
    if (!isEmpty(bodyData.max_tokens)) {
      bodyData.max_completion_tokens = bodyData.max_tokens;
      delete bodyData.max_tokens;
    }

    delete bodyData.temperature;
    delete bodyData.parallel_tool_calls;

    // Only remove system messages for old O1 models.
    if (
      bodyData?.messages &&
      ["o1-preview", "o1-mini", "o1-preview-2024-09-12"].includes(
        bodyData?.model,
      )
    ) {
      bodyData.messages = bodyData.messages.map((m: any) => ({
        ...m,
        role: m.role === "system" ? "user" : m.role,
      }));
    }
  }

  if (bodyData?.messages) {
    bodyData.messages = await normalizeOpenAIMessages(bodyData.messages);
  }

  if (secret.metadata?.supportsStreaming === false) {
    return fetchOpenAIFakeStream({
      method,
      fullURL,
      headers,
      bodyData,
      setHeader,
    });
  }

  if (bodyData?.model.startsWith("o1-pro")) {
    return fetchOpenAIResponsesTranslate({
      headers,
      body: bodyData,
    });
  }

  let isManagedStructuredOutput = false;
  const responseFormatParsed = responseFormatSchema.safeParse(
    bodyData?.response_format,
  );
  if (responseFormatParsed.success) {
    switch (responseFormatParsed.data.type) {
      case "text":
        // Together does not like response_format to be explicitly set to text.
        // We delete it everywhere, since text is the default.
        delete bodyData.response_format;
        break;
      case "json_schema":
        if (
          bodyData.model.startsWith("gpt") ||
          bodyData.model.startsWith("o1") ||
          bodyData.model.startsWith("o3") ||
          secret.type === "fireworks"
        ) {
          // Supports structured output, so we do not need to manage it.
          break;
        }
        if (bodyData.tools || bodyData.function_call || bodyData.tool_choice) {
          throw new ProxyBadRequestError(
            "Tools are not supported with structured output",
          );
        }
        isManagedStructuredOutput = true;
        bodyData.tools = [
          {
            type: "function",
            function: {
              name: "json",
              description: "Output the result in JSON format",
              parameters: responseFormatParsed.data.json_schema.schema,
              strict: responseFormatParsed.data.json_schema.strict,
            },
          },
        ];
        bodyData.tool_choice = { type: "function", function: { name: "json" } };
        delete bodyData.response_format;
        break;
    }
  }

  const proxyResponse = await fetch(
    fullURL.toString(),
    method === "POST"
      ? {
          method,
          headers,
          body: isEmpty(bodyData) ? undefined : JSON.stringify(bodyData),
          keepalive: true,
        }
      : {
          method,
          headers,
          keepalive: true,
        },
  );

  let stream = proxyResponse.body;
  if (isManagedStructuredOutput && stream) {
    if (bodyData?.stream) {
      stream = stream.pipeThrough(
        createEventStreamTransformer((data) => {
          const chunk: ChatCompletionChunk = JSON.parse(data);
          const choice = chunk.choices[0];
          if (choice.delta.tool_calls) {
            if (
              choice.delta.tool_calls[0].function &&
              choice.delta.tool_calls[0].function.arguments
            ) {
              choice.delta.content =
                choice.delta.tool_calls[0].function.arguments;
            }
            delete choice.delta.tool_calls;
          }

          if (choice.finish_reason === "tool_calls") {
            choice.finish_reason = "stop";
          }
          return {
            data: JSON.stringify(chunk),
            finished: false,
          };
        }),
      );
    } else {
      const chunks: Uint8Array[] = [];
      stream = stream.pipeThrough(
        new TransformStream({
          transform(chunk, _controller) {
            chunks.push(chunk);
          },
          flush(controller) {
            const data: ChatCompletion = JSON.parse(flattenChunks(chunks));
            const choice = data.choices[0];
            choice.message.content =
              choice.message.tool_calls![0].function.arguments;
            choice.finish_reason = "stop";
            delete choice.message.tool_calls;
            controller.enqueue(new TextEncoder().encode(JSON.stringify(data)));
            controller.terminate();
          },
        }),
      );
    }
  }

  return {
    stream,
    response: proxyResponse,
  };
}

async function fetchOpenAIFakeStream({
  method,
  fullURL,
  headers,
  bodyData,
  setHeader,
}: {
  method: "GET" | "POST";
  fullURL: URL;
  headers: Record<string, string>;
  bodyData: null | any;
  setHeader: (name: string, value: string) => void;
}): Promise<ModelResponse> {
  let isStream = false;
  if (bodyData) {
    isStream = !!bodyData["stream"];
    delete bodyData["stream"];
    delete bodyData["stream_options"];
  }
  const proxyResponse = await fetch(
    fullURL.toString(),
    method === "POST"
      ? {
          method,
          headers,
          body: isEmpty(bodyData) ? undefined : JSON.stringify(bodyData),
          keepalive: true,
        }
      : {
          method,
          headers,
          keepalive: true,
        },
  );

  if (isStream) {
    setHeader("content-type", "text/event-stream; charset=utf-8");
  }
  return {
    stream:
      isStream && proxyResponse.ok
        ? proxyResponse.body?.pipeThrough(makeFakeOpenAIStreamTransformer()) ||
          createEmptyReadableStream()
        : proxyResponse.body,
    response: proxyResponse,
  };
}

interface VertexEndpointInfo {
  baseUrl: string;
  accessToken: string;
}

async function vertexEndpointInfo({
  secret: { secret, metadata },
  modelSpec,
  defaultLocation,
}: {
  secret: APISecret;
  modelSpec: ModelSpec | null;
  defaultLocation: string;
}): Promise<VertexEndpointInfo> {
  const { project, authType, api_base } = VertexMetadataSchema.parse(metadata);
  const locations = modelSpec?.locations?.length
    ? modelSpec.locations
    : [defaultLocation];
  const location = locations[Math.floor(Math.random() * locations.length)];
  const apiBase = api_base || `https://${location}-aiplatform.googleapis.com`;
  const accessToken =
    authType === "access_token" ? secret : await getGoogleAccessToken(secret);
  if (!accessToken) {
    throw new Error("Failed to get Google access token");
  }
  return {
    baseUrl: `${apiBase}/v1/projects/${project}/locations/${location}`,
    accessToken,
  };
}

async function fetchVertexAnthropicMessages({
  secret,
  modelSpec,
  body,
}: {
  secret: APISecret;
  modelSpec: ModelSpec | null;
  body: unknown;
}): Promise<ModelResponse> {
  const { baseUrl, accessToken } = await vertexEndpointInfo({
    secret,
    modelSpec,
    defaultLocation: "us-east5",
  });
  const { model, ...rest } = z
    .object({
      model: z.string(),
    })
    .passthrough()
    .parse(body);
  return await fetch(`${baseUrl}/${model}:streamRawPredict`, {
    method: "POST",
    headers: {
      authorization: `Bearer ${accessToken}`,
      "content-type": "application/json",
    },
    body: JSON.stringify({
      ...rest,
      anthropic_version: "vertex-2023-10-16",
    }),
  }).then((resp) => ({
    stream: resp.body,
    response: resp,
  }));
}

async function fetchAnthropicMessages({
  secret,
  modelSpec,
  body,
}: {
  secret: APISecret;
  modelSpec: ModelSpec | null;
  body: unknown;
}): Promise<ModelResponse> {
  switch (secret.type) {
    case "anthropic":
      return await fetch(`${EndpointProviderToBaseURL.anthropic}/messages`, {
        method: "POST",
        headers: {
          "x-api-key": secret.secret,
          "content-type": "application/json",
          "anthropic-version": "2023-06-01",
        },
        body: JSON.stringify(body),
      }).then((resp) => ({
        stream: resp.body,
        response: resp,
      }));
    case "bedrock":
      return fetchBedrockAnthropicMessages({
        secret,
        body,
      });
    case "vertex":
      return fetchVertexAnthropicMessages({
        secret,
        modelSpec,
        body,
      });
    default:
      throw new ProxyBadRequestError(
        `Unsupported Anthropic secret type: ${secret.type}`,
      );
  }
}

async function fetchAnthropic({
  url,
  modelSpec,
  headers,
  bodyData,
  secret,
}: {
  url: string;
  modelSpec: ModelSpec | null;
  headers: Record<string, string>;
  bodyData: null | any;
  secret: APISecret;
}): Promise<ModelResponse> {
  switch (url) {
    case ANTHROPIC_MESSAGES:
    case ANTHROPIC_V1_MESSAGES:
      return fetchAnthropicMessages({
        secret,
        modelSpec,
        body: bodyData,
      });
    case "/chat/completions":
      return fetchAnthropicChatCompletions({
        modelSpec,
        headers,
        bodyData,
        secret,
      });
    default:
      throw new ProxyBadRequestError(`Unsupported Anthropic URL: ${url}`);
  }
}

async function fetchAnthropicChatCompletions({
  modelSpec,
  headers,
  bodyData,
  secret,
}: {
  modelSpec: ModelSpec | null;
  headers: Record<string, string>;
  bodyData: null | any;
  secret: APISecret;
}): Promise<ModelResponse> {
  // https://docs.anthropic.com/claude/reference/complete_post
  let fullURL = new URL(EndpointProviderToBaseURL.anthropic + "/messages");
  if (secret.type !== "vertex") {
    headers["accept"] = "application/json";
    headers["anthropic-version"] = "2023-06-01";
    headers["host"] = fullURL.host;
    headers["x-api-key"] = secret.secret;
  }

  if (isEmpty(bodyData)) {
    throw new ProxyBadRequestError(
      "Anthropic request must have a valid JSON-parsable body",
    );
  }

  const {
    messages: oaiMessages,
    seed, // extract seed so that it's not sent to Anthropic (we just use it for the cache)
    ...oaiParams
  } = bodyData;

  let messages: Array<MessageParam> = [];
  let system = undefined;
  for (const m of oaiMessages as Message[]) {
    let role: MessageRole = m.role;
    let content: any = await openAIContentToAnthropicContent(m.content);
    if (m.role === "system") {
      system = content;
      continue;
    } else if (
      m.role === "function" ||
      ("function_call" in m && !isEmpty(m.function_call))
    ) {
      throw new ProxyBadRequestError(
        "Anthropic does not support function messages or function_calls",
      );
    } else if (m.role === "tool") {
      role = "user";
      content = openAIToolMessageToAnthropicToolCall(m);
    } else if (m.role === "assistant") {
      content = upgradeAnthropicContentMessage(content);
      if (m.tool_calls) {
        content.push(...openAIToolCallsToAnthropicToolUse(m.tool_calls));
      }
      if (m?.reasoning) {
        content.unshift(
          ...m?.reasoning.map((r) => ({
            type: "thinking",
            thinking: r.content,
            signature: r.id,
          })),
        );
      }
    }

    const translatedRole = MessageTypeToMessageType[role];
    if (
      !translatedRole ||
      !(translatedRole === "user" || translatedRole === "assistant")
    ) {
      throw new ProxyBadRequestError(`Unsupported Anthropic role ${role}`);
    }

    messages.push({
      role: translatedRole,
      content,
    });
  }

  messages = flattenAnthropicMessages(messages);
  const params: Record<string, unknown> = translateParams(
    "anthropic",
    oaiParams,
  );

  if (!params.max_tokens) {
    params.max_tokens = 4096; // Required param
  }

  const stop = z
    .union([z.string(), z.array(z.string())])
    .nullish()
    .parse(oaiParams.stop);
  params.stop_sequences = stop
    ? Array.isArray(stop)
      ? stop
      : [stop]
    : undefined;

  const isFunction = !!params.functions;
  if (params.tools || params.functions) {
    headers["anthropic-beta"] = "tools-2024-05-16";
    params.tools = openAIToolsToAnthropicTools(
      params.tools ||
        (params.functions as Array<ChatCompletionCreateParams.Function>).map(
          (f: any) => ({
            type: "function",
            function: f,
          }),
        ),
    );

    delete params.functions;
  }

  if (params.tool_choice) {
    params.tool_choice = anthropicToolChoiceToOpenAIToolChoice(
      params.tool_choice as ChatCompletionCreateParamsBase["tool_choice"],
    );
  }

  let isStructuredOutput = false;
  const parsed = responseFormatSchema.safeParse(oaiParams.response_format);
  if (parsed.success && parsed.data.type === "json_schema") {
    isStructuredOutput = true;
    if (params.tools || params.tool_choice) {
      throw new ProxyBadRequestError(
        "Structured output is not supported with tools",
      );
    }
    params.tools = [
      {
        name: "json",
        description: "Output the result in JSON format",
        input_schema: parsed.data.json_schema.schema,
      },
    ];
    params.tool_choice = { type: "tool", name: "json" };
  }

  if (secret.type === "bedrock") {
    return fetchBedrockAnthropic({
      secret,
      body: {
        ...params,
        messages,
        system,
      },
      isFunction,
      isStructuredOutput,
    });
  } else if (secret.type === "vertex") {
    const { baseUrl, accessToken } = await vertexEndpointInfo({
      secret,
      modelSpec,
      defaultLocation: "us-east5",
    });
    fullURL = new URL(
      `${baseUrl}/${params.model}:${params.stream ? "streamRawPredict" : "rawPredict"}`,
    );
    headers["authorization"] = `Bearer ${accessToken}`;
    params["anthropic_version"] = "vertex-2023-10-16";
    delete params.model;
  }

  const proxyResponse = await fetch(fullURL.toString(), {
    method: "POST",
    headers,
    body: JSON.stringify({
      messages,
      system,
      ...params,
    }),
    keepalive: true,
  });

  let stream = proxyResponse.body || createEmptyReadableStream();
  if (proxyResponse.ok) {
    if (params.stream) {
      let idx = 0;
      let usage: Partial<CompletionUsage> = {};
      stream = stream.pipeThrough(
        createEventStreamTransformer((data) => {
          const ret = anthropicEventToOpenAIEvent(
            idx,
            usage,
            JSON.parse(data),
            isStructuredOutput,
          );
          idx += 1;
          return {
            data: ret.event && JSON.stringify(ret.event),
            finished: ret.finished,
          };
        }),
      );
    } else {
      const allChunks: Uint8Array[] = [];
      stream = stream.pipeThrough(
        new TransformStream<Uint8Array, Uint8Array>({
          transform(chunk, controller) {
            allChunks.push(chunk);
          },
          async flush(controller) {
            const text = flattenChunks(allChunks);
            const data = JSON.parse(text);
            controller.enqueue(
              new TextEncoder().encode(
                JSON.stringify(
                  anthropicCompletionToOpenAICompletion(
                    data,
                    isFunction,
                    isStructuredOutput,
                  ),
                ),
              ),
            );
            controller.terminate();
          },
        }),
      );
    }
  }
  return {
    stream,
    response: proxyResponse,
  };
}

function convertToNullable(obj: any) {
  const anyOf = obj.anyOf;
  if (anyOf) {
    if (anyOf.length !== 2) {
      throw new ProxyBadRequestError(
        "Google only supports Optional types for unions",
      );
    }
    const [a, b] = anyOf;
    if (a.type === "null") {
      Object.assign(obj, b);
    } else if (b.type === "null") {
      Object.assign(obj, a);
    } else {
      throw new ProxyBadRequestError(
        "Google only supports Optional types for unions",
      );
    }
    delete obj.anyOf;
    obj.nullable = true;
  }

  if (obj.properties) {
    for (const value of Object.values(obj.properties)) {
      convertToNullable(value);
    }
  }

  if (obj.items) {
    convertToNullable(obj.items);
  }
}

function stripFields(obj: any) {
  delete obj.title;
  delete obj.additionalProperties;
  delete obj.default;

  if (obj.properties) {
    for (const value of Object.values(obj.properties)) {
      stripFields(value);
    }
  }

  if (obj.items) {
    stripFields(obj.items);
  }
}

async function googleSchemaFromJsonSchema(schema: any): Promise<any> {
  if (!schema || typeof schema !== "object") {
    return schema;
  }
  await $RefParser.dereference(schema);
  delete schema.$defs;
  convertToNullable(schema);
  stripFields(schema);
  return schema;
}

async function openAIToolsToGoogleTools(params: ChatCompletionCreateParams) {
  if (params.tools || params.functions) {
    params.tools =
      params.tools ||
      (params.functions as Array<ChatCompletionCreateParams.Function>).map(
        (f: any) => ({
          type: "function",
          function: f,
        }),
      );
  }
  let tool_config: any = undefined;
  if (params.tool_choice) {
    switch (params.tool_choice) {
      case "required":
        tool_config = {
          function_calling_config: {
            mode: "ANY",
          },
        };
        break;
      case "none":
        tool_config = {
          function_calling_config: {
            mode: "NONE",
          },
        };
        break;
      case "auto":
        tool_config = {
          function_calling_config: {
            mode: "AUTO",
          },
        };
        break;
      default:
        tool_config = {
          function_calling_config: {
            mode: "ANY",
            allowed_function_names: [params.tool_choice.function.name],
          },
        };
        break;
    }
  }
  let out = {
    tools: params.tools
      ? [
          {
            function_declarations: await Promise.all(
              params.tools.map(async (t) => ({
                name: t.function.name,
                description: t.function.description,
                parameters: await googleSchemaFromJsonSchema(
                  t.function.parameters,
                ),
              })),
            ),
          },
        ]
      : undefined,
    tool_config,
  };
  delete params.tools;
  delete params.tool_choice;
  return out;
}

async function getGoogleAccessToken(secret: string): Promise<string> {
  const {
    private_key_id: kid,
    private_key: pk,
    client_email: email,
    token_uri: tokenUri,
  } = z
    .object({
      type: z.literal("service_account"),
      private_key_id: z.string(),
      private_key: z.string(),
      client_email: z.string(),
      token_uri: z.string(),
    })
    .parse(JSON.parse(secret));
  const jwt = await new SignJWT({
    scope: "https://www.googleapis.com/auth/cloud-platform",
  })
    .setProtectedHeader({ alg: "RS256", typ: "JWT", kid })
    .setIssuer(email)
    .setAudience(tokenUri)
    .setIssuedAt()
    .setExpirationTime("5m")
    .sign(await importPKCS8(pk, "RS256"));
  const res = await fetch(tokenUri, {
    method: "POST",
    headers: {
      "Content-Type": "application/x-www-form-urlencoded",
    },
    body: `grant_type=urn:ietf:params:oauth:grant-type:jwt-bearer&assertion=${jwt}`,
  });
  return z
    .object({
      access_token: z.string(),
      token_type: z.literal("Bearer"),
    })
    .parse(await res.json()).access_token;
}

async function fetchGoogleGenerateContent({
  secret,
  model,
  modelSpec,
  method,
  body,
}: {
  secret: APISecret;
  model: string;
  modelSpec: ModelSpec | null;
  method: string;
  body: unknown;
}): Promise<ModelResponse> {
  // Hack since Gemini models are not registered with the models/ prefix.
  model = model.replace(/^models\//, "");
  switch (secret.type) {
    case "google": {
      const url = new URL(
        `https://generativelanguage.googleapis.com/v1beta/models/${model}:${method}`,
      );
      if (method === "streamGenerateContent") {
        url.searchParams.set("alt", "sse");
      }
      url.searchParams.set("key", secret.secret);
      return await fetch(url, {
        method: "POST",
        headers: {
          "content-type": "application/json",
        },
        body: JSON.stringify(body),
      }).then((resp) => ({
        stream: resp.body,
        response: resp,
      }));
    }
    case "vertex": {
      const { baseUrl, accessToken } = await vertexEndpointInfo({
        secret,
        modelSpec,
        defaultLocation: "us-central1",
      });
      const url = new URL(`${baseUrl}/${model}:${method}`);
      if (method === "streamGenerateContent") {
        url.searchParams.set("alt", "sse");
      }
      return await fetch(url, {
        method: "POST",
        headers: {
          authorization: `Bearer ${accessToken}`,
          "content-type": "application/json",
        },
        body: JSON.stringify(body),
      }).then((resp) => ({
        stream: resp.body,
        response: resp,
      }));
    }
    default:
      throw new ProxyBadRequestError(
        `Unsupported credentials for Google: ${secret.type}`,
      );
  }
}

async function fetchGoogle({
  secret,
  modelSpec,
  url,
  headers,
  bodyData,
}: {
  secret: APISecret;
  modelSpec: ModelSpec | null;
  url: string;
  headers: Record<string, string>;
  bodyData: null | any;
}): Promise<ModelResponse> {
  if (secret.type !== "google" && secret.type !== "vertex") {
    throw new ProxyBadRequestError(
      `Unsupported credentials for Google: ${secret.type}`,
    );
  }
  const m = url.match(GOOGLE_URL_REGEX);
  if (m) {
    return await fetchGoogleGenerateContent({
      secret,
      model: m[1],
      modelSpec,
      method: m[2],
      body: bodyData,
    });
  } else {
    return await fetchGoogleChatCompletions({
      secret,
      modelSpec,
      headers,
      bodyData,
    });
  }
}

async function fetchGoogleChatCompletions({
  secret,
  modelSpec,
  headers,
  bodyData,
}: {
  secret: APISecret;
  modelSpec: ModelSpec | null;
  headers: Record<string, string>;
  bodyData: null | any;
}): Promise<ModelResponse> {
  if (isEmpty(bodyData)) {
    throw new ProxyBadRequestError(
      "Google request must have a valid JSON-parsable body",
    );
  }

  const {
    model,
    stream: streamingMode,
    messages: oaiMessages,
    seed, // extract seed so that it's not sent to Google (we just use it for the cache)
    ...oaiParams
  } = bodyData;
  const systemMessage = oaiMessages.find((m: any) => m.role === "system");
  const content = await openAIMessagesToGoogleMessages(
    oaiMessages.filter((m: any) => m.role !== "system"),
  );
  const params = Object.fromEntries(
    Object.entries(translateParams("google", oaiParams))
      .map(([key, value]) => {
        const translatedKey = OpenAIParamsToGoogleParams[key];
        if (translatedKey === null) {
          // These are unsupported params
          return [null, null];
        }
        return [translatedKey ?? key, value];
      })
      .filter(([k, _]) => k !== null),
  );

  let fullURL: URL;
  if (secret.type === "google") {
    fullURL = new URL(
      EndpointProviderToBaseURL.google! +
        `/models/${encodeURIComponent(model)}:${
          streamingMode ? "streamGenerateContent" : "generateContent"
        }`,
    );
    fullURL.searchParams.set("key", secret.secret);
    delete headers["authorization"];
  } else {
    // secret.type === "vertex"
    const { baseUrl, accessToken } = await vertexEndpointInfo({
      secret,
      modelSpec,
      defaultLocation: "us-central1",
    });
    fullURL = new URL(
      `${baseUrl}/${model}:${streamingMode ? "streamGenerateContent" : "generateContent"}`,
    );
    headers["authorization"] = `Bearer ${accessToken}`;
  }
  if (streamingMode) {
    fullURL.searchParams.set("alt", "sse");
  }

  headers["content-type"] = "application/json";

  if (
    oaiParams.response_format?.type === "json_object" ||
    oaiParams.response_format?.type === "json_schema"
  ) {
    params.response_mime_type = "application/json";
  }
  if (oaiParams.response_format?.type === "json_schema") {
    params.response_schema = await googleSchemaFromJsonSchema(
      oaiParams.response_format.json_schema.schema,
    );
  }
  const stop = z
    .union([z.string(), z.array(z.string())])
    .nullish()
    .parse(oaiParams.stop);
  params.stopSequences = stop
    ? Array.isArray(stop)
      ? stop
      : [stop]
    : undefined;

  const body = JSON.stringify({
    contents: content,
    systemInstruction: systemMessage
      ? {
          parts: await openAIContentToGoogleContent(systemMessage.content),
        }
      : undefined,
    generationConfig: params,
    ...(await openAIToolsToGoogleTools(params)),
  });

  const proxyResponse = await fetch(fullURL.toString(), {
    method: "POST",
    headers,
    body,
    keepalive: true,
  });

  let stream = proxyResponse.body || createEmptyReadableStream();
  if (proxyResponse.ok) {
    if (streamingMode) {
      let idx = 0;
      stream = stream.pipeThrough(
        createEventStreamTransformer((data) => {
          const ret = googleEventToOpenAIChatEvent(model, JSON.parse(data));
          idx += 1;
          return {
            data: ret.event && JSON.stringify(ret.event),
            finished: ret.finished,
          };
        }),
      );
    } else {
      const allChunks: Uint8Array[] = [];
      stream = stream.pipeThrough(
        new TransformStream<Uint8Array, Uint8Array>({
          transform(chunk, controller) {
            allChunks.push(chunk);
          },
          async flush(controller) {
            const text = flattenChunks(allChunks);
            const data = JSON.parse(text);
            controller.enqueue(
              new TextEncoder().encode(
                JSON.stringify(googleCompletionToOpenAICompletion(model, data)),
              ),
            );
            controller.terminate();
          },
        }),
      );
    }
  }
  return {
    stream,
    response: proxyResponse,
  };
}

// The following functions are copied (with some modifications) from @vercel/ai
// git commit: e250e16806a856c186f650825b46a5af8f09bcf1
// --------------------------------------------------
function createEmptyReadableStream(): ReadableStream {
  return new ReadableStream({
    start(controller) {
      controller.close();
    },
  });
}

export interface AIStreamParser {
  (data: string): { data: string | null; finished: boolean };
}

/**
 * Creates a TransformStream that parses events from an EventSource stream using a custom parser.
 * @param {AIStreamParser} customParser - Function to handle event data.
 * @returns {TransformStream<Uint8Array, Uint8Array>} TransformStream parsing events.
 */
export function createEventStreamTransformer(
  customParser: AIStreamParser,
): TransformStream<Uint8Array, Uint8Array> {
  const textDecoder = new TextDecoder();
  let eventSourceParser: EventSourceParser;

  let finished = false;
  const finish = async (
    controller: TransformStreamDefaultController<Uint8Array>,
  ) => {
    if (finished) {
      return;
    }
    finished = true;
    controller.enqueue(new TextEncoder().encode("data: [DONE]\n\n"));
    // This ensures that controller.terminate is not in the same stack frame as start()/transform()
    await new Promise((resolve) => setTimeout(resolve, 0));
    controller.terminate();
  };

  return new TransformStream({
    async start(controller): Promise<void> {
      eventSourceParser = createParser(
        (event: ParsedEvent | ReconnectInterval) => {
          if (
            ("data" in event &&
              event.type === "event" &&
              event.data === "[DONE]") ||
            // Replicate doesn't send [DONE] but does send a 'done' event
            // @see https://replicate.com/docs/streaming
            (event as any).event === "done"
          ) {
            finish(controller).catch((e) => {
              console.error("Error finishing stream", e);
            });
            return;
          }

          if ("data" in event) {
            let parsedMessage;
            try {
              parsedMessage = customParser(event.data);
            } catch (e) {
              console.warn(
                `Error parsing event: ${JSON.stringify(event)}\n${e}`,
              );
              controller.enqueue(
                new TextEncoder().encode(
                  "data: " + `${JSON.stringify(`${e}`)}` + "\n\n",
                ),
              );
              finish(controller).catch((e) => {
                console.error("Error finishing stream", e);
              });
              return;
            }
            if (parsedMessage.data !== null) {
              controller.enqueue(
                new TextEncoder().encode(
                  "data: " + parsedMessage.data + "\n\n",
                ),
              );
            }
            if (parsedMessage.finished) {
              finish(controller).catch((e) => {
                console.error("Error finishing stream", e);
              });
            }
          }
        },
      );
    },

    transform(chunk) {
      eventSourceParser.feed(textDecoder.decode(chunk));
    },
  });
}
// --------------------------------------------------

function parseEnumHeader<T>(
  headerName: string,
  headerTypes: readonly T[],
  value?: string,
): (typeof headerTypes)[number] {
  const header = value && value.toLowerCase();
  if (header && !headerTypes.includes(header as T)) {
    throw new ProxyBadRequestError(
      `Invalid ${headerName} header '${header}'. Must be one of ${headerTypes.join(
        ", ",
      )}`,
    );
  }
  return (header || headerTypes[0]) as (typeof headerTypes)[number];
}

function tryParseRateLimitReset(headers: Headers): number | null {
  const reset =
    headers.get("x-ratelimit-reset") ??
    headers.get("x-ratelimit-reset-requests");
  if (reset) {
    // reset is time-formatted, i.e. Xms or Xs
    const match = reset.match(/(\d+)(ms|s)/);
    if (match) {
      const [_, num, unit] = match;
      const parsed = parseInt(num);
      if (!isNaN(parsed)) {
        return unit === "ms" ? parsed : parsed * 1000;
      }
    }
  }
  return null;
}

export type SpanType = "chat" | "completion" | "embedding" | "moderation";

function spanTypeToName(spanType: SpanType): string {
  switch (spanType) {
    case "chat":
      return "Chat Completion";
    case "completion":
      return "Completion";
    case "embedding":
      return "Embedding";
    case "moderation":
      return "Moderation";
  }
}

export function guessSpanType(
  url: string,
  model: string | undefined,
): SpanType | undefined {
  const spanName =
    url === "/chat/completions" ||
    url === "/responses" ||
    url === "/anthropic/messages" ||
    GOOGLE_URL_REGEX.test(url)
      ? "chat"
      : url === "/completions"
        ? "completion"
        : url === "/embeddings"
          ? "embedding"
          : url === "/moderations"
            ? "moderation"
            : undefined;
  if (spanName) {
    return spanName;
  }

  const flavor = model && AvailableModels[model]?.flavor;
  if (flavor === "chat") {
    return "chat";
  } else if (flavor === "completion") {
    return "completion";
  } else if (url === "/moderations") {
    return "moderation";
  } else {
    return undefined;
  }
}

function logSpanInputs(
  bodyData: any,
  spanLogger: SpanLogger,
  maybeSpanType: SpanType | undefined,
) {
  const spanType = maybeSpanType || "chat";
  switch (spanType) {
    case "chat": {
      const { messages, ...rest } = bodyData;
      spanLogger.log({
        input: messages,
        metadata: rest,
      });
      break;
    }
    case "completion": {
      const { prompt, ...rest } = bodyData;
      spanLogger.log({
        input: prompt,
        metadata: rest,
      });
      break;
    }
    case "embedding":
    case "moderation": {
      const { input, ...rest } = bodyData;
      spanLogger.log({
        input: bodyData,
        metadata: rest,
      });
      break;
    }
  }
}

export const writeToReadable = (response: string) => {
  return new ReadableStream({
    start(controller) {
      controller.enqueue(new TextEncoder().encode(response));
      controller.close();
    },
  });
};<|MERGE_RESOLUTION|>--- conflicted
+++ resolved
@@ -1,33 +1,69 @@
+import { MessageParam } from "@anthropic-ai/sdk/resources";
+import $RefParser from "@apidevtools/json-schema-ref-parser";
+import { _urljoin, ExperimentLogPartialArgs, isArray } from "@braintrust/core";
+import {
+  Message,
+  MessageRole,
+  responseFormatSchema,
+} from "@braintrust/core/typespecs";
+import { Meter, MeterProvider } from "@opentelemetry/api";
+import {
+  APISecret,
+  AvailableModels,
+  AzureEntraSecretSchema,
+  DatabricksOAuthSecretSchema,
+  EndpointProviderToBaseURL,
+  MessageTypeToMessageType,
+  modelProviderHasReasoning,
+  ModelSpec,
+  translateParams,
+  VertexMetadataSchema,
+} from "@schema";
+import {
+  completionUsageSchema,
+  OpenAIChatCompletionChunk,
+  OpenAIReasoning,
+} from "@types";
+import { parse as cacheControlParse } from "cache-control-parser";
+import { differenceInSeconds } from "date-fns";
 import {
   createParser,
   type EventSourceParser,
   type ParsedEvent,
   type ReconnectInterval,
 } from "eventsource-parser";
-import { parse as cacheControlParse } from "cache-control-parser";
+import { importPKCS8, SignJWT } from "jose";
+import { Buffer } from "node:buffer";
 import {
-  AvailableModels,
-  MessageTypeToMessageType,
-  EndpointProviderToBaseURL,
-  translateParams,
-  APISecret,
-  VertexMetadataSchema,
-  ModelSpec,
-  AzureEntraSecretSchema,
-  DatabricksOAuthSecretSchema,
-  modelProviderHasReasoning,
-} from "@schema";
+  ChatCompletion,
+  ChatCompletionChunk,
+  ChatCompletionCreateParams,
+  CompletionUsage,
+  CreateEmbeddingResponse,
+  ModerationCreateResponse,
+} from "openai/resources";
 import {
-  ModelResponse,
-  ProxyBadRequestError,
-  flattenChunks,
-  flattenChunksArray,
-  getRandomInt,
-  isEmpty,
-  isObject,
-  parseAuthHeader,
-  parseNumericHeader,
-} from "./util";
+  ChatCompletionContentPart,
+  ChatCompletionCreateParamsBase,
+  ChatCompletionMessage,
+  ChatCompletionMessageParam,
+} from "openai/resources/chat/completions";
+import {
+  Response as OpenAIResponse,
+  ResponseCreateParams,
+  ResponseInputContent,
+  ResponseInputItem,
+  ResponseOutputItem,
+} from "openai/resources/responses/responses";
+import {
+  getCurrentUnixTimestamp,
+  isTempCredential,
+  makeTempCredentials,
+  parseOpenAIStream,
+  verifyTempCredentials,
+} from "utils";
+import { z } from "zod";
+import { NOOP_METER_PROVIDER, nowMs } from "./metrics";
 import {
   anthropicCompletionToOpenAICompletion,
   anthropicEventToOpenAIEvent,
@@ -39,8 +75,13 @@
   openAIToolsToAnthropicTools,
   upgradeAnthropicContentMessage,
 } from "./providers/anthropic";
-import { Meter, MeterProvider } from "@opentelemetry/api";
-import { NOOP_METER_PROVIDER, nowMs } from "./metrics";
+import { getAzureEntraAccessToken } from "./providers/azure";
+import {
+  fetchBedrockAnthropic,
+  fetchBedrockAnthropicMessages,
+  fetchConverse,
+} from "./providers/bedrock";
+import { getDatabricksOAuthAccessToken } from "./providers/databricks";
 import {
   googleCompletionToOpenAICompletion,
   googleEventToOpenAIChatEvent,
@@ -49,62 +90,20 @@
   OpenAIParamsToGoogleParams,
 } from "./providers/google";
 import {
-  Message,
-  MessageRole,
-  responseFormatSchema,
-} from "@braintrust/core/typespecs";
-import { _urljoin, isArray } from "@braintrust/core";
-import {
-  ChatCompletion,
-  ChatCompletionChunk,
-  ChatCompletionCreateParams,
-  CompletionUsage,
-  CreateEmbeddingResponse,
-  ModerationCreateResponse,
-} from "openai/resources";
-import {
-  ResponseCreateParams,
-  ResponseInputContent,
-  ResponseInputItem,
-  Response as OpenAIResponse,
-  ResponseOutputItem,
-} from "openai/resources/responses/responses";
-import {
-  fetchBedrockAnthropic,
-  fetchBedrockAnthropicMessages,
-  fetchConverse,
-} from "./providers/bedrock";
-import { Buffer } from "node:buffer";
-import { ExperimentLogPartialArgs } from "@braintrust/core";
-import { MessageParam } from "@anthropic-ai/sdk/resources";
-import {
-  getCurrentUnixTimestamp,
-  parseOpenAIStream,
-  isTempCredential,
-  makeTempCredentials,
-  verifyTempCredentials,
-} from "utils";
-import { differenceInSeconds } from "date-fns";
-import {
   makeFakeOpenAIStreamTransformer,
   normalizeOpenAIMessages,
 } from "./providers/openai";
 import {
-  ChatCompletionContentPart,
-  ChatCompletionCreateParamsBase,
-  ChatCompletionMessage,
-  ChatCompletionMessageParam,
-} from "openai/resources/chat/completions";
-import { importPKCS8, SignJWT } from "jose";
-import { z } from "zod";
-import $RefParser from "@apidevtools/json-schema-ref-parser";
-import { getAzureEntraAccessToken } from "./providers/azure";
-import { getDatabricksOAuthAccessToken } from "./providers/databricks";
-<<<<<<< HEAD
-import { OpenAIChatCompletionChunk, OpenAIReasoning } from "@types";
-=======
-import { completionUsageSchema } from "types";
->>>>>>> 52417e87
+  flattenChunks,
+  flattenChunksArray,
+  getRandomInt,
+  isEmpty,
+  isObject,
+  ModelResponse,
+  parseAuthHeader,
+  parseNumericHeader,
+  ProxyBadRequestError,
+} from "./util";
 
 type CachedMetadata = {
   cached_at: Date;
@@ -650,15 +649,9 @@
 
           try {
             if ("data" in event) {
-<<<<<<< HEAD
-              const result = JSON.parse(
-                event.data,
-              ) as OpenAIChatCompletionChunk;
-=======
               const result = JSON.parse(event.data) as
-                | ChatCompletionChunk
+                | OpenAIChatCompletionChunk
                 | undefined;
->>>>>>> 52417e87
               if (result) {
                 const extendedUsage = completionUsageSchema.safeParse(
                   result.usage,
