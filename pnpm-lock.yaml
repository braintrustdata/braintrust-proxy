lockfileVersion: '6.0'

settings:
  autoInstallPeers: true
  excludeLinksFromLockfile: false

importers:

  .:
    devDependencies:
      eslint:
        specifier: ^8.56.0
        version: 8.56.0
      eslint-config-turbo:
        specifier: latest
        version: 1.11.2(eslint@8.56.0)
      turbo:
        specifier: ^1.11.2
        version: 1.11.2

  apis/cloudflare:
    dependencies:
      '@braintrust/proxy':
        specifier: workspace:*
        version: link:../../packages/proxy
      '@opentelemetry/resources':
        specifier: ^1.18.1
        version: 1.18.1(@opentelemetry/api@1.7.0)
      '@opentelemetry/sdk-metrics':
        specifier: ^1.18.1
        version: 1.18.1(@opentelemetry/api@1.7.0)
      dotenv:
        specifier: ^16.3.1
        version: 16.3.1
    devDependencies:
      '@cloudflare/workers-types':
        specifier: ^4.20230419.0
        version: 4.20230419.0
      itty-router:
        specifier: ^3.0.12
        version: 3.0.12
      typescript:
        specifier: ^5.0.4
        version: 5.3.2
      wrangler:
        specifier: ^3.19.0
        version: 3.19.0

  apis/node:
    dependencies:
      '@braintrust/proxy':
        specifier: workspace:*
        version: link:../../packages/proxy
      '@supabase/supabase-js':
        specifier: ^2.32.0
        version: 2.32.0
      ai:
        specifier: 2.2.22
        version: 2.2.22(react@18.2.0)(solid-js@1.8.7)(svelte@4.2.8)(vue@3.3.12)
      aws-lambda:
        specifier: ^1.0.7
        version: 1.0.7
      axios:
        specifier: ^1.6.0
        version: 1.6.0
      binary-search:
        specifier: ^1.3.6
        version: 1.3.6
      combined-stream:
        specifier: ^1.0.8
        version: 1.0.8
      cors:
        specifier: ^2.8.5
        version: 2.8.5
      dotenv:
        specifier: ^16.3.1
        version: 16.3.1
      esbuild:
        specifier: ^0.19.9
        version: 0.19.9
      eventsource-parser:
        specifier: ^1.1.1
        version: 1.1.1
      express:
        specifier: ^4.18.2
        version: 4.18.2
      openai:
        specifier: ^4.23.0
        version: 4.23.0
      redis:
        specifier: ^4.6.8
        version: 4.6.8
    devDependencies:
      '@types/aws-lambda':
        specifier: ^8.10.119
        version: 8.10.119
      '@types/axios':
        specifier: ^0.14.0
        version: 0.14.0
      '@types/combined-stream':
        specifier: ^1.0.3
        version: 1.0.3
      '@types/cors':
        specifier: ^2.8.13
        version: 2.8.13
      '@types/dotenv':
        specifier: ^8.2.0
        version: 8.2.0
      '@types/express':
        specifier: ^4.17.17
        version: 4.17.17
      '@types/node':
        specifier: ^20.5.0
        version: 20.9.4
      nodemon:
        specifier: ^3.0.1
        version: 3.0.1
      npm-run-all:
        specifier: ^4.1.5
        version: 4.1.5

  apis/vercel:
    dependencies:
      '@braintrust/proxy':
        specifier: workspace:*
        version: link:../../packages/proxy
      '@upstash/ratelimit':
        specifier: ^0.4.3
        version: 0.4.3
      '@vercel/examples-ui':
        specifier: ^1.0.5
        version: 1.0.5(next@14.0.5-canary.17)(react-dom@18.2.0)(react@18.2.0)
      '@vercel/kv':
        specifier: ^0.2.2
        version: 0.2.2
      next:
        specifier: canary
        version: 14.0.5-canary.17(react-dom@18.2.0)(react@18.2.0)
      react:
        specifier: latest
        version: 18.2.0
      react-dom:
        specifier: latest
        version: 18.2.0(react@18.2.0)
    devDependencies:
      '@types/node':
        specifier: ^17.0.45
        version: 17.0.45
      '@types/react':
        specifier: latest
        version: 18.2.45
      autoprefixer:
        specifier: ^10.4.14
        version: 10.4.14(postcss@8.4.21)
      eslint:
        specifier: ^8.36.0
        version: 8.36.0
      eslint-config-next:
        specifier: canary
        version: 14.0.5-canary.17(eslint@8.36.0)(typescript@4.7.4)
      postcss:
        specifier: ^8.4.21
        version: 8.4.21
      tailwindcss:
        specifier: ^3.2.7
        version: 3.2.7(postcss@8.4.21)
      turbo:
        specifier: ^1.8.5
        version: 1.8.5
      typescript:
        specifier: 4.7.4
        version: 4.7.4

  packages/proxy:
    dependencies:
      '@google/generative-ai':
        specifier: ^0.1.2
        version: 0.1.2
      '@opentelemetry/api':
        specifier: ^1.7.0
        version: 1.7.0
      '@opentelemetry/core':
        specifier: ^1.19.0
        version: 1.19.0(@opentelemetry/api@1.7.0)
      '@opentelemetry/resources':
        specifier: ^1.19.0
        version: 1.19.0(@opentelemetry/api@1.7.0)
      '@opentelemetry/sdk-metrics':
        specifier: ^1.19.0
        version: 1.19.0(@opentelemetry/api@1.7.0)
      ai:
        specifier: 2.2.22
<<<<<<< HEAD
        version: 2.2.22(react@18.2.0)(solid-js@1.8.7)(svelte@4.2.8)(vue@3.3.10)
      braintrust:
        specifier: link:../../../sdk/js
        version: link:../../../sdk/js
=======
        version: 2.2.22(react@18.2.0)(solid-js@1.8.7)(svelte@4.2.8)(vue@3.3.12)
>>>>>>> 135d439c
      eventsource-parser:
        specifier: ^1.1.1
        version: 1.1.1
      openai:
        specifier: 4.23.0
        version: 4.23.0
      uuid:
        specifier: ^9.0.1
        version: 9.0.1
    devDependencies:
      '@types/node':
        specifier: ^20.10.5
        version: 20.10.5
      '@types/uuid':
        specifier: ^9.0.7
        version: 9.0.7
      esbuild:
        specifier: ^0.19.9
        version: 0.19.9
      npm-run-all:
        specifier: ^4.1.5
        version: 4.1.5
      tsup:
        specifier: ^8.0.1
        version: 8.0.1(typescript@5.3.3)
      typescript:
        specifier: ^5.3.3
        version: 5.3.3

packages:

  /@aashutoshrathi/word-wrap@1.2.6:
    resolution: {integrity: sha512-1Yjs2SvM8TflER/OD3cOjhWWOZb58A2t7wpE2S9XfBYTiIl+XFhQG2bjy4Pu1I+EAlCNUzRDYDdFwFYUKvXcIA==}
    engines: {node: '>=0.10.0'}
    dev: true

  /@ampproject/remapping@2.2.1:
    resolution: {integrity: sha512-lFMjJTrFL3j7L9yBxwYfCq2k6qqwHyzuUl/XBnif78PWTJYyL/dfowQHWE3sp6U6ZzqWiiIZnpTMO96zhkjwtg==}
    engines: {node: '>=6.0.0'}
    dependencies:
      '@jridgewell/gen-mapping': 0.3.3
      '@jridgewell/trace-mapping': 0.3.20
    dev: false

  /@babel/helper-string-parser@7.23.4:
    resolution: {integrity: sha512-803gmbQdqwdf4olxrX4AJyFBV/RTr3rSmOj0rKwesmzlfhYNDEs+/iOcznzpNWlJlIlTJC2QfPFcHB6DlzdVLQ==}
    engines: {node: '>=6.9.0'}
    dev: false

  /@babel/helper-validator-identifier@7.22.20:
    resolution: {integrity: sha512-Y4OZ+ytlatR8AI+8KZfKuL5urKp7qey08ha31L8b3BwewJAoJamTzyvxPR/5D+KkdJCGPq/+8TukHBlY10FX9A==}
    engines: {node: '>=6.9.0'}
    dev: false

  /@babel/parser@7.23.6:
    resolution: {integrity: sha512-Z2uID7YJ7oNvAI20O9X0bblw7Qqs8Q2hFy0R9tAfnfLkp5MW0UH9eUvnDSnFwKZ0AvgS1ucqR4KzvVHgnke1VQ==}
    engines: {node: '>=6.0.0'}
    hasBin: true
    dependencies:
      '@babel/types': 7.23.6
    dev: false

  /@babel/runtime@7.23.6:
    resolution: {integrity: sha512-zHd0eUrf5GZoOWVCXp6koAKQTfZV07eit6bGPmJgnZdnSAvvZee6zniW2XMF7Cmc4ISOOnPy3QaSiIJGJkVEDQ==}
    engines: {node: '>=6.9.0'}
    dependencies:
      regenerator-runtime: 0.14.1
    dev: true

  /@babel/types@7.23.6:
    resolution: {integrity: sha512-+uarb83brBzPKN38NX1MkB6vb6+mwvR6amUulqAE7ccQw1pEl+bCia9TbdG1lsnFP7lZySvUn37CHyXQdfTwzg==}
    engines: {node: '>=6.9.0'}
    dependencies:
      '@babel/helper-string-parser': 7.23.4
      '@babel/helper-validator-identifier': 7.22.20
      to-fast-properties: 2.0.0
    dev: false

  /@cloudflare/kv-asset-handler@0.2.0:
    resolution: {integrity: sha512-MVbXLbTcAotOPUj0pAMhVtJ+3/kFkwJqc5qNOleOZTv6QkZZABDMS21dSrSlVswEHwrpWC03e4fWytjqKvuE2A==}
    dependencies:
      mime: 3.0.0
    dev: true

  /@cloudflare/workerd-darwin-64@1.20231030.0:
    resolution: {integrity: sha512-J4PQ9utPxLya9yHdMMx3AZeC5M/6FxcoYw6jo9jbDDFTy+a4Gslqf4Im9We3aeOEdPXa3tgQHVQOSelJSZLhIw==}
    engines: {node: '>=16'}
    cpu: [x64]
    os: [darwin]
    requiresBuild: true
    dev: true
    optional: true

  /@cloudflare/workerd-darwin-arm64@1.20231030.0:
    resolution: {integrity: sha512-WSJJjm11Del4hSneiNB7wTXGtBXI4QMCH9l5qf4iT5PAW8cESGcCmdHtWDWDtGAAGcvmLT04KNvmum92vRKKQQ==}
    engines: {node: '>=16'}
    cpu: [arm64]
    os: [darwin]
    requiresBuild: true
    dev: true
    optional: true

  /@cloudflare/workerd-linux-64@1.20231030.0:
    resolution: {integrity: sha512-2HUeRTvoCC17fxE0qdBeR7J9dO8j4A8ZbdcvY8pZxdk+zERU6+N03RTbk/dQMU488PwiDvcC3zZqS4gwLfVT8g==}
    engines: {node: '>=16'}
    cpu: [x64]
    os: [linux]
    requiresBuild: true
    dev: true
    optional: true

  /@cloudflare/workerd-linux-arm64@1.20231030.0:
    resolution: {integrity: sha512-4/GK5zHh+9JbUI6Z5xTCM0ZmpKKHk7vu9thmHjUxtz+o8Ne9DoD7DlDvXQWgMF6XGaTubDWyp3ttn+Qv8jDFuQ==}
    engines: {node: '>=16'}
    cpu: [arm64]
    os: [linux]
    requiresBuild: true
    dev: true
    optional: true

  /@cloudflare/workerd-windows-64@1.20231030.0:
    resolution: {integrity: sha512-fb/Jgj8Yqy3PO1jLhk7mTrHMkR8jklpbQFud6rL/aMAn5d6MQbaSrYOCjzkKGp0Zng8D2LIzSl+Fc0C9Sggxjg==}
    engines: {node: '>=16'}
    cpu: [x64]
    os: [win32]
    requiresBuild: true
    dev: true
    optional: true

  /@cloudflare/workers-types@4.20230419.0:
    resolution: {integrity: sha512-MfNBlHrI/ekRkbLtdAo23D4hkXF+3QD92OCwuXxCUK73HtMHuBqkMp9T/8KFbKNRCnz7PzUderc7Jr5m3eeW3g==}
    dev: true

  /@esbuild-plugins/node-globals-polyfill@0.2.3(esbuild@0.17.19):
    resolution: {integrity: sha512-r3MIryXDeXDOZh7ih1l/yE9ZLORCd5e8vWg02azWRGj5SPTuoh69A2AIyn0Z31V/kHBfZ4HgWJ+OK3GTTwLmnw==}
    peerDependencies:
      esbuild: '*'
    dependencies:
      esbuild: 0.17.19
    dev: true

  /@esbuild-plugins/node-modules-polyfill@0.2.2(esbuild@0.17.19):
    resolution: {integrity: sha512-LXV7QsWJxRuMYvKbiznh+U1ilIop3g2TeKRzUxOG5X3YITc8JyyTa90BmLwqqv0YnX4v32CSlG+vsziZp9dMvA==}
    peerDependencies:
      esbuild: '*'
    dependencies:
      esbuild: 0.17.19
      escape-string-regexp: 4.0.0
      rollup-plugin-node-polyfills: 0.2.1
    dev: true

  /@esbuild/android-arm64@0.17.19:
    resolution: {integrity: sha512-KBMWvEZooR7+kzY0BtbTQn0OAYY7CsiydT63pVEaPtVYF0hXbUaOyZog37DKxK7NF3XacBJOpYT4adIJh+avxA==}
    engines: {node: '>=12'}
    cpu: [arm64]
    os: [android]
    requiresBuild: true
    dev: true
    optional: true

  /@esbuild/android-arm64@0.19.9:
    resolution: {integrity: sha512-q4cR+6ZD0938R19MyEW3jEsMzbb/1rulLXiNAJQADD/XYp7pT+rOS5JGxvpRW8dFDEfjW4wLgC/3FXIw4zYglQ==}
    engines: {node: '>=12'}
    cpu: [arm64]
    os: [android]
    requiresBuild: true
    optional: true

  /@esbuild/android-arm@0.17.19:
    resolution: {integrity: sha512-rIKddzqhmav7MSmoFCmDIb6e2W57geRsM94gV2l38fzhXMwq7hZoClug9USI2pFRGL06f4IOPHHpFNOkWieR8A==}
    engines: {node: '>=12'}
    cpu: [arm]
    os: [android]
    requiresBuild: true
    dev: true
    optional: true

  /@esbuild/android-arm@0.19.9:
    resolution: {integrity: sha512-jkYjjq7SdsWuNI6b5quymW0oC83NN5FdRPuCbs9HZ02mfVdAP8B8eeqLSYU3gb6OJEaY5CQabtTFbqBf26H3GA==}
    engines: {node: '>=12'}
    cpu: [arm]
    os: [android]
    requiresBuild: true
    optional: true

  /@esbuild/android-x64@0.17.19:
    resolution: {integrity: sha512-uUTTc4xGNDT7YSArp/zbtmbhO0uEEK9/ETW29Wk1thYUJBz3IVnvgEiEwEa9IeLyvnpKrWK64Utw2bgUmDveww==}
    engines: {node: '>=12'}
    cpu: [x64]
    os: [android]
    requiresBuild: true
    dev: true
    optional: true

  /@esbuild/android-x64@0.19.9:
    resolution: {integrity: sha512-KOqoPntWAH6ZxDwx1D6mRntIgZh9KodzgNOy5Ebt9ghzffOk9X2c1sPwtM9P+0eXbefnDhqYfkh5PLP5ULtWFA==}
    engines: {node: '>=12'}
    cpu: [x64]
    os: [android]
    requiresBuild: true
    optional: true

  /@esbuild/darwin-arm64@0.17.19:
    resolution: {integrity: sha512-80wEoCfF/hFKM6WE1FyBHc9SfUblloAWx6FJkFWTWiCoht9Mc0ARGEM47e67W9rI09YoUxJL68WHfDRYEAvOhg==}
    engines: {node: '>=12'}
    cpu: [arm64]
    os: [darwin]
    requiresBuild: true
    dev: true
    optional: true

  /@esbuild/darwin-arm64@0.19.9:
    resolution: {integrity: sha512-KBJ9S0AFyLVx2E5D8W0vExqRW01WqRtczUZ8NRu+Pi+87opZn5tL4Y0xT0mA4FtHctd0ZgwNoN639fUUGlNIWw==}
    engines: {node: '>=12'}
    cpu: [arm64]
    os: [darwin]
    requiresBuild: true
    optional: true

  /@esbuild/darwin-x64@0.17.19:
    resolution: {integrity: sha512-IJM4JJsLhRYr9xdtLytPLSH9k/oxR3boaUIYiHkAawtwNOXKE8KoU8tMvryogdcT8AU+Bflmh81Xn6Q0vTZbQw==}
    engines: {node: '>=12'}
    cpu: [x64]
    os: [darwin]
    requiresBuild: true
    dev: true
    optional: true

  /@esbuild/darwin-x64@0.19.9:
    resolution: {integrity: sha512-vE0VotmNTQaTdX0Q9dOHmMTao6ObjyPm58CHZr1UK7qpNleQyxlFlNCaHsHx6Uqv86VgPmR4o2wdNq3dP1qyDQ==}
    engines: {node: '>=12'}
    cpu: [x64]
    os: [darwin]
    requiresBuild: true
    optional: true

  /@esbuild/freebsd-arm64@0.17.19:
    resolution: {integrity: sha512-pBwbc7DufluUeGdjSU5Si+P3SoMF5DQ/F/UmTSb8HXO80ZEAJmrykPyzo1IfNbAoaqw48YRpv8shwd1NoI0jcQ==}
    engines: {node: '>=12'}
    cpu: [arm64]
    os: [freebsd]
    requiresBuild: true
    dev: true
    optional: true

  /@esbuild/freebsd-arm64@0.19.9:
    resolution: {integrity: sha512-uFQyd/o1IjiEk3rUHSwUKkqZwqdvuD8GevWF065eqgYfexcVkxh+IJgwTaGZVu59XczZGcN/YMh9uF1fWD8j1g==}
    engines: {node: '>=12'}
    cpu: [arm64]
    os: [freebsd]
    requiresBuild: true
    optional: true

  /@esbuild/freebsd-x64@0.17.19:
    resolution: {integrity: sha512-4lu+n8Wk0XlajEhbEffdy2xy53dpR06SlzvhGByyg36qJw6Kpfk7cp45DR/62aPH9mtJRmIyrXAS5UWBrJT6TQ==}
    engines: {node: '>=12'}
    cpu: [x64]
    os: [freebsd]
    requiresBuild: true
    dev: true
    optional: true

  /@esbuild/freebsd-x64@0.19.9:
    resolution: {integrity: sha512-WMLgWAtkdTbTu1AWacY7uoj/YtHthgqrqhf1OaEWnZb7PQgpt8eaA/F3LkV0E6K/Lc0cUr/uaVP/49iE4M4asA==}
    engines: {node: '>=12'}
    cpu: [x64]
    os: [freebsd]
    requiresBuild: true
    optional: true

  /@esbuild/linux-arm64@0.17.19:
    resolution: {integrity: sha512-ct1Tg3WGwd3P+oZYqic+YZF4snNl2bsnMKRkb3ozHmnM0dGWuxcPTTntAF6bOP0Sp4x0PjSF+4uHQ1xvxfRKqg==}
    engines: {node: '>=12'}
    cpu: [arm64]
    os: [linux]
    requiresBuild: true
    dev: true
    optional: true

  /@esbuild/linux-arm64@0.19.9:
    resolution: {integrity: sha512-PiPblfe1BjK7WDAKR1Cr9O7VVPqVNpwFcPWgfn4xu0eMemzRp442hXyzF/fSwgrufI66FpHOEJk0yYdPInsmyQ==}
    engines: {node: '>=12'}
    cpu: [arm64]
    os: [linux]
    requiresBuild: true
    optional: true

  /@esbuild/linux-arm@0.17.19:
    resolution: {integrity: sha512-cdmT3KxjlOQ/gZ2cjfrQOtmhG4HJs6hhvm3mWSRDPtZ/lP5oe8FWceS10JaSJC13GBd4eH/haHnqf7hhGNLerA==}
    engines: {node: '>=12'}
    cpu: [arm]
    os: [linux]
    requiresBuild: true
    dev: true
    optional: true

  /@esbuild/linux-arm@0.19.9:
    resolution: {integrity: sha512-C/ChPohUYoyUaqn1h17m/6yt6OB14hbXvT8EgM1ZWaiiTYz7nWZR0SYmMnB5BzQA4GXl3BgBO1l8MYqL/He3qw==}
    engines: {node: '>=12'}
    cpu: [arm]
    os: [linux]
    requiresBuild: true
    optional: true

  /@esbuild/linux-ia32@0.17.19:
    resolution: {integrity: sha512-w4IRhSy1VbsNxHRQpeGCHEmibqdTUx61Vc38APcsRbuVgK0OPEnQ0YD39Brymn96mOx48Y2laBQGqgZ0j9w6SQ==}
    engines: {node: '>=12'}
    cpu: [ia32]
    os: [linux]
    requiresBuild: true
    dev: true
    optional: true

  /@esbuild/linux-ia32@0.19.9:
    resolution: {integrity: sha512-f37i/0zE0MjDxijkPSQw1CO/7C27Eojqb+r3BbHVxMLkj8GCa78TrBZzvPyA/FNLUMzP3eyHCVkAopkKVja+6Q==}
    engines: {node: '>=12'}
    cpu: [ia32]
    os: [linux]
    requiresBuild: true
    optional: true

  /@esbuild/linux-loong64@0.17.19:
    resolution: {integrity: sha512-2iAngUbBPMq439a+z//gE+9WBldoMp1s5GWsUSgqHLzLJ9WoZLZhpwWuym0u0u/4XmZ3gpHmzV84PonE+9IIdQ==}
    engines: {node: '>=12'}
    cpu: [loong64]
    os: [linux]
    requiresBuild: true
    dev: true
    optional: true

  /@esbuild/linux-loong64@0.19.9:
    resolution: {integrity: sha512-t6mN147pUIf3t6wUt3FeumoOTPfmv9Cc6DQlsVBpB7eCpLOqQDyWBP1ymXn1lDw4fNUSb/gBcKAmvTP49oIkaA==}
    engines: {node: '>=12'}
    cpu: [loong64]
    os: [linux]
    requiresBuild: true
    optional: true

  /@esbuild/linux-mips64el@0.17.19:
    resolution: {integrity: sha512-LKJltc4LVdMKHsrFe4MGNPp0hqDFA1Wpt3jE1gEyM3nKUvOiO//9PheZZHfYRfYl6AwdTH4aTcXSqBerX0ml4A==}
    engines: {node: '>=12'}
    cpu: [mips64el]
    os: [linux]
    requiresBuild: true
    dev: true
    optional: true

  /@esbuild/linux-mips64el@0.19.9:
    resolution: {integrity: sha512-jg9fujJTNTQBuDXdmAg1eeJUL4Jds7BklOTkkH80ZgQIoCTdQrDaHYgbFZyeTq8zbY+axgptncko3v9p5hLZtw==}
    engines: {node: '>=12'}
    cpu: [mips64el]
    os: [linux]
    requiresBuild: true
    optional: true

  /@esbuild/linux-ppc64@0.17.19:
    resolution: {integrity: sha512-/c/DGybs95WXNS8y3Ti/ytqETiW7EU44MEKuCAcpPto3YjQbyK3IQVKfF6nbghD7EcLUGl0NbiL5Rt5DMhn5tg==}
    engines: {node: '>=12'}
    cpu: [ppc64]
    os: [linux]
    requiresBuild: true
    dev: true
    optional: true

  /@esbuild/linux-ppc64@0.19.9:
    resolution: {integrity: sha512-tkV0xUX0pUUgY4ha7z5BbDS85uI7ABw3V1d0RNTii7E9lbmV8Z37Pup2tsLV46SQWzjOeyDi1Q7Wx2+QM8WaCQ==}
    engines: {node: '>=12'}
    cpu: [ppc64]
    os: [linux]
    requiresBuild: true
    optional: true

  /@esbuild/linux-riscv64@0.17.19:
    resolution: {integrity: sha512-FC3nUAWhvFoutlhAkgHf8f5HwFWUL6bYdvLc/TTuxKlvLi3+pPzdZiFKSWz/PF30TB1K19SuCxDTI5KcqASJqA==}
    engines: {node: '>=12'}
    cpu: [riscv64]
    os: [linux]
    requiresBuild: true
    dev: true
    optional: true

  /@esbuild/linux-riscv64@0.19.9:
    resolution: {integrity: sha512-DfLp8dj91cufgPZDXr9p3FoR++m3ZJ6uIXsXrIvJdOjXVREtXuQCjfMfvmc3LScAVmLjcfloyVtpn43D56JFHg==}
    engines: {node: '>=12'}
    cpu: [riscv64]
    os: [linux]
    requiresBuild: true
    optional: true

  /@esbuild/linux-s390x@0.17.19:
    resolution: {integrity: sha512-IbFsFbxMWLuKEbH+7sTkKzL6NJmG2vRyy6K7JJo55w+8xDk7RElYn6xvXtDW8HCfoKBFK69f3pgBJSUSQPr+4Q==}
    engines: {node: '>=12'}
    cpu: [s390x]
    os: [linux]
    requiresBuild: true
    dev: true
    optional: true

  /@esbuild/linux-s390x@0.19.9:
    resolution: {integrity: sha512-zHbglfEdC88KMgCWpOl/zc6dDYJvWGLiUtmPRsr1OgCViu3z5GncvNVdf+6/56O2Ca8jUU+t1BW261V6kp8qdw==}
    engines: {node: '>=12'}
    cpu: [s390x]
    os: [linux]
    requiresBuild: true
    optional: true

  /@esbuild/linux-x64@0.17.19:
    resolution: {integrity: sha512-68ngA9lg2H6zkZcyp22tsVt38mlhWde8l3eJLWkyLrp4HwMUr3c1s/M2t7+kHIhvMjglIBrFpncX1SzMckomGw==}
    engines: {node: '>=12'}
    cpu: [x64]
    os: [linux]
    requiresBuild: true
    dev: true
    optional: true

  /@esbuild/linux-x64@0.19.9:
    resolution: {integrity: sha512-JUjpystGFFmNrEHQnIVG8hKwvA2DN5o7RqiO1CVX8EN/F/gkCjkUMgVn6hzScpwnJtl2mPR6I9XV1oW8k9O+0A==}
    engines: {node: '>=12'}
    cpu: [x64]
    os: [linux]
    requiresBuild: true
    optional: true

  /@esbuild/netbsd-x64@0.17.19:
    resolution: {integrity: sha512-CwFq42rXCR8TYIjIfpXCbRX0rp1jo6cPIUPSaWwzbVI4aOfX96OXY8M6KNmtPcg7QjYeDmN+DD0Wp3LaBOLf4Q==}
    engines: {node: '>=12'}
    cpu: [x64]
    os: [netbsd]
    requiresBuild: true
    dev: true
    optional: true

  /@esbuild/netbsd-x64@0.19.9:
    resolution: {integrity: sha512-GThgZPAwOBOsheA2RUlW5UeroRfESwMq/guy8uEe3wJlAOjpOXuSevLRd70NZ37ZrpO6RHGHgEHvPg1h3S1Jug==}
    engines: {node: '>=12'}
    cpu: [x64]
    os: [netbsd]
    requiresBuild: true
    optional: true

  /@esbuild/openbsd-x64@0.17.19:
    resolution: {integrity: sha512-cnq5brJYrSZ2CF6c35eCmviIN3k3RczmHz8eYaVlNasVqsNY+JKohZU5MKmaOI+KkllCdzOKKdPs762VCPC20g==}
    engines: {node: '>=12'}
    cpu: [x64]
    os: [openbsd]
    requiresBuild: true
    dev: true
    optional: true

  /@esbuild/openbsd-x64@0.19.9:
    resolution: {integrity: sha512-Ki6PlzppaFVbLnD8PtlVQfsYw4S9n3eQl87cqgeIw+O3sRr9IghpfSKY62mggdt1yCSZ8QWvTZ9jo9fjDSg9uw==}
    engines: {node: '>=12'}
    cpu: [x64]
    os: [openbsd]
    requiresBuild: true
    optional: true

  /@esbuild/sunos-x64@0.17.19:
    resolution: {integrity: sha512-vCRT7yP3zX+bKWFeP/zdS6SqdWB8OIpaRq/mbXQxTGHnIxspRtigpkUcDMlSCOejlHowLqII7K2JKevwyRP2rg==}
    engines: {node: '>=12'}
    cpu: [x64]
    os: [sunos]
    requiresBuild: true
    dev: true
    optional: true

  /@esbuild/sunos-x64@0.19.9:
    resolution: {integrity: sha512-MLHj7k9hWh4y1ddkBpvRj2b9NCBhfgBt3VpWbHQnXRedVun/hC7sIyTGDGTfsGuXo4ebik2+3ShjcPbhtFwWDw==}
    engines: {node: '>=12'}
    cpu: [x64]
    os: [sunos]
    requiresBuild: true
    optional: true

  /@esbuild/win32-arm64@0.17.19:
    resolution: {integrity: sha512-yYx+8jwowUstVdorcMdNlzklLYhPxjniHWFKgRqH7IFlUEa0Umu3KuYplf1HUZZ422e3NU9F4LGb+4O0Kdcaag==}
    engines: {node: '>=12'}
    cpu: [arm64]
    os: [win32]
    requiresBuild: true
    dev: true
    optional: true

  /@esbuild/win32-arm64@0.19.9:
    resolution: {integrity: sha512-GQoa6OrQ8G08guMFgeXPH7yE/8Dt0IfOGWJSfSH4uafwdC7rWwrfE6P9N8AtPGIjUzdo2+7bN8Xo3qC578olhg==}
    engines: {node: '>=12'}
    cpu: [arm64]
    os: [win32]
    requiresBuild: true
    optional: true

  /@esbuild/win32-ia32@0.17.19:
    resolution: {integrity: sha512-eggDKanJszUtCdlVs0RB+h35wNlb5v4TWEkq4vZcmVt5u/HiDZrTXe2bWFQUez3RgNHwx/x4sk5++4NSSicKkw==}
    engines: {node: '>=12'}
    cpu: [ia32]
    os: [win32]
    requiresBuild: true
    dev: true
    optional: true

  /@esbuild/win32-ia32@0.19.9:
    resolution: {integrity: sha512-UOozV7Ntykvr5tSOlGCrqU3NBr3d8JqPes0QWN2WOXfvkWVGRajC+Ym0/Wj88fUgecUCLDdJPDF0Nna2UK3Qtg==}
    engines: {node: '>=12'}
    cpu: [ia32]
    os: [win32]
    requiresBuild: true
    optional: true

  /@esbuild/win32-x64@0.17.19:
    resolution: {integrity: sha512-lAhycmKnVOuRYNtRtatQR1LPQf2oYCkRGkSFnseDAKPl8lu5SOsK/e1sXe5a0Pc5kHIHe6P2I/ilntNv2xf3cA==}
    engines: {node: '>=12'}
    cpu: [x64]
    os: [win32]
    requiresBuild: true
    dev: true
    optional: true

  /@esbuild/win32-x64@0.19.9:
    resolution: {integrity: sha512-oxoQgglOP7RH6iasDrhY+R/3cHrfwIDvRlT4CGChflq6twk8iENeVvMJjmvBb94Ik1Z+93iGO27err7w6l54GQ==}
    engines: {node: '>=12'}
    cpu: [x64]
    os: [win32]
    requiresBuild: true
    optional: true

  /@eslint-community/eslint-utils@4.4.0(eslint@8.36.0):
    resolution: {integrity: sha512-1/sA4dwrzBAyeUoQ6oxahHKmrZvsnLCg4RfxW3ZFGGmQkSNQPFNLV9CUEFQP1x9EYXHTo5p6xdhZM1Ne9p/AfA==}
    engines: {node: ^12.22.0 || ^14.17.0 || >=16.0.0}
    peerDependencies:
      eslint: ^6.0.0 || ^7.0.0 || >=8.0.0
    dependencies:
      eslint: 8.36.0
      eslint-visitor-keys: 3.4.3
    dev: true

  /@eslint-community/eslint-utils@4.4.0(eslint@8.56.0):
    resolution: {integrity: sha512-1/sA4dwrzBAyeUoQ6oxahHKmrZvsnLCg4RfxW3ZFGGmQkSNQPFNLV9CUEFQP1x9EYXHTo5p6xdhZM1Ne9p/AfA==}
    engines: {node: ^12.22.0 || ^14.17.0 || >=16.0.0}
    peerDependencies:
      eslint: ^6.0.0 || ^7.0.0 || >=8.0.0
    dependencies:
      eslint: 8.56.0
      eslint-visitor-keys: 3.4.3
    dev: true

  /@eslint-community/regexpp@4.10.0:
    resolution: {integrity: sha512-Cu96Sd2By9mCNTx2iyKOmq10v22jUVQv0lQnlGNy16oE9589yE+QADPbrMGCkA51cKZSg3Pu/aTJVTGfL/qjUA==}
    engines: {node: ^12.0.0 || ^14.0.0 || >=16.0.0}
    dev: true

  /@eslint/eslintrc@2.1.3:
    resolution: {integrity: sha512-yZzuIG+jnVu6hNSzFEN07e8BxF3uAzYtQb6uDkaYZLo6oYZDCq454c5kB8zxnzfCYyP4MIuyBn10L0DqwujTmA==}
    engines: {node: ^12.22.0 || ^14.17.0 || >=16.0.0}
    dependencies:
      ajv: 6.12.6
      debug: 4.3.4
      espree: 9.6.1
      globals: 13.23.0
      ignore: 5.2.0
      import-fresh: 3.3.0
      js-yaml: 4.1.0
      minimatch: 3.1.2
      strip-json-comments: 3.1.1
    transitivePeerDependencies:
      - supports-color
    dev: true

  /@eslint/eslintrc@2.1.4:
    resolution: {integrity: sha512-269Z39MS6wVJtsoUl10L60WdkhJVdPG24Q4eZTH3nnF6lpvSShEK3wQjDX9JRWAUPvPh7COouPpU9IrqaZFvtQ==}
    engines: {node: ^12.22.0 || ^14.17.0 || >=16.0.0}
    dependencies:
      ajv: 6.12.6
      debug: 4.3.4
      espree: 9.6.1
      globals: 13.24.0
      ignore: 5.3.0
      import-fresh: 3.3.0
      js-yaml: 4.1.0
      minimatch: 3.1.2
      strip-json-comments: 3.1.1
    transitivePeerDependencies:
      - supports-color
    dev: true

  /@eslint/js@8.36.0:
    resolution: {integrity: sha512-lxJ9R5ygVm8ZWgYdUweoq5ownDlJ4upvoWmO4eLxBYHdMo+vZ/Rx0EN6MbKWDJOSUGrqJy2Gt+Dyv/VKml0fjg==}
    engines: {node: ^12.22.0 || ^14.17.0 || >=16.0.0}
    dev: true

  /@eslint/js@8.56.0:
    resolution: {integrity: sha512-gMsVel9D7f2HLkBma9VbtzZRehRogVRfbr++f06nL2vnCGCNlzOD+/MUov/F4p8myyAHspEhVobgjpX64q5m6A==}
    engines: {node: ^12.22.0 || ^14.17.0 || >=16.0.0}
    dev: true

  /@fastify/busboy@2.1.0:
    resolution: {integrity: sha512-+KpH+QxZU7O4675t3mnkQKcZZg56u+K/Ct2K+N2AZYNVK8kyeo/bI18tI8aPm3tvNNRyTWfj6s5tnGNlcbQRsA==}
    engines: {node: '>=14'}
    dev: true

  /@google/generative-ai@0.1.2:
    resolution: {integrity: sha512-54easvKJpqnsW48LcplF/8bnLKvXeYe34rfMMdgqMVZEQmLOLEKZvbif4mFmyVwoMg1/6MPLwD703RLuSJKLJw==}
    engines: {node: '>=18.0.0'}
    dev: false

  /@humanwhocodes/config-array@0.11.13:
    resolution: {integrity: sha512-JSBDMiDKSzQVngfRjOdFXgFfklaXI4K9nLF49Auh21lmBWRLIK3+xTErTWD4KU54pb6coM6ESE7Awz/FNU3zgQ==}
    engines: {node: '>=10.10.0'}
    dependencies:
      '@humanwhocodes/object-schema': 2.0.1
      debug: 4.3.4
      minimatch: 3.1.2
    transitivePeerDependencies:
      - supports-color
    dev: true

  /@humanwhocodes/module-importer@1.0.1:
    resolution: {integrity: sha512-bxveV4V8v5Yb4ncFTT3rPSgZBOpCkjfK0y4oVVVJwIuDVBRMDXrPyXRL988i5ap9m9bnyEEjWfm5WkBmtffLfA==}
    engines: {node: '>=12.22'}
    dev: true

  /@humanwhocodes/object-schema@2.0.1:
    resolution: {integrity: sha512-dvuCeX5fC9dXgJn9t+X5atfmgQAzUOWqS1254Gh0m6i8wKd10ebXkfNKiRK+1GWi/yTvvLDHpoxLr0xxxeslWw==}
    dev: true

  /@jridgewell/gen-mapping@0.3.3:
    resolution: {integrity: sha512-HLhSWOLRi875zjjMG/r+Nv0oCW8umGb0BgEhyX3dDX3egwZtB8PqLnjz3yedt8R5StBrzcg4aBpnh8UA9D1BoQ==}
    engines: {node: '>=6.0.0'}
    dependencies:
      '@jridgewell/set-array': 1.1.2
      '@jridgewell/sourcemap-codec': 1.4.15
      '@jridgewell/trace-mapping': 0.3.20

  /@jridgewell/resolve-uri@3.1.1:
    resolution: {integrity: sha512-dSYZh7HhCDtCKm4QakX0xFpsRDqjjtZf/kjI/v3T3Nwt5r8/qz/M19F9ySyOqU94SXBmeG9ttTul+YnR4LOxFA==}
    engines: {node: '>=6.0.0'}

  /@jridgewell/set-array@1.1.2:
    resolution: {integrity: sha512-xnkseuNADM0gt2bs+BvhO0p78Mk762YnZdsuzFV018NoG1Sj1SCQvpSqa7XUaTam5vAGasABV9qXASMKnFMwMw==}
    engines: {node: '>=6.0.0'}

  /@jridgewell/sourcemap-codec@1.4.15:
    resolution: {integrity: sha512-eF2rxCRulEKXHTRiDrDy6erMYWqNw4LPdQ8UQA4huuxaQsVeRPFl2oM8oDGxMFhJUWZf9McpLtJasDDZb/Bpeg==}

  /@jridgewell/trace-mapping@0.3.20:
    resolution: {integrity: sha512-R8LcPeWZol2zR8mmH3JeKQ6QRCFb7XgUhV9ZlGhHLGyg4wpPiPZNQOOWhFZhxKw8u//yTbNGI42Bx/3paXEQ+Q==}
    dependencies:
      '@jridgewell/resolve-uri': 3.1.1
      '@jridgewell/sourcemap-codec': 1.4.15

  /@next/env@14.0.5-canary.17:
    resolution: {integrity: sha512-YdmiBGjz18ArskwnPB7U7AwTUO7KjJ1Vn64AdAuE4pQqfRzwIyfz2VL83dsB12njoskhN95XOUBstOYUv2RF4A==}
    dev: false

  /@next/eslint-plugin-next@14.0.5-canary.17:
    resolution: {integrity: sha512-lQ6+KbGjrkxwvmUtcfVsN3dgcNqP82h0Pt2xIN+tmUUD/uo3iMEs9mjljH2UxBpD4LJgPdUZ7SyLD9cuWvezAg==}
    dependencies:
      glob: 7.1.7
    dev: true

  /@next/swc-darwin-arm64@14.0.5-canary.17:
    resolution: {integrity: sha512-/sqYvmmSV4388UVGmJrOwcTeKosUPYWBcTQ+YYS7i9gVY2aPaMlZcCXEXsuwOg5Tyav/jd0URWXuh7N9fpVqbw==}
    engines: {node: '>= 10'}
    cpu: [arm64]
    os: [darwin]
    requiresBuild: true
    dev: false
    optional: true

  /@next/swc-darwin-x64@14.0.5-canary.17:
    resolution: {integrity: sha512-JjXrN7q6R1ys3hWUEtyfvjiB2hCxFeAtSq4GVkpugPQH9J4jLXgaxEcTV54ebU5Oh5Fhnazrw6iEJ3Kte9PZZQ==}
    engines: {node: '>= 10'}
    cpu: [x64]
    os: [darwin]
    requiresBuild: true
    dev: false
    optional: true

  /@next/swc-linux-arm64-gnu@14.0.5-canary.17:
    resolution: {integrity: sha512-HTF4ib0YytW8VTcGe6+dqnJt4fE505HjN9z9U1e/OSiYcMs0xd9z5a7f/VVdez3tCt7JYbmdt5aSRebyghk/1A==}
    engines: {node: '>= 10'}
    cpu: [arm64]
    os: [linux]
    requiresBuild: true
    dev: false
    optional: true

  /@next/swc-linux-arm64-musl@14.0.5-canary.17:
    resolution: {integrity: sha512-KPiZw8nvlU94MJtlXMyN5tNPJkJbRy0obHwm69LevAg/AkS7V5RJ/p/4UESPzFJ6qRfLa2kuT6X9xQPwHleGzQ==}
    engines: {node: '>= 10'}
    cpu: [arm64]
    os: [linux]
    requiresBuild: true
    dev: false
    optional: true

  /@next/swc-linux-x64-gnu@14.0.5-canary.17:
    resolution: {integrity: sha512-B0sw8r+Tg/C9uPYFNiEdGnNIOYZgnb2hnLZrsYrcho8IN+ZpMqckaJg9CmJd/y7ABEGy2IeuVIyG3xUv/RxrMg==}
    engines: {node: '>= 10'}
    cpu: [x64]
    os: [linux]
    requiresBuild: true
    dev: false
    optional: true

  /@next/swc-linux-x64-musl@14.0.5-canary.17:
    resolution: {integrity: sha512-Nj+xxWoe9weA8Q9+tJFFARDT7fHg+Ep2PPEo+Wyh/o74K2VKfoChAm/1VwT5QcDKOmK+2zA5L1yA+oaRHayDnQ==}
    engines: {node: '>= 10'}
    cpu: [x64]
    os: [linux]
    requiresBuild: true
    dev: false
    optional: true

  /@next/swc-win32-arm64-msvc@14.0.5-canary.17:
    resolution: {integrity: sha512-DiTRhyWIIRnkllHbCcjC8gz8igtu7r9/XmnQItgCTHJLpudyQewJ+kq64NKqPzbpO07kN8D6Q+cdOE279z24UQ==}
    engines: {node: '>= 10'}
    cpu: [arm64]
    os: [win32]
    requiresBuild: true
    dev: false
    optional: true

  /@next/swc-win32-ia32-msvc@14.0.5-canary.17:
    resolution: {integrity: sha512-cfrb2fvzIrYFQMj10xssDD5iRULG3S6EjyqKWUjNChXqqj3xSQoKx4LMOqEQTl0IBVJjHhmDny5xZLwO6F6+aQ==}
    engines: {node: '>= 10'}
    cpu: [ia32]
    os: [win32]
    requiresBuild: true
    dev: false
    optional: true

  /@next/swc-win32-x64-msvc@14.0.5-canary.17:
    resolution: {integrity: sha512-Vc1djW4hEpoc9G63ekNzpFoDq0Zv9XKY3YMyUUP5aKFQgpe72T2GXCSFlVIcTgwoVKiTuDl9wyxEeYpjbMxbWw==}
    engines: {node: '>= 10'}
    cpu: [x64]
    os: [win32]
    requiresBuild: true
    dev: false
    optional: true

  /@nodelib/fs.scandir@2.1.5:
    resolution: {integrity: sha512-vq24Bq3ym5HEQm2NKCr3yXDwjc7vTsEThRDnkp2DK9p1uqLR+DHurm/NOTo0KG7HYHU7eppKZj3MyqYuMBf62g==}
    engines: {node: '>= 8'}
    dependencies:
      '@nodelib/fs.stat': 2.0.5
      run-parallel: 1.2.0
    dev: true

  /@nodelib/fs.stat@2.0.5:
    resolution: {integrity: sha512-RkhPPp2zrqDAQA/2jNhnztcPAlv64XdhIp7a7454A5ovI7Bukxgt7MX7udwAu3zg1DcpPU0rz3VV1SeaqvY4+A==}
    engines: {node: '>= 8'}
    dev: true

  /@nodelib/fs.walk@1.2.8:
    resolution: {integrity: sha512-oGB+UxlgWcgQkgwo8GcEGwemoTFt3FIO9ababBmaGwXIoBKZ+GTy0pP185beGg7Llih/NSHSV2XAs1lnznocSg==}
    engines: {node: '>= 8'}
    dependencies:
      '@nodelib/fs.scandir': 2.1.5
      fastq: 1.15.0
    dev: true

  /@opentelemetry/api@1.7.0:
    resolution: {integrity: sha512-AdY5wvN0P2vXBi3b29hxZgSFvdhdxPB9+f0B6s//P9Q8nibRWeA3cHm8UmLpio9ABigkVHJ5NMPk+Mz8VCCyrw==}
    engines: {node: '>=8.0.0'}
    dev: false

  /@opentelemetry/core@1.18.1(@opentelemetry/api@1.7.0):
    resolution: {integrity: sha512-kvnUqezHMhsQvdsnhnqTNfAJs3ox/isB0SVrM1dhVFw7SsB7TstuVa6fgWnN2GdPyilIFLUvvbTZoVRmx6eiRg==}
    engines: {node: '>=14'}
    peerDependencies:
      '@opentelemetry/api': '>=1.0.0 <1.8.0'
    dependencies:
      '@opentelemetry/api': 1.7.0
      '@opentelemetry/semantic-conventions': 1.18.1
    dev: false

  /@opentelemetry/core@1.19.0(@opentelemetry/api@1.7.0):
    resolution: {integrity: sha512-w42AukJh3TP8R0IZZOVJVM/kMWu8g+lm4LzT70WtuKqhwq7KVhcDzZZuZinWZa6TtQCl7Smt2wolEYzpHabOgw==}
    engines: {node: '>=14'}
    peerDependencies:
      '@opentelemetry/api': '>=1.0.0 <1.8.0'
    dependencies:
      '@opentelemetry/api': 1.7.0
      '@opentelemetry/semantic-conventions': 1.19.0
    dev: false

  /@opentelemetry/resources@1.18.1(@opentelemetry/api@1.7.0):
    resolution: {integrity: sha512-JjbcQLYMttXcIabflLRuaw5oof5gToYV9fuXbcsoOeQ0BlbwUn6DAZi++PNsSz2jjPeASfDls10iaO/8BRIPRA==}
    engines: {node: '>=14'}
    peerDependencies:
      '@opentelemetry/api': '>=1.0.0 <1.8.0'
    dependencies:
      '@opentelemetry/api': 1.7.0
      '@opentelemetry/core': 1.18.1(@opentelemetry/api@1.7.0)
      '@opentelemetry/semantic-conventions': 1.18.1
    dev: false

  /@opentelemetry/resources@1.19.0(@opentelemetry/api@1.7.0):
    resolution: {integrity: sha512-RgxvKuuMOf7nctOeOvpDjt2BpZvZGr9Y0vf7eGtY5XYZPkh2p7e2qub1S2IArdBMf9kEbz0SfycqCviOu9isqg==}
    engines: {node: '>=14'}
    peerDependencies:
      '@opentelemetry/api': '>=1.0.0 <1.8.0'
    dependencies:
      '@opentelemetry/api': 1.7.0
      '@opentelemetry/core': 1.19.0(@opentelemetry/api@1.7.0)
      '@opentelemetry/semantic-conventions': 1.19.0
    dev: false

  /@opentelemetry/sdk-metrics@1.18.1(@opentelemetry/api@1.7.0):
    resolution: {integrity: sha512-TEFgeNFhdULBYiCoHbz31Y4PDsfjjxRp8Wmdp6ybLQZPqMNEb+dRq+XN8Xw3ivIgTaf9gYsomgV5ensX99RuEQ==}
    engines: {node: '>=14'}
    peerDependencies:
      '@opentelemetry/api': '>=1.3.0 <1.8.0'
    dependencies:
      '@opentelemetry/api': 1.7.0
      '@opentelemetry/core': 1.18.1(@opentelemetry/api@1.7.0)
      '@opentelemetry/resources': 1.18.1(@opentelemetry/api@1.7.0)
      lodash.merge: 4.6.2
    dev: false

  /@opentelemetry/sdk-metrics@1.19.0(@opentelemetry/api@1.7.0):
    resolution: {integrity: sha512-FiMii40zr0Fmys4F1i8gmuCvbinBnBsDeGBr4FQemOf0iPCLytYQm5AZJ/nn4xSc71IgKBQwTFQRAGJI7JvZ4Q==}
    engines: {node: '>=14'}
    peerDependencies:
      '@opentelemetry/api': '>=1.3.0 <1.8.0'
    dependencies:
      '@opentelemetry/api': 1.7.0
      '@opentelemetry/core': 1.19.0(@opentelemetry/api@1.7.0)
      '@opentelemetry/resources': 1.19.0(@opentelemetry/api@1.7.0)
      lodash.merge: 4.6.2
    dev: false

  /@opentelemetry/semantic-conventions@1.18.1:
    resolution: {integrity: sha512-+NLGHr6VZwcgE/2lw8zDIufOCGnzsA5CbQIMleXZTrgkBd0TanCX+MiDYJ1TOS4KL/Tqk0nFRxawnaYr6pkZkA==}
    engines: {node: '>=14'}
    dev: false

  /@opentelemetry/semantic-conventions@1.19.0:
    resolution: {integrity: sha512-14jRpC8f5c0gPSwoZ7SbEJni1PqI+AhAE8m1bMz6v+RPM4OlP1PT2UHBJj5Qh/ALLPjhVU/aZUK3YyjTUqqQVg==}
    engines: {node: '>=14'}
    dev: false

  /@redis/bloom@1.2.0(@redis/client@1.5.9):
    resolution: {integrity: sha512-HG2DFjYKbpNmVXsa0keLHp/3leGJz1mjh09f2RLGGLQZzSHpkmZWuwJbAvo3QcRY8p80m5+ZdXZdYOSBLlp7Cg==}
    peerDependencies:
      '@redis/client': ^1.0.0
    dependencies:
      '@redis/client': 1.5.9
    dev: false

  /@redis/client@1.5.9:
    resolution: {integrity: sha512-SffgN+P1zdWJWSXBvJeynvEnmnZrYmtKSRW00xl8pOPFOMJjxRR9u0frSxJpPR6Y4V+k54blJjGW7FgxbTI7bQ==}
    engines: {node: '>=14'}
    dependencies:
      cluster-key-slot: 1.1.2
      generic-pool: 3.9.0
      yallist: 4.0.0
    dev: false

  /@redis/graph@1.1.0(@redis/client@1.5.9):
    resolution: {integrity: sha512-16yZWngxyXPd+MJxeSr0dqh2AIOi8j9yXKcKCwVaKDbH3HTuETpDVPcLujhFYVPtYrngSco31BUcSa9TH31Gqg==}
    peerDependencies:
      '@redis/client': ^1.0.0
    dependencies:
      '@redis/client': 1.5.9
    dev: false

  /@redis/json@1.0.4(@redis/client@1.5.9):
    resolution: {integrity: sha512-LUZE2Gdrhg0Rx7AN+cZkb1e6HjoSKaeeW8rYnt89Tly13GBI5eP4CwDVr+MY8BAYfCg4/N15OUrtLoona9uSgw==}
    peerDependencies:
      '@redis/client': ^1.0.0
    dependencies:
      '@redis/client': 1.5.9
    dev: false

  /@redis/search@1.1.3(@redis/client@1.5.9):
    resolution: {integrity: sha512-4Dg1JjvCevdiCBTZqjhKkGoC5/BcB7k9j99kdMnaXFXg8x4eyOIVg9487CMv7/BUVkFLZCaIh8ead9mU15DNng==}
    peerDependencies:
      '@redis/client': ^1.0.0
    dependencies:
      '@redis/client': 1.5.9
    dev: false

  /@redis/time-series@1.0.5(@redis/client@1.5.9):
    resolution: {integrity: sha512-IFjIgTusQym2B5IZJG3XKr5llka7ey84fw/NOYqESP5WUfQs9zz1ww/9+qoz4ka/S6KcGBodzlCeZ5UImKbscg==}
    peerDependencies:
      '@redis/client': ^1.0.0
    dependencies:
      '@redis/client': 1.5.9
    dev: false

  /@rollup/rollup-android-arm-eabi@4.5.1:
    resolution: {integrity: sha512-YaN43wTyEBaMqLDYeze+gQ4ZrW5RbTEGtT5o1GVDkhpdNcsLTnLRcLccvwy3E9wiDKWg9RIhuoy3JQKDRBfaZA==}
    cpu: [arm]
    os: [android]
    requiresBuild: true
    dev: true
    optional: true

  /@rollup/rollup-android-arm64@4.5.1:
    resolution: {integrity: sha512-n1bX+LCGlQVuPlCofO0zOKe1b2XkFozAVRoczT+yxWZPGnkEAKTTYVOGZz8N4sKuBnKMxDbfhUsB1uwYdup/sw==}
    cpu: [arm64]
    os: [android]
    requiresBuild: true
    dev: true
    optional: true

  /@rollup/rollup-darwin-arm64@4.5.1:
    resolution: {integrity: sha512-QqJBumdvfBqBBmyGHlKxje+iowZwrHna7pokj/Go3dV1PJekSKfmjKrjKQ/e6ESTGhkfPNLq3VXdYLAc+UtAQw==}
    cpu: [arm64]
    os: [darwin]
    requiresBuild: true
    dev: true
    optional: true

  /@rollup/rollup-darwin-x64@4.5.1:
    resolution: {integrity: sha512-RrkDNkR/P5AEQSPkxQPmd2ri8WTjSl0RYmuFOiEABkEY/FSg0a4riihWQGKDJ4LnV9gigWZlTMx2DtFGzUrYQw==}
    cpu: [x64]
    os: [darwin]
    requiresBuild: true
    dev: true
    optional: true

  /@rollup/rollup-linux-arm-gnueabihf@4.5.1:
    resolution: {integrity: sha512-ZFPxvUZmE+fkB/8D9y/SWl/XaDzNSaxd1TJUSE27XAKlRpQ2VNce/86bGd9mEUgL3qrvjJ9XTGwoX0BrJkYK/A==}
    cpu: [arm]
    os: [linux]
    requiresBuild: true
    dev: true
    optional: true

  /@rollup/rollup-linux-arm64-gnu@4.5.1:
    resolution: {integrity: sha512-FEuAjzVIld5WVhu+M2OewLmjmbXWd3q7Zcx+Rwy4QObQCqfblriDMMS7p7+pwgjZoo9BLkP3wa9uglQXzsB9ww==}
    cpu: [arm64]
    os: [linux]
    requiresBuild: true
    dev: true
    optional: true

  /@rollup/rollup-linux-arm64-musl@4.5.1:
    resolution: {integrity: sha512-f5Gs8WQixqGRtI0Iq/cMqvFYmgFzMinuJO24KRfnv7Ohi/HQclwrBCYkzQu1XfLEEt3DZyvveq9HWo4bLJf1Lw==}
    cpu: [arm64]
    os: [linux]
    requiresBuild: true
    dev: true
    optional: true

  /@rollup/rollup-linux-x64-gnu@4.5.1:
    resolution: {integrity: sha512-CWPkPGrFfN2vj3mw+S7A/4ZaU3rTV7AkXUr08W9lNP+UzOvKLVf34tWCqrKrfwQ0NTk5GFqUr2XGpeR2p6R4gw==}
    cpu: [x64]
    os: [linux]
    requiresBuild: true
    dev: true
    optional: true

  /@rollup/rollup-linux-x64-musl@4.5.1:
    resolution: {integrity: sha512-ZRETMFA0uVukUC9u31Ed1nx++29073goCxZtmZARwk5aF/ltuENaeTtRVsSQzFlzdd4J6L3qUm+EW8cbGt0CKQ==}
    cpu: [x64]
    os: [linux]
    requiresBuild: true
    dev: true
    optional: true

  /@rollup/rollup-win32-arm64-msvc@4.5.1:
    resolution: {integrity: sha512-ihqfNJNb2XtoZMSCPeoo0cYMgU04ksyFIoOw5S0JUVbOhafLot+KD82vpKXOurE2+9o/awrqIxku9MRR9hozHQ==}
    cpu: [arm64]
    os: [win32]
    requiresBuild: true
    dev: true
    optional: true

  /@rollup/rollup-win32-ia32-msvc@4.5.1:
    resolution: {integrity: sha512-zK9MRpC8946lQ9ypFn4gLpdwr5a01aQ/odiIJeL9EbgZDMgbZjjT/XzTqJvDfTmnE1kHdbG20sAeNlpc91/wbg==}
    cpu: [ia32]
    os: [win32]
    requiresBuild: true
    dev: true
    optional: true

  /@rollup/rollup-win32-x64-msvc@4.5.1:
    resolution: {integrity: sha512-5I3Nz4Sb9TYOtkRwlH0ow+BhMH2vnh38tZ4J4mggE48M/YyJyp/0sPSxhw1UeS1+oBgQ8q7maFtSeKpeRJu41Q==}
    cpu: [x64]
    os: [win32]
    requiresBuild: true
    dev: true
    optional: true

  /@rushstack/eslint-patch@1.6.1:
    resolution: {integrity: sha512-UY+FGM/2jjMkzQLn8pxcHGMaVLh9aEitG3zY2CiY7XHdLiz3bZOwa6oDxNqEMv7zZkV+cj5DOdz0cQ1BP5Hjgw==}
    dev: true

  /@supabase/functions-js@2.1.5:
    resolution: {integrity: sha512-BNzC5XhCzzCaggJ8s53DP+WeHHGT/NfTsx2wUSSGKR2/ikLFQTBCDzMvGz/PxYMqRko/LwncQtKXGOYp1PkPaw==}
    dependencies:
      '@supabase/node-fetch': 2.6.15
    dev: false

  /@supabase/gotrue-js@2.57.0:
    resolution: {integrity: sha512-/CcAW40aPKgp9/w9WgXVUQFg1AOdvFR687ONOMjASPBuC6FsNbKlcXp4pc+rwKNtxyxDkBbR+x7zj/8g00r/Og==}
    dependencies:
      '@supabase/node-fetch': 2.6.15
    dev: false

  /@supabase/node-fetch@2.6.15:
    resolution: {integrity: sha512-1ibVeYUacxWYi9i0cf5efil6adJ9WRyZBLivgjs+AUpewx1F3xPi7gLgaASI2SmIQxPoCEjAsLAzKPgMJVgOUQ==}
    engines: {node: 4.x || >=6.0.0}
    dependencies:
      whatwg-url: 5.0.0
    dev: false

  /@supabase/postgrest-js@1.9.0:
    resolution: {integrity: sha512-axP6cU69jDrLbfihJKQ6vU27tklD0gzb9idkMN363MtTXeJVt5DQNT3JnJ58JVNBdL74hgm26rAsFNvHk+tnSw==}
    dependencies:
      '@supabase/node-fetch': 2.6.15
    dev: false

  /@supabase/realtime-js@2.8.4:
    resolution: {integrity: sha512-5C9slLTGikHnYmAnIBOaPogAgbcNY68vnIyE6GpqIKjHElVb6LIi4clwNcjHSj4z6szuvvzj8T/+ePEgGEGekw==}
    dependencies:
      '@supabase/node-fetch': 2.6.15
      '@types/phoenix': 1.6.4
      '@types/websocket': 1.0.10
      websocket: 1.0.34
    transitivePeerDependencies:
      - supports-color
    dev: false

  /@supabase/storage-js@2.5.4:
    resolution: {integrity: sha512-yspHD19I9uQUgfTh0J94+/r/g6hnhdQmw6Y7OWqr/EbnL6uvicGV1i1UDkkmeUHqfF9Mbt2sLtuxRycYyKv2ew==}
    dependencies:
      '@supabase/node-fetch': 2.6.15
    dev: false

  /@supabase/supabase-js@2.32.0:
    resolution: {integrity: sha512-1ShFhuOI5Du7604nlCelBsRD61daXk2O0qwjumoz35bqrYThnSPPtpJqZOHw6Mg6o7mLjIInYLh/DBlh8UvzRg==}
    dependencies:
      '@supabase/functions-js': 2.1.5
      '@supabase/gotrue-js': 2.57.0
      '@supabase/postgrest-js': 1.9.0
      '@supabase/realtime-js': 2.8.4
      '@supabase/storage-js': 2.5.4
      cross-fetch: 3.1.8
    transitivePeerDependencies:
      - encoding
      - supports-color
    dev: false

  /@swc/helpers@0.4.14:
    resolution: {integrity: sha512-4C7nX/dvpzB7za4Ql9K81xK3HPxCpHMgwTZVyf+9JQ6VUbn9jjZVN7/Nkdz/Ugzs2CSjqnL/UPXroiVBVHUWUw==}
    dependencies:
      tslib: 2.6.2
    dev: false

  /@swc/helpers@0.5.2:
    resolution: {integrity: sha512-E4KcWTpoLHqwPHLxidpOqQbcrZVgi0rsmmZXUle1jXmJfuIf/UWpczUJ7MZZ5tlxytgJXyp0w4PGkkeLiuIdZw==}
    dependencies:
      tslib: 2.6.2
    dev: false

  /@types/aws-lambda@8.10.119:
    resolution: {integrity: sha512-Vqm22aZrCvCd6I5g1SvpW151jfqwTzEZ7XJ3yZ6xaZG31nUEOEyzzVImjRcsN8Wi/QyPxId/x8GTtgIbsy8kEw==}
    dev: true

  /@types/axios@0.14.0:
    resolution: {integrity: sha512-KqQnQbdYE54D7oa/UmYVMZKq7CO4l8DEENzOKc4aBRwxCXSlJXGz83flFx5L7AWrOQnmuN3kVsRdt+GZPPjiVQ==}
    deprecated: This is a stub types definition for axios (https://github.com/mzabriskie/axios). axios provides its own type definitions, so you don't need @types/axios installed!
    dependencies:
      axios: 1.6.0
    transitivePeerDependencies:
      - debug
    dev: true

  /@types/body-parser@1.19.5:
    resolution: {integrity: sha512-fB3Zu92ucau0iQ0JMCFQE7b/dv8Ot07NI3KaZIkIUNXq82k4eBAqUaneXfleGY9JWskeS9y+u0nXMyspcuQrCg==}
    dependencies:
      '@types/connect': 3.4.38
      '@types/node': 20.10.5
    dev: true

  /@types/combined-stream@1.0.3:
    resolution: {integrity: sha512-rU54Qy0+23b3xsXhBtHfx+M4lsRLllU2bnUnkS9hm3HAQ2Xt9q3QCYFxYVeaSG2mpCD8uuOGIEpcXHXDNZTa9w==}
    dependencies:
      '@types/node': 20.9.4
    dev: true

  /@types/connect@3.4.38:
    resolution: {integrity: sha512-K6uROf1LD88uDQqJCktA4yzL1YYAK6NgfsI0v/mTgyPKWsX1CnJ0XPSDhViejru1GcRkLWb8RlzFYJRqGUbaug==}
    dependencies:
      '@types/node': 20.10.5
    dev: true

  /@types/cors@2.8.13:
    resolution: {integrity: sha512-RG8AStHlUiV5ysZQKq97copd2UmVYw3/pRMLefISZ3S1hK104Cwm7iLQ3fTKx+lsUH2CE8FlLaYeEA2LSeqYUA==}
    dependencies:
      '@types/node': 20.9.4
    dev: true

  /@types/dotenv@8.2.0:
    resolution: {integrity: sha512-ylSC9GhfRH7m1EUXBXofhgx4lUWmFeQDINW5oLuS+gxWdfUeW4zJdeVTYVkexEW+e2VUvlZR2kGnGGipAWR7kw==}
    deprecated: This is a stub types definition. dotenv provides its own type definitions, so you do not need this installed.
    dependencies:
      dotenv: 16.3.1
    dev: true

  /@types/estree@1.0.5:
    resolution: {integrity: sha512-/kYRxGDLWzHOB7q+wtSUQlFrtcdUccpfy+X+9iMBpHK8QLLhx2wIPYuS5DYtR9Wa/YlZAbIovy7qVdB1Aq6Lyw==}
    dev: false

  /@types/express-serve-static-core@4.17.41:
    resolution: {integrity: sha512-OaJ7XLaelTgrvlZD8/aa0vvvxZdUmlCn6MtWeB7TkiKW70BQLc9XEPpDLPdbo52ZhXUCrznlWdCHWxJWtdyajA==}
    dependencies:
      '@types/node': 20.10.5
      '@types/qs': 6.9.10
      '@types/range-parser': 1.2.7
      '@types/send': 0.17.4
    dev: true

  /@types/express@4.17.17:
    resolution: {integrity: sha512-Q4FmmuLGBG58btUnfS1c1r/NQdlp3DMfGDGig8WhfpA2YRUtEkxAjkZb0yvplJGYdF1fsQ81iMDcH24sSCNC/Q==}
    dependencies:
      '@types/body-parser': 1.19.5
      '@types/express-serve-static-core': 4.17.41
      '@types/qs': 6.9.10
      '@types/serve-static': 1.15.5
    dev: true

  /@types/http-errors@2.0.4:
    resolution: {integrity: sha512-D0CFMMtydbJAegzOyHjtiKPLlvnm3iTZyZRSZoLq2mRhDdmLfIWOCYPfQJ4cu2erKghU++QvjcUjp/5h7hESpA==}
    dev: true

  /@types/json5@0.0.29:
    resolution: {integrity: sha512-dRLjCWHYg4oaA77cxO64oO+7JwCwnIzkZPdrrC71jQmQtlhM556pwKo5bUzqvZndkVbeFLIIi+9TC40JNF5hNQ==}
    dev: true

  /@types/mime@1.3.5:
    resolution: {integrity: sha512-/pyBZWSLD2n0dcHE3hq8s8ZvcETHtEuF+3E7XVt0Ig2nvsVQXdghHVcEkIWjy9A0wKfTn97a/PSDYohKIlnP/w==}
    dev: true

  /@types/mime@3.0.4:
    resolution: {integrity: sha512-iJt33IQnVRkqeqC7PzBHPTC6fDlRNRW8vjrgqtScAhrmMwe8c4Eo7+fUGTa+XdWrpEgpyKWMYmi2dIwMAYRzPw==}
    dev: true

  /@types/node-fetch@2.6.9:
    resolution: {integrity: sha512-bQVlnMLFJ2d35DkPNjEPmd9ueO/rh5EiaZt2bhqiSarPjZIuIV6bPQVqcrEyvNo+AfTrRGVazle1tl597w3gfA==}
    dependencies:
      '@types/node': 20.10.5
      form-data: 4.0.0
    dev: false

  /@types/node-forge@1.3.10:
    resolution: {integrity: sha512-y6PJDYN4xYBxwd22l+OVH35N+1fCYWiuC3aiP2SlXVE6Lo7SS+rSx9r89hLxrP4pn6n1lBGhHJ12pj3F3Mpttw==}
    dependencies:
      '@types/node': 20.10.5
    dev: true

  /@types/node@17.0.45:
    resolution: {integrity: sha512-w+tIMs3rq2afQdsPJlODhoUEKzFP1ayaoyl1CcnwtIlsVe7K7bA1NGm4s3PraqTLlXnbIN84zuBlxBWo1u9BLw==}
    dev: true

  /@types/node@18.18.12:
    resolution: {integrity: sha512-G7slVfkwOm7g8VqcEF1/5SXiMjP3Tbt+pXDU3r/qhlM2KkGm786DUD4xyMA2QzEElFrv/KZV9gjygv4LnkpbMQ==}
    dependencies:
      undici-types: 5.26.5
    dev: false

  /@types/node@20.10.5:
    resolution: {integrity: sha512-nNPsNE65wjMxEKI93yOP+NPGGBJz/PoN3kZsVLee0XMiJolxSekEVD8wRwBUBqkwc7UWop0edW50yrCQW4CyRw==}
    dependencies:
      undici-types: 5.26.5

  /@types/node@20.9.4:
    resolution: {integrity: sha512-wmyg8HUhcn6ACjsn8oKYjkN/zUzQeNtMy44weTJSM6p4MMzEOuKbA3OjJ267uPCOW7Xex9dyrNTful8XTQYoDA==}
    dependencies:
      undici-types: 5.26.5
    dev: true

  /@types/phoenix@1.6.4:
    resolution: {integrity: sha512-B34A7uot1Cv0XtaHRYDATltAdKx0BvVKNgYNqE4WjtPUa4VQJM7kxeXcVKaH+KS+kCmZ+6w+QaUdcljiheiBJA==}
    dev: false

  /@types/prop-types@15.7.11:
    resolution: {integrity: sha512-ga8y9v9uyeiLdpKddhxYQkxNDrfvuPrlFb0N1qnZZByvcElJaXthF1UhvCh9TLWJBEHeNtdnbysW7Y6Uq8CVng==}
    dev: true

  /@types/qs@6.9.10:
    resolution: {integrity: sha512-3Gnx08Ns1sEoCrWssEgTSJs/rsT2vhGP+Ja9cnnk9k4ALxinORlQneLXFeFKOTJMOeZUFD1s7w+w2AphTpvzZw==}
    dev: true

  /@types/range-parser@1.2.7:
    resolution: {integrity: sha512-hKormJbkJqzQGhziax5PItDUTMAM9uE2XXQmM37dyd4hVM+5aVl7oVxMVUiVQn2oCQFN/LKCZdvSM0pFRqbSmQ==}
    dev: true

  /@types/react@18.2.45:
    resolution: {integrity: sha512-TtAxCNrlrBp8GoeEp1npd5g+d/OejJHFxS3OWmrPBMFaVQMSN0OFySozJio5BHxTuTeug00AVXVAjfDSfk+lUg==}
    dependencies:
      '@types/prop-types': 15.7.11
      '@types/scheduler': 0.16.8
      csstype: 3.1.3
    dev: true

  /@types/scheduler@0.16.8:
    resolution: {integrity: sha512-WZLiwShhwLRmeV6zH+GkbOFT6Z6VklCItrDioxUnv+u4Ll+8vKeFySoFyK/0ctcRpOmwAicELfmys1sDc/Rw+A==}
    dev: true

  /@types/send@0.17.4:
    resolution: {integrity: sha512-x2EM6TJOybec7c52BX0ZspPodMsQUd5L6PRwOunVyVUhXiBSKf3AezDL8Dgvgt5o0UfKNfuA0eMLr2wLT4AiBA==}
    dependencies:
      '@types/mime': 1.3.5
      '@types/node': 20.10.5
    dev: true

  /@types/serve-static@1.15.5:
    resolution: {integrity: sha512-PDRk21MnK70hja/YF8AHfC7yIsiQHn1rcXx7ijCFBX/k+XQJhQT/gw3xekXKJvx+5SXaMMS8oqQy09Mzvz2TuQ==}
    dependencies:
      '@types/http-errors': 2.0.4
      '@types/mime': 3.0.4
      '@types/node': 20.10.5
    dev: true

  /@types/uuid@9.0.7:
    resolution: {integrity: sha512-WUtIVRUZ9i5dYXefDEAI7sh9/O7jGvHg7Df/5O/gtH3Yabe5odI3UWopVR1qbPXQtvOxWu3mM4XxlYeZtMWF4g==}
    dev: true

  /@types/websocket@1.0.10:
    resolution: {integrity: sha512-svjGZvPB7EzuYS94cI7a+qhwgGU1y89wUgjT6E2wVUfmAGIvRfT7obBvRtnhXCSsoMdlG4gBFGE7MfkIXZLoww==}
    dependencies:
      '@types/node': 20.10.5
    dev: false

  /@typescript-eslint/parser@6.14.0(eslint@8.36.0)(typescript@4.7.4):
    resolution: {integrity: sha512-QjToC14CKacd4Pa7JK4GeB/vHmWFJckec49FR4hmIRf97+KXole0T97xxu9IFiPxVQ1DBWrQ5wreLwAGwWAVQA==}
    engines: {node: ^16.0.0 || >=18.0.0}
    peerDependencies:
      eslint: ^7.0.0 || ^8.0.0
      typescript: '*'
    peerDependenciesMeta:
      typescript:
        optional: true
    dependencies:
      '@typescript-eslint/scope-manager': 6.14.0
      '@typescript-eslint/types': 6.14.0
      '@typescript-eslint/typescript-estree': 6.14.0(typescript@4.7.4)
      '@typescript-eslint/visitor-keys': 6.14.0
      debug: 4.3.4
      eslint: 8.36.0
      typescript: 4.7.4
    transitivePeerDependencies:
      - supports-color
    dev: true

  /@typescript-eslint/scope-manager@6.14.0:
    resolution: {integrity: sha512-VT7CFWHbZipPncAZtuALr9y3EuzY1b1t1AEkIq2bTXUPKw+pHoXflGNG5L+Gv6nKul1cz1VH8fz16IThIU0tdg==}
    engines: {node: ^16.0.0 || >=18.0.0}
    dependencies:
      '@typescript-eslint/types': 6.14.0
      '@typescript-eslint/visitor-keys': 6.14.0
    dev: true

  /@typescript-eslint/types@6.14.0:
    resolution: {integrity: sha512-uty9H2K4Xs8E47z3SnXEPRNDfsis8JO27amp2GNCnzGETEW3yTqEIVg5+AI7U276oGF/tw6ZA+UesxeQ104ceA==}
    engines: {node: ^16.0.0 || >=18.0.0}
    dev: true

  /@typescript-eslint/typescript-estree@6.14.0(typescript@4.7.4):
    resolution: {integrity: sha512-yPkaLwK0yH2mZKFE/bXkPAkkFgOv15GJAUzgUVonAbv0Hr4PK/N2yaA/4XQbTZQdygiDkpt5DkxPELqHguNvyw==}
    engines: {node: ^16.0.0 || >=18.0.0}
    peerDependencies:
      typescript: '*'
    peerDependenciesMeta:
      typescript:
        optional: true
    dependencies:
      '@typescript-eslint/types': 6.14.0
      '@typescript-eslint/visitor-keys': 6.14.0
      debug: 4.3.4
      globby: 11.1.0
      is-glob: 4.0.3
      semver: 7.5.4
      ts-api-utils: 1.0.3(typescript@4.7.4)
      typescript: 4.7.4
    transitivePeerDependencies:
      - supports-color
    dev: true

  /@typescript-eslint/visitor-keys@6.14.0:
    resolution: {integrity: sha512-fB5cw6GRhJUz03MrROVuj5Zm/Q+XWlVdIsFj+Zb1Hvqouc8t+XP2H5y53QYU/MGtd2dPg6/vJJlhoX3xc2ehfw==}
    engines: {node: ^16.0.0 || >=18.0.0}
    dependencies:
      '@typescript-eslint/types': 6.14.0
      eslint-visitor-keys: 3.4.3
    dev: true

  /@ungap/structured-clone@1.2.0:
    resolution: {integrity: sha512-zuVdFrMJiuCDQUMCzQaD6KL28MjnqqN8XnAqiEq9PNm/hCPTSGfrXCOfwj1ow4LFb/tNymJPwsNbVePc1xFqrQ==}
    dev: true

  /@upstash/core-analytics@0.0.6:
    resolution: {integrity: sha512-cpPSR0XJAJs4Ddz9nq3tINlPS5aLfWVCqhhtHnXt4p7qr5+/Znlt1Es736poB/9rnl1hAHrOsOvVj46NEXcVqA==}
    engines: {node: '>=16.0.0'}
    dependencies:
      '@upstash/redis': 1.25.1
    dev: false

  /@upstash/ratelimit@0.4.3:
    resolution: {integrity: sha512-Dsp9Mw09Flg28JRklKgFiCXqr3bqv8bbG0kgpUYoHjcgPPolFFyaYOj/I2HExvYLZiogl77NUavBoNvMOK0zUQ==}
    dependencies:
      '@upstash/core-analytics': 0.0.6
    dev: false

  /@upstash/redis@1.21.0:
    resolution: {integrity: sha512-c6M+cl0LOgGK/7Gp6ooMkIZ1IDAJs8zFR+REPkoSkAq38o7CWFX5FYwYEqGZ6wJpUGBuEOr/7hTmippXGgL25A==}
    dependencies:
      isomorphic-fetch: 3.0.0
    transitivePeerDependencies:
      - encoding
    dev: false

  /@upstash/redis@1.25.1:
    resolution: {integrity: sha512-ACj0GhJ4qrQyBshwFgPod6XufVEfKX2wcaihsEvSdLYnY+m+pa13kGt1RXm/yTHKf4TQi/Dy2A8z/y6WUEOmlg==}
    dependencies:
      crypto-js: 4.2.0
    dev: false

  /@vercel/examples-ui@1.0.5(next@14.0.5-canary.17)(react-dom@18.2.0)(react@18.2.0):
    resolution: {integrity: sha512-6pj8V9MPLgrPajIUbqEkbmupEMnK6xBk5zkwsilwhA9mYQdxttqgVyDqlFMQhEVqb3tk0PshA+XxnZoDfLCpoQ==}
    peerDependencies:
      next: '*'
      react: ^17.0.2 || ^18.0.0-0
      react-dom: ^17.0.2 || ^18.0.0-0
    dependencies:
      '@swc/helpers': 0.4.14
      clsx: 1.2.1
      next: 14.0.5-canary.17(react-dom@18.2.0)(react@18.2.0)
      react: 18.2.0
      react-dom: 18.2.0(react@18.2.0)
      sugar-high: 0.4.7
    dev: false

  /@vercel/kv@0.2.2:
    resolution: {integrity: sha512-mqnQOB6bkp4h5eObxfLNIlhlVqOGSH8cWOlC5pDVWTjX3zL8dETO1ZBl6M74HBmeBjbD5+J7wDJklRigY6UNKw==}
    engines: {node: '>=14.6'}
    dependencies:
      '@upstash/redis': 1.21.0
    transitivePeerDependencies:
      - encoding
    dev: false

  /@vue/compiler-core@3.3.12:
    resolution: {integrity: sha512-qAtjyG3GBLG0chzp5xGCyRLLe6wFCHmjI82aGzwuGKyznNP+GJJMxjc0wOYWDB2YKfho7niJFdoFpo0CZZQg9w==}
    dependencies:
      '@babel/parser': 7.23.6
      '@vue/shared': 3.3.12
      estree-walker: 2.0.2
      source-map-js: 1.0.2
    dev: false

  /@vue/compiler-dom@3.3.12:
    resolution: {integrity: sha512-RdJU9oEYaoPKUdGXCy0l+i4clesdDeLmbvRlszoc9iagsnBnMmQtYfCPVQ5BHB6o7K4SCucDdJM2Dh3oXB0D6g==}
    dependencies:
      '@vue/compiler-core': 3.3.12
      '@vue/shared': 3.3.12
    dev: false

  /@vue/compiler-sfc@3.3.12:
    resolution: {integrity: sha512-yy5b9e7b79dsGbMmglCe/YnhCQgBkHO7Uf6JfjWPSf2/5XH+MKn18LhzhHyxbHdJgnA4lZCqtXzLaJz8Pd8lMw==}
    dependencies:
      '@babel/parser': 7.23.6
      '@vue/compiler-core': 3.3.12
      '@vue/compiler-dom': 3.3.12
      '@vue/compiler-ssr': 3.3.12
      '@vue/reactivity-transform': 3.3.12
      '@vue/shared': 3.3.12
      estree-walker: 2.0.2
      magic-string: 0.30.5
      postcss: 8.4.32
      source-map-js: 1.0.2
    dev: false

  /@vue/compiler-ssr@3.3.12:
    resolution: {integrity: sha512-adCiMJPznfWcQyk/9HSuXGja859IaMV+b8UNSVzDatqv7h0PvT9BEeS22+gjkWofDiSg5d78/ZLls3sLA+cn3A==}
    dependencies:
      '@vue/compiler-dom': 3.3.12
      '@vue/shared': 3.3.12
    dev: false

  /@vue/reactivity-transform@3.3.12:
    resolution: {integrity: sha512-g5TijmML7FyKkLt6QnpqNmA4KD7K/T5SbXa88Bhq+hydNQEkzA8veVXWAQuNqg9rjaFYD0rPf0a9NofKA0ENgg==}
    dependencies:
      '@babel/parser': 7.23.6
      '@vue/compiler-core': 3.3.12
      '@vue/shared': 3.3.12
      estree-walker: 2.0.2
      magic-string: 0.30.5
    dev: false

  /@vue/reactivity@3.3.12:
    resolution: {integrity: sha512-vOJORzO8DlIx88cgTnMLIf2GlLYpoXAKsuoQsK6SGdaqODjxO129pVPTd2s/N/Mb6KKZEFIHIEwWGmtN4YPs+g==}
    dependencies:
      '@vue/shared': 3.3.12
    dev: false

  /@vue/runtime-core@3.3.12:
    resolution: {integrity: sha512-5iL4w7MZrSGKEZU2wFAYhDZdZmgn+s//73EfgDXW1M+ZUOl36md7tlWp1QFK/ladiq4FvQ82shVjo0KiPDPr0A==}
    dependencies:
      '@vue/reactivity': 3.3.12
      '@vue/shared': 3.3.12
    dev: false

  /@vue/runtime-dom@3.3.12:
    resolution: {integrity: sha512-8mMzqiIdl+IYa/OXwKwk6/4ebLq7cYV1pUcwCSwBK2KerUa6cwGosen5xrCL9f8o2DJ9TfPFwbPEvH7OXzUpoA==}
    dependencies:
      '@vue/runtime-core': 3.3.12
      '@vue/shared': 3.3.12
      csstype: 3.1.3
    dev: false

  /@vue/server-renderer@3.3.12(vue@3.3.12):
    resolution: {integrity: sha512-OZ0IEK5TU5GXb5J8/wSplyxvGGdIcwEmS8EIO302Vz8K6fGSgSJTU54X0Sb6PaefzZdiN3vHsLXO8XIeF8crQQ==}
    peerDependencies:
      vue: 3.3.12
    dependencies:
      '@vue/compiler-ssr': 3.3.12
      '@vue/shared': 3.3.12
      vue: 3.3.12(typescript@5.3.3)
    dev: false

  /@vue/shared@3.3.12:
    resolution: {integrity: sha512-6p0Yin0pclvnER7BLNOQuod9Z+cxSYh8pSh7CzHnWNjAIP6zrTlCdHRvSCb1aYEx6i3Q3kvfuWU7nG16CgG1ag==}
    dev: false

  /abbrev@1.1.1:
    resolution: {integrity: sha512-nne9/IiQ/hzIhY6pdDnbBtz7DjPTKrY00P/zvPSm5pOFkl6xuGrGnXn/VtTNNfNtAfZ9/1RtehkszU9qcTii0Q==}
    dev: true

  /abort-controller@3.0.0:
    resolution: {integrity: sha512-h8lQ8tacZYnR3vNQTgibj+tODHI5/+l06Au2Pcriv/Gmet0eaj4TwWH41sO9wnHDiQsEj19q0drzdWdeAHtweg==}
    engines: {node: '>=6.5'}
    dependencies:
      event-target-shim: 5.0.1
    dev: false

  /accepts@1.3.8:
    resolution: {integrity: sha512-PYAthTa2m2VKxuvSD3DPC/Gy+U+sOA1LAuT8mkmRuvw+NACSaeXEQ+NHcVF7rONl6qcaxV3Uuemwawk+7+SJLw==}
    engines: {node: '>= 0.6'}
    dependencies:
      mime-types: 2.1.35
      negotiator: 0.6.3
    dev: false

  /acorn-jsx@5.3.2(acorn@8.11.2):
    resolution: {integrity: sha512-rq9s+JNhf0IChjtDXxllJ7g41oZk5SlXtp0LHwyA5cejwn7vKmKp4pPri6YEePv2PU65sAsegbXtIinmDFDXgQ==}
    peerDependencies:
      acorn: ^6.0.0 || ^7.0.0 || ^8.0.0
    dependencies:
      acorn: 8.11.2
    dev: true

  /acorn-node@1.8.2:
    resolution: {integrity: sha512-8mt+fslDufLYntIoPAaIMUe/lrbrehIiwmR3t2k9LljIzoigEPF27eLk2hy8zSGzmR/ogr7zbRKINMo1u0yh5A==}
    dependencies:
      acorn: 7.4.1
      acorn-walk: 7.2.0
      xtend: 4.0.2
    dev: true

  /acorn-walk@7.2.0:
    resolution: {integrity: sha512-OPdCF6GsMIP+Az+aWfAAOEt2/+iVDKE7oy6lJ098aoe59oAmK76qV6Gw60SbZ8jHuG2wH058GF4pLFbYamYrVA==}
    engines: {node: '>=0.4.0'}
    dev: true

  /acorn-walk@8.3.0:
    resolution: {integrity: sha512-FS7hV565M5l1R08MXqo8odwMTB02C2UqzB17RVgu9EyuYFBqJZ3/ZY97sQD5FewVu1UyDFc1yztUDrAwT0EypA==}
    engines: {node: '>=0.4.0'}
    dev: true

  /acorn@7.4.1:
    resolution: {integrity: sha512-nQyp0o1/mNdbTO1PO6kHkwSrmgZ0MT/jCCpNiwbUjGoRN4dlBhqJtoQuCnEOKzgTVwg0ZWiCoQy6SxMebQVh8A==}
    engines: {node: '>=0.4.0'}
    hasBin: true
    dev: true

  /acorn@8.11.2:
    resolution: {integrity: sha512-nc0Axzp/0FILLEVsm4fNwLCwMttvhEI263QtVPQcbpfZZ3ts0hLsZGOpE6czNlid7CJ9MlyH8reXkpsf3YUY4w==}
    engines: {node: '>=0.4.0'}
    hasBin: true

  /agentkeepalive@4.5.0:
    resolution: {integrity: sha512-5GG/5IbQQpC9FpkRGsSvZI5QYeSCzlJHdpBQntCsuTOxhKD8lqKhrleg2Yi7yvMIf82Ycmmqln9U8V9qwEiJew==}
    engines: {node: '>= 8.0.0'}
    dependencies:
      humanize-ms: 1.2.1
    dev: false

  /ai@2.2.22(react@18.2.0)(solid-js@1.8.7)(svelte@4.2.8)(vue@3.3.12):
    resolution: {integrity: sha512-H1TXjX3uGYU4bb8/GUTaY7BJ6YiMJDpp8WpmqwdVLmAh0+HufB7r27vCX0R4XXzJhdRaYp0ex6s9QvqkfvVA2A==}
    engines: {node: '>=14.6'}
    peerDependencies:
      react: ^18.2.0
      solid-js: ^1.7.7
      svelte: ^3.0.0 || ^4.0.0
      vue: ^3.3.4
    peerDependenciesMeta:
      react:
        optional: true
      solid-js:
        optional: true
      svelte:
        optional: true
      vue:
        optional: true
    dependencies:
      eventsource-parser: 1.0.0
      nanoid: 3.3.6
      react: 18.2.0
      solid-js: 1.8.7
      solid-swr-store: 0.10.7(solid-js@1.8.7)(swr-store@0.10.6)
      sswr: 2.0.0(svelte@4.2.8)
      svelte: 4.2.8
      swr: 2.2.0(react@18.2.0)
      swr-store: 0.10.6
      swrv: 1.0.4(vue@3.3.12)
      vue: 3.3.12(typescript@5.3.3)
    dev: false

  /ajv@6.12.6:
    resolution: {integrity: sha512-j3fVLgvTo527anyYyJOGTYJbG+vnnQYvE0m5mmkc1TK+nxAppkCLMIL0aZ4dblVCNoGShhm+kzE4ZUykBoMg4g==}
    dependencies:
      fast-deep-equal: 3.1.3
      fast-json-stable-stringify: 2.1.0
      json-schema-traverse: 0.4.1
      uri-js: 4.4.1
    dev: true

  /ansi-regex@5.0.1:
    resolution: {integrity: sha512-quJQXlTSUGL2LH9SUXo8VwsY4soanhgo6LNSm84E1LBcE8s3O0wpdiRzyR9z/ZZJMlMWv37qOOb9pdJlMUEKFQ==}
    engines: {node: '>=8'}
    dev: true

  /ansi-styles@3.2.1:
    resolution: {integrity: sha512-VT0ZI6kZRdTh8YyJw3SMbYm/u+NqfsAxEpWO0Pf9sq8/e94WxxOpPKx9FR1FlyCtOVDNOQ+8ntlqFxiRc+r5qA==}
    engines: {node: '>=4'}
    dependencies:
      color-convert: 1.9.3
    dev: true

  /ansi-styles@4.3.0:
    resolution: {integrity: sha512-zbB9rCJAT1rbjiVDb2hqKFHNYLxgtk8NURxZ3IZwD3F6NtxbXZQCnnSi1Lkx+IDohdPlFp222wVALIheZJQSEg==}
    engines: {node: '>=8'}
    dependencies:
      color-convert: 2.0.1
    dev: true

  /any-promise@1.3.0:
    resolution: {integrity: sha512-7UvmKalWRt1wgjL1RrGxoSJW/0QZFIegpeGvZG9kjp8vrRu55XTHbwnqq2GpXm9uLbcuhxm3IqX9OB4MZR1b2A==}
    dev: true

  /anymatch@3.1.3:
    resolution: {integrity: sha512-KMReFUr0B4t+D+OBkjR3KYqvocp2XaSzO55UcB6mgQMd3KbcE+mWTyvVV7D/zsdEbNnV6acZUutkiHQXvTr1Rw==}
    engines: {node: '>= 8'}
    dependencies:
      normalize-path: 3.0.0
      picomatch: 2.3.1
    dev: true

  /arg@5.0.2:
    resolution: {integrity: sha512-PYjyFOLKQ9y57JvQ6QLo8dAgNqswh8M1RMJYdQduT6xbWSgK36P/Z/v+p888pM69jMMfS8Xd8F6I1kQ/I9HUGg==}
    dev: true

  /argparse@1.0.10:
    resolution: {integrity: sha512-o5Roy6tNG4SL/FOkCAN6RzjiakZS25RLYFrcMttJqbdd8BWrnA+fGz57iN5Pb06pvBGvl5gQ0B48dJlslXvoTg==}
    dependencies:
      sprintf-js: 1.0.3
    dev: false

  /argparse@2.0.1:
    resolution: {integrity: sha512-8+9WqebbFzpX9OR+Wa6O29asIogeRMzcGtAINdpMHHyAg10f05aSFVBbcEqGf/PXw1EjAZ+q2/bEBg3DvurK3Q==}
    dev: true

  /aria-query@5.3.0:
    resolution: {integrity: sha512-b0P0sZPKtyu8HkeRAfCq0IfURZK+SuwMjY1UXGBU27wpAiTwQAIlq56IbIO+ytk/JjS1fMR14ee5WBBfKi5J6A==}
    dependencies:
      dequal: 2.0.3

  /array-buffer-byte-length@1.0.0:
    resolution: {integrity: sha512-LPuwb2P+NrQw3XhxGc36+XSvuBPopovXYTR9Ew++Du9Yb/bx5AzBfrIsBoj0EZUifjQU+sHL21sseZ3jerWO/A==}
    dependencies:
      call-bind: 1.0.5
      is-array-buffer: 3.0.2
    dev: true

  /array-flatten@1.1.1:
    resolution: {integrity: sha512-PCVAQswWemu6UdxsDFFX/+gVeYqKAod3D3UVm91jHwynguOwAvYPhx8nNlM++NqRcK6CxxpUafjmhIdKiHibqg==}
    dev: false

  /array-includes@3.1.7:
    resolution: {integrity: sha512-dlcsNBIiWhPkHdOEEKnehA+RNUWDc4UqFtnIXU4uuYDPtA4LDkr7qip2p0VvFAEXNDr0yWZ9PJyIRiGjRLQzwQ==}
    engines: {node: '>= 0.4'}
    dependencies:
      call-bind: 1.0.5
      define-properties: 1.2.1
      es-abstract: 1.22.3
      get-intrinsic: 1.2.2
      is-string: 1.0.7
    dev: true

  /array-union@2.1.0:
    resolution: {integrity: sha512-HGyxoOTYUyCM6stUe6EJgnd4EoewAI7zMdfqO+kGjnlZmBDz/cR5pf8r/cR4Wq60sL/p0IkcjUEEPwS3GFrIyw==}
    engines: {node: '>=8'}
    dev: true

  /array.prototype.findlastindex@1.2.3:
    resolution: {integrity: sha512-LzLoiOMAxvy+Gd3BAq3B7VeIgPdo+Q8hthvKtXybMvRV0jrXfJM/t8mw7nNlpEcVlVUnCnM2KSX4XU5HmpodOA==}
    engines: {node: '>= 0.4'}
    dependencies:
      call-bind: 1.0.5
      define-properties: 1.2.1
      es-abstract: 1.22.3
      es-shim-unscopables: 1.0.2
      get-intrinsic: 1.2.2
    dev: true

  /array.prototype.flat@1.3.2:
    resolution: {integrity: sha512-djYB+Zx2vLewY8RWlNCUdHjDXs2XOgm602S9E7P/UpHgfeHL00cRiIF+IN/G/aUJ7kGPb6yO/ErDI5V2s8iycA==}
    engines: {node: '>= 0.4'}
    dependencies:
      call-bind: 1.0.5
      define-properties: 1.2.1
      es-abstract: 1.22.3
      es-shim-unscopables: 1.0.2
    dev: true

  /array.prototype.flatmap@1.3.2:
    resolution: {integrity: sha512-Ewyx0c9PmpcsByhSW4r+9zDU7sGjFc86qf/kKtuSCRdhfbk0SNLLkaT5qvcHnRGgc5NP/ly/y+qkXkqONX54CQ==}
    engines: {node: '>= 0.4'}
    dependencies:
      call-bind: 1.0.5
      define-properties: 1.2.1
      es-abstract: 1.22.3
      es-shim-unscopables: 1.0.2
    dev: true

  /array.prototype.tosorted@1.1.2:
    resolution: {integrity: sha512-HuQCHOlk1Weat5jzStICBCd83NxiIMwqDg/dHEsoefabn/hJRj5pVdWcPUSpRrwhwxZOsQassMpgN/xRYFBMIg==}
    dependencies:
      call-bind: 1.0.5
      define-properties: 1.2.1
      es-abstract: 1.22.3
      es-shim-unscopables: 1.0.2
      get-intrinsic: 1.2.2
    dev: true

  /arraybuffer.prototype.slice@1.0.2:
    resolution: {integrity: sha512-yMBKppFur/fbHu9/6USUe03bZ4knMYiwFBcyiaXB8Go0qNehwX6inYPzK9U0NeQvGxKthcmHcaR8P5MStSRBAw==}
    engines: {node: '>= 0.4'}
    dependencies:
      array-buffer-byte-length: 1.0.0
      call-bind: 1.0.5
      define-properties: 1.2.1
      es-abstract: 1.22.3
      get-intrinsic: 1.2.2
      is-array-buffer: 3.0.2
      is-shared-array-buffer: 1.0.2
    dev: true

  /as-table@1.0.55:
    resolution: {integrity: sha512-xvsWESUJn0JN421Xb9MQw6AsMHRCUknCe0Wjlxvjud80mU4E6hQf1A6NzQKcYNmYw62MfzEtXc+badstZP3JpQ==}
    dependencies:
      printable-characters: 1.0.42
    dev: true

  /ast-types-flow@0.0.8:
    resolution: {integrity: sha512-OH/2E5Fg20h2aPrbe+QL8JZQFko0YZaF+j4mnQ7BGhfavO7OpSLa8a0y9sBwomHdSbkhTS8TQNayBfnW5DwbvQ==}
    dev: true

  /asynciterator.prototype@1.0.0:
    resolution: {integrity: sha512-wwHYEIS0Q80f5mosx3L/dfG5t5rjEa9Ft51GTaNt862EnpyGHpgz2RkZvLPp1oF5TnAiTohkEKVEu8pQPJI7Vg==}
    dependencies:
      has-symbols: 1.0.3
    dev: true

  /asynckit@0.4.0:
    resolution: {integrity: sha512-Oei9OH4tRh0YqU3GxhX79dM/mwVgvbZJaSNaRk+bshkj0S5cfHcgYakreBjrHwatXKbz+IoIdYLxrKim2MjW0Q==}

  /autoprefixer@10.4.14(postcss@8.4.21):
    resolution: {integrity: sha512-FQzyfOsTlwVzjHxKEqRIAdJx9niO6VCBCoEwax/VLSoQF29ggECcPuBqUMZ+u8jCZOPSy8b8/8KnuFbp0SaFZQ==}
    engines: {node: ^10 || ^12 || >=14}
    hasBin: true
    peerDependencies:
      postcss: ^8.1.0
    dependencies:
      browserslist: 4.22.1
      caniuse-lite: 1.0.30001564
      fraction.js: 4.3.7
      normalize-range: 0.1.2
      picocolors: 1.0.0
      postcss: 8.4.21
      postcss-value-parser: 4.2.0
    dev: true

  /available-typed-arrays@1.0.5:
    resolution: {integrity: sha512-DMD0KiN46eipeziST1LPP/STfDU0sufISXmjSgvVsoU2tqxctQeASejWcfNtxYKqETM1UxQ8sp2OrSBWpHY6sw==}
    engines: {node: '>= 0.4'}

  /aws-lambda@1.0.7:
    resolution: {integrity: sha512-9GNFMRrEMG5y3Jvv+V4azWvc+qNWdWLTjDdhf/zgMlz8haaaLWv0xeAIWxz9PuWUBawsVxy0zZotjCdR3Xq+2w==}
    hasBin: true
    dependencies:
      aws-sdk: 2.1502.0
      commander: 3.0.2
      js-yaml: 3.14.1
      watchpack: 2.4.0
    dev: false

  /aws-sdk@2.1502.0:
    resolution: {integrity: sha512-mUXUaWmbIyqE6zyIcbUUQIUgw1evK7gV1vQP7ZZEE0qi6hO2Mw99Nc25Bh+187yvRxamMTsFXvvmBViR0Q75SA==}
    engines: {node: '>= 10.0.0'}
    dependencies:
      buffer: 4.9.2
      events: 1.1.1
      ieee754: 1.1.13
      jmespath: 0.16.0
      querystring: 0.2.0
      sax: 1.2.1
      url: 0.10.3
      util: 0.12.5
      uuid: 8.0.0
      xml2js: 0.5.0
    dev: false

  /axe-core@4.7.0:
    resolution: {integrity: sha512-M0JtH+hlOL5pLQwHOLNYZaXuhqmvS8oExsqB1SBYgA4Dk7u/xx+YdGHXaK5pyUfed5mYXdlYiphWq3G8cRi5JQ==}
    engines: {node: '>=4'}
    dev: true

  /axios@1.6.0:
    resolution: {integrity: sha512-EZ1DYihju9pwVB+jg67ogm+Tmqc6JmhamRN6I4Zt8DfZu5lbcQGw3ozH9lFejSJgs/ibaef3A9PMXPLeefFGJg==}
    dependencies:
      follow-redirects: 1.15.3
      form-data: 4.0.0
      proxy-from-env: 1.1.0
    transitivePeerDependencies:
      - debug

  /axobject-query@3.2.1:
    resolution: {integrity: sha512-jsyHu61e6N4Vbz/v18DHwWYKK0bSWLqn47eeDSKPB7m8tqMHF9YJ+mhIk2lVteyZrY8tnSj/jHOv4YiTCuCJgg==}
    dependencies:
      dequal: 2.0.3

  /balanced-match@1.0.2:
    resolution: {integrity: sha512-3oSeUO0TMV67hN1AmbXsK4yaqU7tjiHlbxRDZOpH0KW9+CeX4bRAaX0Anxt0tx2MrpRpWwQaPwIlISEJhYU5Pw==}
    dev: true

  /base-64@0.1.0:
    resolution: {integrity: sha512-Y5gU45svrR5tI2Vt/X9GPd3L0HNIKzGu202EjxrXMpuc2V2CiKgemAbUUsqYmZJvPtCXoUKjNZwBJzsNScUbXA==}
    dev: false

  /base64-js@1.5.1:
    resolution: {integrity: sha512-AKpaYlHn8t4SVbOHCy+b5+KKgvR4vrsD8vbvrbiQJps7fKDTkjkDry6ji0rUJjC0kzbNePLwzxq8iypo41qeWA==}
    dev: false

  /binary-extensions@2.2.0:
    resolution: {integrity: sha512-jDctJ/IVQbZoJykoeHbhXpOlNBqGNcwXJKJog42E5HDPUwQTSdjCHdihjj0DlnheQ7blbT6dHOafNAiS8ooQKA==}
    engines: {node: '>=8'}
    dev: true

  /binary-search@1.3.6:
    resolution: {integrity: sha512-nbE1WxOTTrUWIfsfZ4aHGYu5DOuNkbxGokjV6Z2kxfJK3uaAb8zNK1muzOeipoLHZjInT4Br88BHpzevc681xA==}
    dev: false

  /blake3-wasm@2.1.5:
    resolution: {integrity: sha512-F1+K8EbfOZE49dtoPtmxUQrpXaBIl3ICvasLh+nJta0xkz+9kF/7uet9fLnwKqhDrmj6g+6K3Tw9yQPUg2ka5g==}
    dev: true

  /body-parser@1.20.1:
    resolution: {integrity: sha512-jWi7abTbYwajOytWCQc37VulmWiRae5RyTpaCyDcS5/lMdtwSz5lOpDE67srw/HYe35f1z3fDQw+3txg7gNtWw==}
    engines: {node: '>= 0.8', npm: 1.2.8000 || >= 1.4.16}
    dependencies:
      bytes: 3.1.2
      content-type: 1.0.5
      debug: 2.6.9
      depd: 2.0.0
      destroy: 1.2.0
      http-errors: 2.0.0
      iconv-lite: 0.4.24
      on-finished: 2.4.1
      qs: 6.11.0
      raw-body: 2.5.1
      type-is: 1.6.18
      unpipe: 1.0.0
    transitivePeerDependencies:
      - supports-color
    dev: false

  /brace-expansion@1.1.11:
    resolution: {integrity: sha512-iCuPHDFgrHX7H2vEI/5xpz07zSHB00TpugqhmYtVmMO6518mCuRMoOYFldEBl0g187ufozdaHgWKcYFb61qGiA==}
    dependencies:
      balanced-match: 1.0.2
      concat-map: 0.0.1
    dev: true

  /braces@3.0.2:
    resolution: {integrity: sha512-b8um+L1RzM3WDSzvhm6gIz1yfTbBt6YTlcEKAvsmqCZZFw46z626lVj9j1yEPW33H5H+lBQpZMP1k8l+78Ha0A==}
    engines: {node: '>=8'}
    dependencies:
      fill-range: 7.0.1
    dev: true

  /browserslist@4.22.1:
    resolution: {integrity: sha512-FEVc202+2iuClEhZhrWy6ZiAcRLvNMyYcxZ8raemul1DYVOVdFsbqckWLdsixQZCpJlwe77Z3UTalE7jsjnKfQ==}
    engines: {node: ^6 || ^7 || ^8 || ^9 || ^10 || ^11 || ^12 || >=13.7}
    hasBin: true
    dependencies:
      caniuse-lite: 1.0.30001564
      electron-to-chromium: 1.4.591
      node-releases: 2.0.13
      update-browserslist-db: 1.0.13(browserslist@4.22.1)
    dev: true

  /buffer-from@1.1.2:
    resolution: {integrity: sha512-E+XQCRwSbaaiChtv6k6Dwgc+bx+Bs6vuKJHHl5kox/BaKbhiXzqQOwK4cO22yElGp2OCmjwVhT3HmxgyPGnJfQ==}
    dev: true

  /buffer@4.9.2:
    resolution: {integrity: sha512-xq+q3SRMOxGivLhBNaUdC64hDTQwejJ+H0T/NB1XMtTVEwNTrfFF3gAxiyW0Bu/xWEGhjVKgUcMhCrUy2+uCWg==}
    dependencies:
      base64-js: 1.5.1
      ieee754: 1.1.13
      isarray: 1.0.0
    dev: false

  /bufferutil@4.0.8:
    resolution: {integrity: sha512-4T53u4PdgsXqKaIctwF8ifXlRTTmEPJ8iEPWFdGZvcf7sbwYo6FKFEX9eNNAnzFZ7EzJAQ3CJeOtCRA4rDp7Pw==}
    engines: {node: '>=6.14.2'}
    requiresBuild: true
    dependencies:
      node-gyp-build: 4.7.0
    dev: false

  /bundle-require@4.0.2(esbuild@0.19.9):
    resolution: {integrity: sha512-jwzPOChofl67PSTW2SGubV9HBQAhhR2i6nskiOThauo9dzwDUgOWQScFVaJkjEfYX+UXiD+LEx8EblQMc2wIag==}
    engines: {node: ^12.20.0 || ^14.13.1 || >=16.0.0}
    peerDependencies:
      esbuild: '>=0.17'
    dependencies:
      esbuild: 0.19.9
      load-tsconfig: 0.2.5
    dev: true

  /busboy@1.6.0:
    resolution: {integrity: sha512-8SFQbg/0hQ9xy3UNTB0YEnsNBbWfhf7RtnzpL7TkBiTBRfrQ9Fxcnz7VJsleJpyp6rVLvXiuORqjlHi5q+PYuA==}
    engines: {node: '>=10.16.0'}
    dependencies:
      streamsearch: 1.1.0
    dev: false

  /bytes@3.1.2:
    resolution: {integrity: sha512-/Nf7TyzTx6S3yRJObOAV7956r8cr2+Oj8AC5dt8wSP3BQAoeX58NoHyCU8P8zGkNXStjTSi6fzO6F0pBdcYbEg==}
    engines: {node: '>= 0.8'}
    dev: false

  /cac@6.7.14:
    resolution: {integrity: sha512-b6Ilus+c3RrdDk+JhLKUAQfzzgLEPy6wcXqS7f/xe1EETvsDP6GORG7SFuOs6cID5YkqchW/LXZbX5bc8j7ZcQ==}
    engines: {node: '>=8'}
    dev: true

  /call-bind@1.0.5:
    resolution: {integrity: sha512-C3nQxfFZxFRVoJoGKKI8y3MOEo129NQ+FgQ08iye+Mk4zNZZGdjfs06bVTr+DBSlA66Q2VEcMki/cUCP4SercQ==}
    dependencies:
      function-bind: 1.1.2
      get-intrinsic: 1.2.2
      set-function-length: 1.1.1

  /callsites@3.1.0:
    resolution: {integrity: sha512-P8BjAsXvZS+VIDUI11hHCQEv74YT67YUi5JJFNWIqL235sBmjX4+qx9Muvls5ivyNENctx46xQLQ3aTuE7ssaQ==}
    engines: {node: '>=6'}
    dev: true

  /camelcase-css@2.0.1:
    resolution: {integrity: sha512-QOSvevhslijgYwRx6Rv7zKdMF8lbRmx+uQGx2+vDc+KI/eBnsy9kit5aj23AgGu3pa4t9AgwbnXWqS+iOY+2aA==}
    engines: {node: '>= 6'}
    dev: true

  /caniuse-lite@1.0.30001564:
    resolution: {integrity: sha512-DqAOf+rhof+6GVx1y+xzbFPeOumfQnhYzVnZD6LAXijR77yPtm9mfOcqOnT3mpnJiZVT+kwLAFnRlZcIz+c6bg==}
    dev: true

  /caniuse-lite@1.0.30001570:
    resolution: {integrity: sha512-+3e0ASu4sw1SWaoCtvPeyXp+5PsjigkSt8OXZbF9StH5pQWbxEjLAZE3n8Aup5udop1uRiKA7a4utUk/uoSpUw==}
    dev: false

  /capnp-ts@0.7.0:
    resolution: {integrity: sha512-XKxXAC3HVPv7r674zP0VC3RTXz+/JKhfyw94ljvF80yynK6VkTnqE3jMuN8b3dUVmmc43TjyxjW4KTsmB3c86g==}
    dependencies:
      debug: 4.3.4
      tslib: 2.6.2
    transitivePeerDependencies:
      - supports-color
    dev: true

  /chalk@2.4.2:
    resolution: {integrity: sha512-Mti+f9lpJNcwF4tWV8/OrTTtF1gZi+f8FqlyAdouralcFWFQWF2+NgCHShjkCb+IFBLq9buZwE1xckQU4peSuQ==}
    engines: {node: '>=4'}
    dependencies:
      ansi-styles: 3.2.1
      escape-string-regexp: 1.0.5
      supports-color: 5.5.0
    dev: true

  /chalk@4.1.2:
    resolution: {integrity: sha512-oKnbhFyRIXpUuez8iBMmyEa4nbj4IOQyuhc/wy9kY7/WVPcwIO9VA668Pu8RkO7+0G76SLROeyw9CpQ061i4mA==}
    engines: {node: '>=10'}
    dependencies:
      ansi-styles: 4.3.0
      supports-color: 7.2.0
    dev: true

  /charenc@0.0.2:
    resolution: {integrity: sha512-yrLQ/yVUFXkzg7EDQsPieE/53+0RlaWTs+wBrvW36cyilJ2SaDWfl4Yj7MtLTXleV9uEKefbAGUPv2/iWSooRA==}
    dev: false

  /chokidar@3.5.3:
    resolution: {integrity: sha512-Dr3sfKRP6oTcjf2JmUmFJfeVMvXBdegxB0iVQ5eb2V10uFJUCAS8OByZdVAyVb8xXNz3GjjTgj9kLWsZTqE6kw==}
    engines: {node: '>= 8.10.0'}
    dependencies:
      anymatch: 3.1.3
      braces: 3.0.2
      glob-parent: 5.1.2
      is-binary-path: 2.1.0
      is-glob: 4.0.3
      normalize-path: 3.0.0
      readdirp: 3.6.0
    optionalDependencies:
      fsevents: 2.3.3
    dev: true

  /client-only@0.0.1:
    resolution: {integrity: sha512-IV3Ou0jSMzZrd3pZ48nLkT9DA7Ag1pnPzaiQhpW7c3RbcqqzvzzVu+L8gfqMp/8IM2MQtSiqaCxrrcfu8I8rMA==}
    dev: false

  /clsx@1.2.1:
    resolution: {integrity: sha512-EcR6r5a8bj6pu3ycsa/E/cKVGuTgZJZdsyUYHOksG/UHIiKfjxzRxYJpyVBwYaQeOvghal9fcc4PidlgzugAQg==}
    engines: {node: '>=6'}
    dev: false

  /cluster-key-slot@1.1.2:
    resolution: {integrity: sha512-RMr0FhtfXemyinomL4hrWcYJxmX6deFdCxpJzhDttxgO1+bcCnkk+9drydLVDmAMG7NE6aN/fl4F7ucU/90gAA==}
    engines: {node: '>=0.10.0'}
    dev: false

  /code-red@1.0.4:
    resolution: {integrity: sha512-7qJWqItLA8/VPVlKJlFXU+NBlo/qyfs39aJcuMT/2ere32ZqvF5OSxgdM5xOfJJ7O429gg2HM47y8v9P+9wrNw==}
    dependencies:
      '@jridgewell/sourcemap-codec': 1.4.15
      '@types/estree': 1.0.5
      acorn: 8.11.2
      estree-walker: 3.0.3
      periscopic: 3.1.0
    dev: false

  /color-convert@1.9.3:
    resolution: {integrity: sha512-QfAUtd+vFdAtFQcC8CCyYt1fYWxSqAiK2cSD6zDB8N3cpsEBAvRxp9zOGg6G/SHHJYAT88/az/IuDGALsNVbGg==}
    dependencies:
      color-name: 1.1.3
    dev: true

  /color-convert@2.0.1:
    resolution: {integrity: sha512-RRECPsj7iu/xb5oKYcsFHSppFNnsj/52OVTRKb4zP5onXwVF3zVmmToNcOfGC+CRDpfK/U584fMg38ZHCaElKQ==}
    engines: {node: '>=7.0.0'}
    dependencies:
      color-name: 1.1.4
    dev: true

  /color-name@1.1.3:
    resolution: {integrity: sha512-72fSenhMw2HZMTVHeCA9KCmpEIbzWiQsjN+BHcBbS9vr1mtt+vJjPdksIBNUmKAW8TFUDPJK5SUU3QhE9NEXDw==}
    dev: true

  /color-name@1.1.4:
    resolution: {integrity: sha512-dOy+3AuW3a2wNbZHIuMZpTcgjGuLU/uBL/ubcZF9OXbDo8ff4O8yVp5Bf0efS8uEoYo5q4Fx7dY9OgQGXgAsQA==}
    dev: true

  /combined-stream@1.0.8:
    resolution: {integrity: sha512-FQN4MRfuJeHf7cBbBMJFXhKSDq+2kAArBlmRBvcvFE5BB1HZKXtSFASDhdlz9zOYwxh8lDdnvmMOe/+5cdoEdg==}
    engines: {node: '>= 0.8'}
    dependencies:
      delayed-stream: 1.0.0

  /commander@3.0.2:
    resolution: {integrity: sha512-Gar0ASD4BDyKC4hl4DwHqDrmvjoxWKZigVnAbn5H1owvm4CxCPdb0HQDehwNYMJpla5+M2tPmPARzhtYuwpHow==}
    dev: false

  /commander@4.1.1:
    resolution: {integrity: sha512-NOKm8xhkzAjzFx8B2v5OAHT+u5pRQc2UCa2Vq9jYL/31o2wi9mxBA7LIFs3sV5VSC49z6pEhfbMULvShKj26WA==}
    engines: {node: '>= 6'}
    dev: true

  /concat-map@0.0.1:
    resolution: {integrity: sha512-/Srv4dswyQNBfohGpz9o6Yb3Gz3SrUDqBH5rTuhGR7ahtlbYKnVxw2bCFMRljaA7EXHaXZ8wsHdodFvbkhKmqg==}
    dev: true

  /content-disposition@0.5.4:
    resolution: {integrity: sha512-FveZTNuGw04cxlAiWbzi6zTAL/lhehaWbTtgluJh4/E95DqMwTmha3KZN1aAWA8cFIhHzMZUvLevkw5Rqk+tSQ==}
    engines: {node: '>= 0.6'}
    dependencies:
      safe-buffer: 5.2.1
    dev: false

  /content-type@1.0.5:
    resolution: {integrity: sha512-nTjqfcBFEipKdXCv4YDQWCfmcLZKm81ldF0pAopTvyrFGVbcR6P/VAAd5G7N+0tTr8QqiU0tFadD6FK4NtJwOA==}
    engines: {node: '>= 0.6'}
    dev: false

  /cookie-signature@1.0.6:
    resolution: {integrity: sha512-QADzlaHc8icV8I7vbaJXJwod9HWYp8uCqf1xa4OfNu1T7JVxQIrUgOWtHdNDtPiywmFbiS12VjotIXLrKM3orQ==}
    dev: false

  /cookie@0.5.0:
    resolution: {integrity: sha512-YZ3GUyn/o8gfKJlnlX7g7xq4gyO6OSuhGPKaaGssGB2qgDUS0gPgtTvoyZLTt9Ab6dC4hfc9dV5arkvc/OCmrw==}
    engines: {node: '>= 0.6'}

  /cors@2.8.5:
    resolution: {integrity: sha512-KIHbLJqu73RGr/hnbrO9uBeixNGuvSQjul/jdFvS/KFSIH1hWVd1ng7zOHx+YrEfInLG7q4n6GHQ9cDtxv/P6g==}
    engines: {node: '>= 0.10'}
    dependencies:
      object-assign: 4.1.1
      vary: 1.1.2
    dev: false

  /cross-fetch@3.1.8:
    resolution: {integrity: sha512-cvA+JwZoU0Xq+h6WkMvAUqPEYy92Obet6UdKLfW60qn99ftItKjB5T+BkyWOFWe2pUyfQ+IJHmpOTznqk1M6Kg==}
    dependencies:
      node-fetch: 2.7.0
    transitivePeerDependencies:
      - encoding
    dev: false

  /cross-spawn@6.0.5:
    resolution: {integrity: sha512-eTVLrBSt7fjbDygz805pMnstIs2VTBNkRm0qxZd+M7A5XDdxVRWO5MxGBXZhjY4cqLYLdtrGqRf8mBPmzwSpWQ==}
    engines: {node: '>=4.8'}
    dependencies:
      nice-try: 1.0.5
      path-key: 2.0.1
      semver: 5.7.2
      shebang-command: 1.2.0
      which: 1.3.1
    dev: true

  /cross-spawn@7.0.3:
    resolution: {integrity: sha512-iRDPJKUPVEND7dHPO8rkbOnPpyDygcDFtWjpeWNCgy8WP2rXcxXL8TskReQl6OrB2G7+UJrags1q15Fudc7G6w==}
    engines: {node: '>= 8'}
    dependencies:
      path-key: 3.1.1
      shebang-command: 2.0.0
      which: 2.0.2
    dev: true

  /crypt@0.0.2:
    resolution: {integrity: sha512-mCxBlsHFYh9C+HVpiEacem8FEBnMXgU9gy4zmNC+SXAZNB/1idgp/aulFJ4FgCi7GPEVbfyng092GqL2k2rmow==}
    dev: false

  /crypto-js@4.2.0:
    resolution: {integrity: sha512-KALDyEYgpY+Rlob/iriUtjV6d5Eq+Y191A5g4UqLAi8CyGP9N1+FdVbkc1SxKc2r4YAYqG8JzO2KGL+AizD70Q==}
    dev: false

  /css-tree@2.3.1:
    resolution: {integrity: sha512-6Fv1DV/TYw//QF5IzQdqsNDjx/wc8TrMBZsqjL9eW01tWb7R7k/mq+/VXfJCl7SoD5emsJop9cOByJZfs8hYIw==}
    engines: {node: ^10 || ^12.20.0 || ^14.13.0 || >=15.0.0}
    dependencies:
      mdn-data: 2.0.30
      source-map-js: 1.0.2
    dev: false

  /cssesc@3.0.0:
    resolution: {integrity: sha512-/Tb/JcjK111nNScGob5MNtsntNM1aCNUDipB/TkwZFhyDrrE47SOx/18wF2bbjgc3ZzCSKW1T5nt5EbFoAz/Vg==}
    engines: {node: '>=4'}
    hasBin: true
    dev: true

  /csstype@3.1.3:
    resolution: {integrity: sha512-M1uQkMl8rQK/szD0LNhtqxIPLpimGm8sOBwU7lLnCpSbTyY3yeU1Vc7l4KT5zT4s/yOxHH5O7tIuuLOCnLADRw==}

  /d@1.0.1:
    resolution: {integrity: sha512-m62ShEObQ39CfralilEQRjH6oAMtNCV1xJyEx5LpRYUVN+EviphDgUc/F3hnYbADmkiNs67Y+3ylmlG7Lnu+FA==}
    dependencies:
      es5-ext: 0.10.62
      type: 1.2.0
    dev: false

  /damerau-levenshtein@1.0.8:
    resolution: {integrity: sha512-sdQSFB7+llfUcQHUQO3+B8ERRj0Oa4w9POWMI/puGtuf7gFywGmkaLCElnudfTiKZV+NvHqL0ifzdrI8Ro7ESA==}
    dev: true

  /data-uri-to-buffer@2.0.2:
    resolution: {integrity: sha512-ND9qDTLc6diwj+Xe5cdAgVTbLVdXbtxTJRXRhli8Mowuaan+0EJOtdqJ0QCHNSSPyoXGx9HX2/VMnKeC34AChA==}
    dev: true

  /debug@2.6.9:
    resolution: {integrity: sha512-bC7ElrdJaJnPbAP+1EotYvqZsb3ecl5wi6Bfi6BJTUcNowp6cvspg0jXznRTKDjm/E7AdgFBVeAPVMNcKGsHMA==}
    peerDependencies:
      supports-color: '*'
    peerDependenciesMeta:
      supports-color:
        optional: true
    dependencies:
      ms: 2.0.0
    dev: false

  /debug@3.2.7(supports-color@5.5.0):
    resolution: {integrity: sha512-CFjzYYAi4ThfiQvizrFQevTTXHtnCqWfe7x1AhgEscTz6ZbLbfoLRLPugTQyBth6f8ZERVUSyWHFD/7Wu4t1XQ==}
    peerDependencies:
      supports-color: '*'
    peerDependenciesMeta:
      supports-color:
        optional: true
    dependencies:
      ms: 2.1.2
      supports-color: 5.5.0
    dev: true

  /debug@4.3.4:
    resolution: {integrity: sha512-PRWFHuSU3eDtQJPvnNY7Jcket1j0t5OuOsFzPPzsekD52Zl8qUfFIPEiswXqIvHWGVHOgX+7G/vCNNhehwxfkQ==}
    engines: {node: '>=6.0'}
    peerDependencies:
      supports-color: '*'
    peerDependenciesMeta:
      supports-color:
        optional: true
    dependencies:
      ms: 2.1.2
    dev: true

  /deep-is@0.1.4:
    resolution: {integrity: sha512-oIPzksmTg4/MriiaYGO+okXDT7ztn/w3Eptv/+gSIdMdKsJo0u4CfYNFJPy+4SKMuCqGw2wxnA+URMg3t8a/bQ==}
    dev: true

  /define-data-property@1.1.1:
    resolution: {integrity: sha512-E7uGkTzkk1d0ByLeSc6ZsFS79Axg+m1P/VsgYsxHgiuc3tFSj+MjMIwe90FC4lOAZzNBdY7kkO2P2wKdsQ1vgQ==}
    engines: {node: '>= 0.4'}
    dependencies:
      get-intrinsic: 1.2.2
      gopd: 1.0.1
      has-property-descriptors: 1.0.1

  /define-properties@1.2.1:
    resolution: {integrity: sha512-8QmQKqEASLd5nx0U1B1okLElbUuuttJ/AnYmRXbbbGDWh6uS208EjD4Xqq/I9wK7u0v6O08XhTWnt5XtEbR6Dg==}
    engines: {node: '>= 0.4'}
    dependencies:
      define-data-property: 1.1.1
      has-property-descriptors: 1.0.1
      object-keys: 1.1.1
    dev: true

  /defined@1.0.1:
    resolution: {integrity: sha512-hsBd2qSVCRE+5PmNdHt1uzyrFu5d3RwmFDKzyNZMFq/EwDNJF7Ee5+D5oEKF0hU6LhtoUF1macFvOe4AskQC1Q==}
    dev: true

  /delayed-stream@1.0.0:
    resolution: {integrity: sha512-ZySD7Nf91aLB0RxL4KGrKHBXl7Eds1DAmEdcoVawXnLD7SDhpNgtuII2aAkg7a7QS41jxPSZ17p4VdGnMHk3MQ==}
    engines: {node: '>=0.4.0'}

  /depd@2.0.0:
    resolution: {integrity: sha512-g7nH6P6dyDioJogAAGprGpCtVImJhpPk/roCzdb3fIh61/s/nPsfR6onyMwkCAR/OlC3yBC0lESvUoQEAssIrw==}
    engines: {node: '>= 0.8'}
    dev: false

  /dequal@2.0.3:
    resolution: {integrity: sha512-0je+qPKHEMohvfRTCEo3CrPG6cAzAYgmzKyxRiYSSDkS6eGJdyVJm7WaYA5ECaAD9wLB2T4EEeymA5aFVcYXCA==}
    engines: {node: '>=6'}

  /destroy@1.2.0:
    resolution: {integrity: sha512-2sJGJTaXIIaR1w4iJSNoN0hnMY7Gpc/n8D4qSCJw8QqFWXf7cuAgnEHxBpweaVcPevC2l3KpjYCx3NypQQgaJg==}
    engines: {node: '>= 0.8', npm: 1.2.8000 || >= 1.4.16}
    dev: false

  /detective@5.2.1:
    resolution: {integrity: sha512-v9XE1zRnz1wRtgurGu0Bs8uHKFSTdteYZNbIPFVhUZ39L/S79ppMpdmVOZAnoz1jfEFodc48n6MX483Xo3t1yw==}
    engines: {node: '>=0.8.0'}
    hasBin: true
    dependencies:
      acorn-node: 1.8.2
      defined: 1.0.1
      minimist: 1.2.8
    dev: true

  /didyoumean@1.2.2:
    resolution: {integrity: sha512-gxtyfqMg7GKyhQmb056K7M3xszy/myH8w+B4RT+QXBQsvAOdc3XymqDDPHx1BgPgsdAA5SIifona89YtRATDzw==}
    dev: true

  /digest-fetch@1.3.0:
    resolution: {integrity: sha512-CGJuv6iKNM7QyZlM2T3sPAdZWd/p9zQiRNS9G+9COUCwzWFTs0Xp8NF5iePx7wtvhDykReiRRrSeNb4oMmB8lA==}
    dependencies:
      base-64: 0.1.0
      md5: 2.3.0
    dev: false

  /dir-glob@3.0.1:
    resolution: {integrity: sha512-WkrWp9GR4KXfKGYzOLmTuGVi1UWFfws377n9cc55/tb6DuqyF6pcQ5AbiHEshaDpY9v6oaSr2XCDidGmMwdzIA==}
    engines: {node: '>=8'}
    dependencies:
      path-type: 4.0.0
    dev: true

  /dlv@1.1.3:
    resolution: {integrity: sha512-+HlytyjlPKnIG8XuRG8WvmBP8xs8P71y+SKKS6ZXWoEgLuePxtDoUEiH7WkdePWrQ5JBpE6aoVqfZfJUQkjXwA==}
    dev: true

  /doctrine@2.1.0:
    resolution: {integrity: sha512-35mSku4ZXK0vfCuHEDAwt55dg2jNajHZ1odvF+8SSr82EsZY4QmXfuWso8oEd8zRhVObSN18aM0CjSdoBX7zIw==}
    engines: {node: '>=0.10.0'}
    dependencies:
      esutils: 2.0.3
    dev: true

  /doctrine@3.0.0:
    resolution: {integrity: sha512-yS+Q5i3hBf7GBkd4KG8a7eBNNWNGLTaEwwYWUijIYM7zrlYDM0BFXHjjPWlWZ1Rg7UaddZeIDmi9jF3HmqiQ2w==}
    engines: {node: '>=6.0.0'}
    dependencies:
      esutils: 2.0.3
    dev: true

  /dotenv@16.0.3:
    resolution: {integrity: sha512-7GO6HghkA5fYG9TYnNxi14/7K9f5occMlp3zXAuSxn7CKCxt9xbNWG7yF8hTCSUchlfWSe3uLmlPfigevRItzQ==}
    engines: {node: '>=12'}
    dev: true

  /dotenv@16.3.1:
    resolution: {integrity: sha512-IPzF4w4/Rd94bA9imS68tZBaYyBWSCE47V1RGuMrB94iyTOIEwRmVL2x/4An+6mETpLrKJ5hQkB8W4kFAadeIQ==}
    engines: {node: '>=12'}

  /ee-first@1.1.1:
    resolution: {integrity: sha512-WMwm9LhRUo+WUaRN+vRuETqG89IgZphVSNkdFgeb6sS/E4OrDIN7t48CAewSHXc6C8lefD8KKfr5vY61brQlow==}
    dev: false

  /electron-to-chromium@1.4.591:
    resolution: {integrity: sha512-vLv/P7wwAPKQoY+CVMyyI6rsTp+A14KGtPXx92oz1FY41AAqa9l6Wkizcixg0LDuJgyeo8xgNN9+9hsnGp66UA==}
    dev: true

  /emoji-regex@9.2.2:
    resolution: {integrity: sha512-L18DaJsXSUk2+42pv8mLs5jJT2hqFkFE4j21wOmgbUqsZ2hL72NsUU785g9RXgo3s0ZNgVl42TiHp3ZtOv/Vyg==}
    dev: true

  /encodeurl@1.0.2:
    resolution: {integrity: sha512-TPJXq8JqFaVYm2CWmPvnP2Iyo4ZSM7/QKcSmuMLDObfpH5fi7RUGmd/rTDf+rut/saiDiQEeVTNgAmJEdAOx0w==}
    engines: {node: '>= 0.8'}
    dev: false

  /enhanced-resolve@5.15.0:
    resolution: {integrity: sha512-LXYT42KJ7lpIKECr2mAXIaMldcNCh/7E0KBKOu4KSfkHmP+mZmSs+8V5gBAqisWBy0OO4W5Oyys0GO1Y8KtdKg==}
    engines: {node: '>=10.13.0'}
    dependencies:
      graceful-fs: 4.2.11
      tapable: 2.2.1
    dev: true

  /error-ex@1.3.2:
    resolution: {integrity: sha512-7dFHNmqeFSEt2ZBsCriorKnn3Z2pj+fd9kmI6QoWw4//DL+icEBfc0U7qJCisqrTsKTjw4fNFy2pW9OqStD84g==}
    dependencies:
      is-arrayish: 0.2.1
    dev: true

  /es-abstract@1.22.3:
    resolution: {integrity: sha512-eiiY8HQeYfYH2Con2berK+To6GrK2RxbPawDkGq4UiCQQfZHb6wX9qQqkbpPqaxQFcl8d9QzZqo0tGE0VcrdwA==}
    engines: {node: '>= 0.4'}
    dependencies:
      array-buffer-byte-length: 1.0.0
      arraybuffer.prototype.slice: 1.0.2
      available-typed-arrays: 1.0.5
      call-bind: 1.0.5
      es-set-tostringtag: 2.0.2
      es-to-primitive: 1.2.1
      function.prototype.name: 1.1.6
      get-intrinsic: 1.2.2
      get-symbol-description: 1.0.0
      globalthis: 1.0.3
      gopd: 1.0.1
      has-property-descriptors: 1.0.1
      has-proto: 1.0.1
      has-symbols: 1.0.3
      hasown: 2.0.0
      internal-slot: 1.0.6
      is-array-buffer: 3.0.2
      is-callable: 1.2.7
      is-negative-zero: 2.0.2
      is-regex: 1.1.4
      is-shared-array-buffer: 1.0.2
      is-string: 1.0.7
      is-typed-array: 1.1.12
      is-weakref: 1.0.2
      object-inspect: 1.13.1
      object-keys: 1.1.1
      object.assign: 4.1.5
      regexp.prototype.flags: 1.5.1
      safe-array-concat: 1.0.1
      safe-regex-test: 1.0.0
      string.prototype.trim: 1.2.8
      string.prototype.trimend: 1.0.7
      string.prototype.trimstart: 1.0.7
      typed-array-buffer: 1.0.0
      typed-array-byte-length: 1.0.0
      typed-array-byte-offset: 1.0.0
      typed-array-length: 1.0.4
      unbox-primitive: 1.0.2
      which-typed-array: 1.1.13
    dev: true

  /es-iterator-helpers@1.0.15:
    resolution: {integrity: sha512-GhoY8uYqd6iwUl2kgjTm4CZAf6oo5mHK7BPqx3rKgx893YSsy0LGHV6gfqqQvZt/8xM8xeOnfXBCfqclMKkJ5g==}
    dependencies:
      asynciterator.prototype: 1.0.0
      call-bind: 1.0.5
      define-properties: 1.2.1
      es-abstract: 1.22.3
      es-set-tostringtag: 2.0.2
      function-bind: 1.1.2
      get-intrinsic: 1.2.2
      globalthis: 1.0.3
      has-property-descriptors: 1.0.1
      has-proto: 1.0.1
      has-symbols: 1.0.3
      internal-slot: 1.0.6
      iterator.prototype: 1.1.2
      safe-array-concat: 1.0.1
    dev: true

  /es-set-tostringtag@2.0.2:
    resolution: {integrity: sha512-BuDyupZt65P9D2D2vA/zqcI3G5xRsklm5N3xCwuiy+/vKy8i0ifdsQP1sLgO4tZDSCaQUSnmC48khknGMV3D2Q==}
    engines: {node: '>= 0.4'}
    dependencies:
      get-intrinsic: 1.2.2
      has-tostringtag: 1.0.0
      hasown: 2.0.0
    dev: true

  /es-shim-unscopables@1.0.2:
    resolution: {integrity: sha512-J3yBRXCzDu4ULnQwxyToo/OjdMx6akgVC7K6few0a7F/0wLtmKKN7I73AH5T2836UuXRqN7Qg+IIUw/+YJksRw==}
    dependencies:
      hasown: 2.0.0
    dev: true

  /es-to-primitive@1.2.1:
    resolution: {integrity: sha512-QCOllgZJtaUo9miYBcLChTUaHNjJF3PYs1VidD7AwiEj1kYxKeQTctLAezAOH5ZKRH0g2IgPn6KwB4IT8iRpvA==}
    engines: {node: '>= 0.4'}
    dependencies:
      is-callable: 1.2.7
      is-date-object: 1.0.5
      is-symbol: 1.0.4
    dev: true

  /es5-ext@0.10.62:
    resolution: {integrity: sha512-BHLqn0klhEpnOKSrzn/Xsz2UIW8j+cGmo9JLzr8BiUapV8hPL9+FliFqjwr9ngW7jWdnxv6eO+/LqyhJVqgrjA==}
    engines: {node: '>=0.10'}
    requiresBuild: true
    dependencies:
      es6-iterator: 2.0.3
      es6-symbol: 3.1.3
      next-tick: 1.1.0
    dev: false

  /es6-iterator@2.0.3:
    resolution: {integrity: sha512-zw4SRzoUkd+cl+ZoE15A9o1oQd920Bb0iOJMQkQhl3jNc03YqVjAhG7scf9C5KWRU/R13Orf588uCC6525o02g==}
    dependencies:
      d: 1.0.1
      es5-ext: 0.10.62
      es6-symbol: 3.1.3
    dev: false

  /es6-symbol@3.1.3:
    resolution: {integrity: sha512-NJ6Yn3FuDinBaBRWl/q5X/s4koRHBrgKAu+yGI6JCBeiu3qrcbJhwT2GeR/EXVfylRk8dpQVJoLEFhK+Mu31NA==}
    dependencies:
      d: 1.0.1
      ext: 1.7.0
    dev: false

  /esbuild@0.17.19:
    resolution: {integrity: sha512-XQ0jAPFkK/u3LcVRcvVHQcTIqD6E2H1fvZMA5dQPSOWb3suUbWbfbRf94pjc0bNzRYLfIrDRQXr7X+LHIm5oHw==}
    engines: {node: '>=12'}
    hasBin: true
    requiresBuild: true
    optionalDependencies:
      '@esbuild/android-arm': 0.17.19
      '@esbuild/android-arm64': 0.17.19
      '@esbuild/android-x64': 0.17.19
      '@esbuild/darwin-arm64': 0.17.19
      '@esbuild/darwin-x64': 0.17.19
      '@esbuild/freebsd-arm64': 0.17.19
      '@esbuild/freebsd-x64': 0.17.19
      '@esbuild/linux-arm': 0.17.19
      '@esbuild/linux-arm64': 0.17.19
      '@esbuild/linux-ia32': 0.17.19
      '@esbuild/linux-loong64': 0.17.19
      '@esbuild/linux-mips64el': 0.17.19
      '@esbuild/linux-ppc64': 0.17.19
      '@esbuild/linux-riscv64': 0.17.19
      '@esbuild/linux-s390x': 0.17.19
      '@esbuild/linux-x64': 0.17.19
      '@esbuild/netbsd-x64': 0.17.19
      '@esbuild/openbsd-x64': 0.17.19
      '@esbuild/sunos-x64': 0.17.19
      '@esbuild/win32-arm64': 0.17.19
      '@esbuild/win32-ia32': 0.17.19
      '@esbuild/win32-x64': 0.17.19
    dev: true

  /esbuild@0.19.9:
    resolution: {integrity: sha512-U9CHtKSy+EpPsEBa+/A2gMs/h3ylBC0H0KSqIg7tpztHerLi6nrrcoUJAkNCEPumx8yJ+Byic4BVwHgRbN0TBg==}
    engines: {node: '>=12'}
    hasBin: true
    requiresBuild: true
    optionalDependencies:
      '@esbuild/android-arm': 0.19.9
      '@esbuild/android-arm64': 0.19.9
      '@esbuild/android-x64': 0.19.9
      '@esbuild/darwin-arm64': 0.19.9
      '@esbuild/darwin-x64': 0.19.9
      '@esbuild/freebsd-arm64': 0.19.9
      '@esbuild/freebsd-x64': 0.19.9
      '@esbuild/linux-arm': 0.19.9
      '@esbuild/linux-arm64': 0.19.9
      '@esbuild/linux-ia32': 0.19.9
      '@esbuild/linux-loong64': 0.19.9
      '@esbuild/linux-mips64el': 0.19.9
      '@esbuild/linux-ppc64': 0.19.9
      '@esbuild/linux-riscv64': 0.19.9
      '@esbuild/linux-s390x': 0.19.9
      '@esbuild/linux-x64': 0.19.9
      '@esbuild/netbsd-x64': 0.19.9
      '@esbuild/openbsd-x64': 0.19.9
      '@esbuild/sunos-x64': 0.19.9
      '@esbuild/win32-arm64': 0.19.9
      '@esbuild/win32-ia32': 0.19.9
      '@esbuild/win32-x64': 0.19.9

  /escalade@3.1.1:
    resolution: {integrity: sha512-k0er2gUkLf8O0zKJiAhmkTnJlTvINGv7ygDNPbeIsX/TJjGJZHuh9B2UxbsaEkmlEo9MfhrSzmhIlhRlI2GXnw==}
    engines: {node: '>=6'}
    dev: true

  /escape-html@1.0.3:
    resolution: {integrity: sha512-NiSupZ4OeuGwr68lGIeym/ksIZMJodUGOSCZ/FSnTxcrekbvqrgdUxlJOMpijaKZVjAJrWrGs/6Jy8OMuyj9ow==}
    dev: false

  /escape-string-regexp@1.0.5:
    resolution: {integrity: sha512-vbRorB5FUQWvla16U8R/qgaFIya2qGzwDrNmCZuYKrbdSUMG6I1ZCGQRefkRVhuOkIGVne7BQ35DSfo1qvJqFg==}
    engines: {node: '>=0.8.0'}
    dev: true

  /escape-string-regexp@4.0.0:
    resolution: {integrity: sha512-TtpcNJ3XAzx3Gq8sWRzJaVajRs0uVxA2YAkdb1jm2YkPz4G6egUFAyA3n5vtEIZefPk5Wa4UXbKuS5fKkJWdgA==}
    engines: {node: '>=10'}
    dev: true

  /eslint-config-next@14.0.5-canary.17(eslint@8.36.0)(typescript@4.7.4):
    resolution: {integrity: sha512-R/sXlGwVsiHLoHIkZ0/SbwgeFlstRSu6x0fCrnteopmAwIByhZO0UUiwcYjVA3bmeqet8JwLAZ24tspg1KUuVQ==}
    peerDependencies:
      eslint: ^7.23.0 || ^8.0.0
      typescript: '>=3.3.1'
    peerDependenciesMeta:
      typescript:
        optional: true
    dependencies:
      '@next/eslint-plugin-next': 14.0.5-canary.17
      '@rushstack/eslint-patch': 1.6.1
      '@typescript-eslint/parser': 6.14.0(eslint@8.36.0)(typescript@4.7.4)
      eslint: 8.36.0
      eslint-import-resolver-node: 0.3.9
      eslint-import-resolver-typescript: 3.6.1(@typescript-eslint/parser@6.14.0)(eslint-import-resolver-node@0.3.9)(eslint-plugin-import@2.29.1)(eslint@8.36.0)
      eslint-plugin-import: 2.29.1(@typescript-eslint/parser@6.14.0)(eslint-import-resolver-typescript@3.6.1)(eslint@8.36.0)
      eslint-plugin-jsx-a11y: 6.8.0(eslint@8.36.0)
      eslint-plugin-react: 7.33.2(eslint@8.36.0)
      eslint-plugin-react-hooks: 4.6.0(eslint@8.36.0)
      typescript: 4.7.4
    transitivePeerDependencies:
      - eslint-import-resolver-webpack
      - supports-color
    dev: true

  /eslint-config-turbo@1.11.2(eslint@8.56.0):
    resolution: {integrity: sha512-vqbyCH6kCHFoIAWUmGL61c0BfUQNz0XAl2RzAnEkSQ+PLXvEvuV2HsvL51UOzyyElfJlzZuh9T4BvUqb5KR9Eg==}
    peerDependencies:
      eslint: '>6.6.0'
    dependencies:
      eslint: 8.56.0
      eslint-plugin-turbo: 1.11.2(eslint@8.56.0)
    dev: true

  /eslint-import-resolver-node@0.3.9:
    resolution: {integrity: sha512-WFj2isz22JahUv+B788TlO3N6zL3nNJGU8CcZbPZvVEkBPaJdCV4vy5wyghty5ROFbCRnm132v8BScu5/1BQ8g==}
    dependencies:
      debug: 3.2.7(supports-color@5.5.0)
      is-core-module: 2.13.1
      resolve: 1.22.8
    transitivePeerDependencies:
      - supports-color
    dev: true

  /eslint-import-resolver-typescript@3.6.1(@typescript-eslint/parser@6.14.0)(eslint-import-resolver-node@0.3.9)(eslint-plugin-import@2.29.1)(eslint@8.36.0):
    resolution: {integrity: sha512-xgdptdoi5W3niYeuQxKmzVDTATvLYqhpwmykwsh7f6HIOStGWEIL9iqZgQDF9u9OEzrRwR8no5q2VT+bjAujTg==}
    engines: {node: ^14.18.0 || >=16.0.0}
    peerDependencies:
      eslint: '*'
      eslint-plugin-import: '*'
    dependencies:
      debug: 4.3.4
      enhanced-resolve: 5.15.0
      eslint: 8.36.0
      eslint-module-utils: 2.8.0(@typescript-eslint/parser@6.14.0)(eslint-import-resolver-node@0.3.9)(eslint-import-resolver-typescript@3.6.1)(eslint@8.36.0)
      eslint-plugin-import: 2.29.1(@typescript-eslint/parser@6.14.0)(eslint-import-resolver-typescript@3.6.1)(eslint@8.36.0)
      fast-glob: 3.3.2
      get-tsconfig: 4.7.2
      is-core-module: 2.13.1
      is-glob: 4.0.3
    transitivePeerDependencies:
      - '@typescript-eslint/parser'
      - eslint-import-resolver-node
      - eslint-import-resolver-webpack
      - supports-color
    dev: true

  /eslint-module-utils@2.8.0(@typescript-eslint/parser@6.14.0)(eslint-import-resolver-node@0.3.9)(eslint-import-resolver-typescript@3.6.1)(eslint@8.36.0):
    resolution: {integrity: sha512-aWajIYfsqCKRDgUfjEXNN/JlrzauMuSEy5sbd7WXbtW3EH6A6MpwEh42c7qD+MqQo9QMJ6fWLAeIJynx0g6OAw==}
    engines: {node: '>=4'}
    peerDependencies:
      '@typescript-eslint/parser': '*'
      eslint: '*'
      eslint-import-resolver-node: '*'
      eslint-import-resolver-typescript: '*'
      eslint-import-resolver-webpack: '*'
    peerDependenciesMeta:
      '@typescript-eslint/parser':
        optional: true
      eslint:
        optional: true
      eslint-import-resolver-node:
        optional: true
      eslint-import-resolver-typescript:
        optional: true
      eslint-import-resolver-webpack:
        optional: true
    dependencies:
      '@typescript-eslint/parser': 6.14.0(eslint@8.36.0)(typescript@4.7.4)
      debug: 3.2.7(supports-color@5.5.0)
      eslint: 8.36.0
      eslint-import-resolver-node: 0.3.9
      eslint-import-resolver-typescript: 3.6.1(@typescript-eslint/parser@6.14.0)(eslint-import-resolver-node@0.3.9)(eslint-plugin-import@2.29.1)(eslint@8.36.0)
    transitivePeerDependencies:
      - supports-color
    dev: true

  /eslint-plugin-import@2.29.1(@typescript-eslint/parser@6.14.0)(eslint-import-resolver-typescript@3.6.1)(eslint@8.36.0):
    resolution: {integrity: sha512-BbPC0cuExzhiMo4Ff1BTVwHpjjv28C5R+btTOGaCRC7UEz801up0JadwkeSk5Ued6TG34uaczuVuH6qyy5YUxw==}
    engines: {node: '>=4'}
    peerDependencies:
      '@typescript-eslint/parser': '*'
      eslint: ^2 || ^3 || ^4 || ^5 || ^6 || ^7.2.0 || ^8
    peerDependenciesMeta:
      '@typescript-eslint/parser':
        optional: true
    dependencies:
      '@typescript-eslint/parser': 6.14.0(eslint@8.36.0)(typescript@4.7.4)
      array-includes: 3.1.7
      array.prototype.findlastindex: 1.2.3
      array.prototype.flat: 1.3.2
      array.prototype.flatmap: 1.3.2
      debug: 3.2.7(supports-color@5.5.0)
      doctrine: 2.1.0
      eslint: 8.36.0
      eslint-import-resolver-node: 0.3.9
      eslint-module-utils: 2.8.0(@typescript-eslint/parser@6.14.0)(eslint-import-resolver-node@0.3.9)(eslint-import-resolver-typescript@3.6.1)(eslint@8.36.0)
      hasown: 2.0.0
      is-core-module: 2.13.1
      is-glob: 4.0.3
      minimatch: 3.1.2
      object.fromentries: 2.0.7
      object.groupby: 1.0.1
      object.values: 1.1.7
      semver: 6.3.1
      tsconfig-paths: 3.15.0
    transitivePeerDependencies:
      - eslint-import-resolver-typescript
      - eslint-import-resolver-webpack
      - supports-color
    dev: true

  /eslint-plugin-jsx-a11y@6.8.0(eslint@8.36.0):
    resolution: {integrity: sha512-Hdh937BS3KdwwbBaKd5+PLCOmYY6U4f2h9Z2ktwtNKvIdIEu137rjYbcb9ApSbVJfWxANNuiKTD/9tOKjK9qOA==}
    engines: {node: '>=4.0'}
    peerDependencies:
      eslint: ^3 || ^4 || ^5 || ^6 || ^7 || ^8
    dependencies:
      '@babel/runtime': 7.23.6
      aria-query: 5.3.0
      array-includes: 3.1.7
      array.prototype.flatmap: 1.3.2
      ast-types-flow: 0.0.8
      axe-core: 4.7.0
      axobject-query: 3.2.1
      damerau-levenshtein: 1.0.8
      emoji-regex: 9.2.2
      es-iterator-helpers: 1.0.15
      eslint: 8.36.0
      hasown: 2.0.0
      jsx-ast-utils: 3.3.5
      language-tags: 1.0.9
      minimatch: 3.1.2
      object.entries: 1.1.7
      object.fromentries: 2.0.7
    dev: true

  /eslint-plugin-react-hooks@4.6.0(eslint@8.36.0):
    resolution: {integrity: sha512-oFc7Itz9Qxh2x4gNHStv3BqJq54ExXmfC+a1NjAta66IAN87Wu0R/QArgIS9qKzX3dXKPI9H5crl9QchNMY9+g==}
    engines: {node: '>=10'}
    peerDependencies:
      eslint: ^3.0.0 || ^4.0.0 || ^5.0.0 || ^6.0.0 || ^7.0.0 || ^8.0.0-0
    dependencies:
      eslint: 8.36.0
    dev: true

  /eslint-plugin-react@7.33.2(eslint@8.36.0):
    resolution: {integrity: sha512-73QQMKALArI8/7xGLNI/3LylrEYrlKZSb5C9+q3OtOewTnMQi5cT+aE9E41sLCmli3I9PGGmD1yiZydyo4FEPw==}
    engines: {node: '>=4'}
    peerDependencies:
      eslint: ^3 || ^4 || ^5 || ^6 || ^7 || ^8
    dependencies:
      array-includes: 3.1.7
      array.prototype.flatmap: 1.3.2
      array.prototype.tosorted: 1.1.2
      doctrine: 2.1.0
      es-iterator-helpers: 1.0.15
      eslint: 8.36.0
      estraverse: 5.3.0
      jsx-ast-utils: 3.3.5
      minimatch: 3.1.2
      object.entries: 1.1.7
      object.fromentries: 2.0.7
      object.hasown: 1.1.3
      object.values: 1.1.7
      prop-types: 15.8.1
      resolve: 2.0.0-next.5
      semver: 6.3.1
      string.prototype.matchall: 4.0.10
    dev: true

  /eslint-plugin-turbo@1.11.2(eslint@8.56.0):
    resolution: {integrity: sha512-U6DX+WvgGFiwEAqtOjm4Ejd9O4jsw8jlFNkQi0ywxbMnbiTie+exF4Z0F/B1ajtjjeZkBkgRnlU+UkoraBN+bw==}
    peerDependencies:
      eslint: '>6.6.0'
    dependencies:
      dotenv: 16.0.3
      eslint: 8.56.0
    dev: true

  /eslint-scope@7.1.1:
    resolution: {integrity: sha512-QKQM/UXpIiHcLqJ5AOyIW7XZmzjkzQXYE54n1++wb0u9V/abW3l9uQnxX8Z5Xd18xyKIMTUAyQ0k1e8pz6LUrw==}
    engines: {node: ^12.22.0 || ^14.17.0 || >=16.0.0}
    dependencies:
      esrecurse: 4.3.0
      estraverse: 5.3.0
    dev: true

  /eslint-scope@7.2.2:
    resolution: {integrity: sha512-dOt21O7lTMhDM+X9mB4GX+DZrZtCUJPL/wlcTqxyrx5IvO0IYtILdtrQGQp+8n5S0gwSVmOf9NQrjMOgfQZlIg==}
    engines: {node: ^12.22.0 || ^14.17.0 || >=16.0.0}
    dependencies:
      esrecurse: 4.3.0
      estraverse: 5.3.0
    dev: true

  /eslint-visitor-keys@3.4.3:
    resolution: {integrity: sha512-wpc+LXeiyiisxPlEkUzU6svyS1frIO3Mgxj1fdy7Pm8Ygzguax2N3Fa/D/ag1WqbOprdI+uY6wMUl8/a2G+iag==}
    engines: {node: ^12.22.0 || ^14.17.0 || >=16.0.0}
    dev: true

  /eslint@8.36.0:
    resolution: {integrity: sha512-Y956lmS7vDqomxlaaQAHVmeb4tNMp2FWIvU/RnU5BD3IKMD/MJPr76xdyr68P8tV1iNMvN2mRK0yy3c+UjL+bw==}
    engines: {node: ^12.22.0 || ^14.17.0 || >=16.0.0}
    hasBin: true
    dependencies:
      '@eslint-community/eslint-utils': 4.4.0(eslint@8.36.0)
      '@eslint-community/regexpp': 4.10.0
      '@eslint/eslintrc': 2.1.3
      '@eslint/js': 8.36.0
      '@humanwhocodes/config-array': 0.11.13
      '@humanwhocodes/module-importer': 1.0.1
      '@nodelib/fs.walk': 1.2.8
      ajv: 6.12.6
      chalk: 4.1.2
      cross-spawn: 7.0.3
      debug: 4.3.4
      doctrine: 3.0.0
      escape-string-regexp: 4.0.0
      eslint-scope: 7.1.1
      eslint-visitor-keys: 3.4.3
      espree: 9.6.1
      esquery: 1.5.0
      esutils: 2.0.3
      fast-deep-equal: 3.1.3
      file-entry-cache: 6.0.1
      find-up: 5.0.0
      glob-parent: 6.0.2
      globals: 13.23.0
      grapheme-splitter: 1.0.4
      ignore: 5.2.0
      import-fresh: 3.3.0
      imurmurhash: 0.1.4
      is-glob: 4.0.3
      is-path-inside: 3.0.3
      js-sdsl: 4.2.0
      js-yaml: 4.1.0
      json-stable-stringify-without-jsonify: 1.0.1
      levn: 0.4.1
      lodash.merge: 4.6.2
      minimatch: 3.1.2
      natural-compare: 1.4.0
      optionator: 0.9.1
      strip-ansi: 6.0.1
      strip-json-comments: 3.1.1
      text-table: 0.2.0
    transitivePeerDependencies:
      - supports-color
    dev: true

  /eslint@8.56.0:
    resolution: {integrity: sha512-Go19xM6T9puCOWntie1/P997aXxFsOi37JIHRWI514Hc6ZnaHGKY9xFhrU65RT6CcBEzZoGG1e6Nq+DT04ZtZQ==}
    engines: {node: ^12.22.0 || ^14.17.0 || >=16.0.0}
    hasBin: true
    dependencies:
      '@eslint-community/eslint-utils': 4.4.0(eslint@8.56.0)
      '@eslint-community/regexpp': 4.10.0
      '@eslint/eslintrc': 2.1.4
      '@eslint/js': 8.56.0
      '@humanwhocodes/config-array': 0.11.13
      '@humanwhocodes/module-importer': 1.0.1
      '@nodelib/fs.walk': 1.2.8
      '@ungap/structured-clone': 1.2.0
      ajv: 6.12.6
      chalk: 4.1.2
      cross-spawn: 7.0.3
      debug: 4.3.4
      doctrine: 3.0.0
      escape-string-regexp: 4.0.0
      eslint-scope: 7.2.2
      eslint-visitor-keys: 3.4.3
      espree: 9.6.1
      esquery: 1.5.0
      esutils: 2.0.3
      fast-deep-equal: 3.1.3
      file-entry-cache: 6.0.1
      find-up: 5.0.0
      glob-parent: 6.0.2
      globals: 13.24.0
      graphemer: 1.4.0
      ignore: 5.3.0
      imurmurhash: 0.1.4
      is-glob: 4.0.3
      is-path-inside: 3.0.3
      js-yaml: 4.1.0
      json-stable-stringify-without-jsonify: 1.0.1
      levn: 0.4.1
      lodash.merge: 4.6.2
      minimatch: 3.1.2
      natural-compare: 1.4.0
      optionator: 0.9.3
      strip-ansi: 6.0.1
      text-table: 0.2.0
    transitivePeerDependencies:
      - supports-color
    dev: true

  /espree@9.6.1:
    resolution: {integrity: sha512-oruZaFkjorTpF32kDSI5/75ViwGeZginGGy2NoOSg3Q9bnwlnmDm4HLnkl0RE3n+njDXR037aY1+x58Z/zFdwQ==}
    engines: {node: ^12.22.0 || ^14.17.0 || >=16.0.0}
    dependencies:
      acorn: 8.11.2
      acorn-jsx: 5.3.2(acorn@8.11.2)
      eslint-visitor-keys: 3.4.3
    dev: true

  /esprima@4.0.1:
    resolution: {integrity: sha512-eGuFFw7Upda+g4p+QHvnW0RyTX/SVeJBDM/gCtMARO0cLuT2HcEKnTPvhjV6aGeqrCB/sbNop0Kszm0jsaWU4A==}
    engines: {node: '>=4'}
    hasBin: true
    dev: false

  /esquery@1.5.0:
    resolution: {integrity: sha512-YQLXUplAwJgCydQ78IMJywZCceoqk1oH01OERdSAJc/7U2AylwjhSCLDEtqwg811idIS/9fIU5GjG73IgjKMVg==}
    engines: {node: '>=0.10'}
    dependencies:
      estraverse: 5.3.0
    dev: true

  /esrecurse@4.3.0:
    resolution: {integrity: sha512-KmfKL3b6G+RXvP8N1vr3Tq1kL/oCFgn2NYXEtqP8/L3pKapUA4G8cFVaoF3SU323CD4XypR/ffioHmkti6/Tag==}
    engines: {node: '>=4.0'}
    dependencies:
      estraverse: 5.3.0
    dev: true

  /estraverse@5.3.0:
    resolution: {integrity: sha512-MMdARuVEQziNTeJD8DgMqmhwR11BRQ/cBP+pLtYdSTnf3MIO8fFeiINEbX36ZdNlfU/7A9f3gUw49B3oQsvwBA==}
    engines: {node: '>=4.0'}
    dev: true

  /estree-walker@0.6.1:
    resolution: {integrity: sha512-SqmZANLWS0mnatqbSfRP5g8OXZC12Fgg1IwNtLsyHDzJizORW4khDfjPqJZsemPWBB2uqykUah5YpQ6epsqC/w==}
    dev: true

  /estree-walker@2.0.2:
    resolution: {integrity: sha512-Rfkk/Mp/DL7JVje3u18FxFujQlTNR2q6QfMSMB7AvCBx91NGj/ba3kCfza0f6dVDbw7YlRf/nDrn7pQrCCyQ/w==}
    dev: false

  /estree-walker@3.0.3:
    resolution: {integrity: sha512-7RUKfXgSMMkzt6ZuXmqapOurLGPPfgj6l9uRZ7lRGolvk0y2yocc35LdcxKC5PQZdn2DMqioAQ2NoWcrTKmm6g==}
    dependencies:
      '@types/estree': 1.0.5
    dev: false

  /esutils@2.0.3:
    resolution: {integrity: sha512-kVscqXk4OCp68SZ0dkgEKVi6/8ij300KBWTJq32P/dYeWTSwK41WyTxalN1eRmA5Z9UU/LX9D7FWSmV9SAYx6g==}
    engines: {node: '>=0.10.0'}
    dev: true

  /etag@1.8.1:
    resolution: {integrity: sha512-aIL5Fx7mawVa300al2BnEE4iNvo1qETxLrPI/o05L7z6go7fCw1J6EQmbK4FmJ2AS7kgVF/KEZWufBfdClMcPg==}
    engines: {node: '>= 0.6'}
    dev: false

  /event-target-shim@5.0.1:
    resolution: {integrity: sha512-i/2XbnSz/uxRCU6+NdVJgKWDTM427+MqYbkQzD321DuCQJUqOuJKIA0IM2+W2xtYHdKOmZ4dR6fExsd4SXL+WQ==}
    engines: {node: '>=6'}
    dev: false

  /events@1.1.1:
    resolution: {integrity: sha512-kEcvvCBByWXGnZy6JUlgAp2gBIUjfCAV6P6TgT1/aaQKcmuAEC4OZTV1I4EWQLz2gxZw76atuVyvHhTxvi0Flw==}
    engines: {node: '>=0.4.x'}
    dev: false

  /eventsource-parser@1.0.0:
    resolution: {integrity: sha512-9jgfSCa3dmEme2ES3mPByGXfgZ87VbP97tng1G2nWwWx6bV2nYxm2AWCrbQjXToSe+yYlqaZNtxffR9IeQr95g==}
    engines: {node: '>=14.18'}
    dev: false

  /eventsource-parser@1.1.1:
    resolution: {integrity: sha512-3Ej2iLj6ZnX+5CMxqyUb8syl9yVZwcwm8IIMrOJlF7I51zxOOrRlU3zxSb/6hFbl03ts1ZxHAGJdWLZOLyKG7w==}
    engines: {node: '>=14.18'}
    dev: false

  /execa@5.1.1:
    resolution: {integrity: sha512-8uSpZZocAZRBAPIEINJj3Lo9HyGitllczc27Eh5YYojjMFMn8yHMDMaUHE2Jqfq05D/wucwI4JGURyXt1vchyg==}
    engines: {node: '>=10'}
    dependencies:
      cross-spawn: 7.0.3
      get-stream: 6.0.1
      human-signals: 2.1.0
      is-stream: 2.0.1
      merge-stream: 2.0.0
      npm-run-path: 4.0.1
      onetime: 5.1.2
      signal-exit: 3.0.7
      strip-final-newline: 2.0.0
    dev: true

  /exit-hook@2.2.1:
    resolution: {integrity: sha512-eNTPlAD67BmP31LDINZ3U7HSF8l57TxOY2PmBJ1shpCvpnxBF93mWCE8YHBnXs8qiUZJc9WDcWIeC3a2HIAMfw==}
    engines: {node: '>=6'}
    dev: true

  /express@4.18.2:
    resolution: {integrity: sha512-5/PsL6iGPdfQ/lKM1UuielYgv3BUoJfz1aUwU9vHZ+J7gyvwdQXFEBIEIaxeGf0GIcreATNyBExtalisDbuMqQ==}
    engines: {node: '>= 0.10.0'}
    dependencies:
      accepts: 1.3.8
      array-flatten: 1.1.1
      body-parser: 1.20.1
      content-disposition: 0.5.4
      content-type: 1.0.5
      cookie: 0.5.0
      cookie-signature: 1.0.6
      debug: 2.6.9
      depd: 2.0.0
      encodeurl: 1.0.2
      escape-html: 1.0.3
      etag: 1.8.1
      finalhandler: 1.2.0
      fresh: 0.5.2
      http-errors: 2.0.0
      merge-descriptors: 1.0.1
      methods: 1.1.2
      on-finished: 2.4.1
      parseurl: 1.3.3
      path-to-regexp: 0.1.7
      proxy-addr: 2.0.7
      qs: 6.11.0
      range-parser: 1.2.1
      safe-buffer: 5.2.1
      send: 0.18.0
      serve-static: 1.15.0
      setprototypeof: 1.2.0
      statuses: 2.0.1
      type-is: 1.6.18
      utils-merge: 1.0.1
      vary: 1.1.2
    transitivePeerDependencies:
      - supports-color
    dev: false

  /ext@1.7.0:
    resolution: {integrity: sha512-6hxeJYaL110a9b5TEJSj0gojyHQAmA2ch5Os+ySCiA1QGdS697XWY1pzsrSjqA9LDEEgdB/KypIlR59RcLuHYw==}
    dependencies:
      type: 2.7.2
    dev: false

  /fast-deep-equal@3.1.3:
    resolution: {integrity: sha512-f3qQ9oQy9j2AhBe/H9VC91wLmKBCCU/gDOnKNAYG5hswO7BLKj09Hc5HYNz9cGI++xlpDCIgDaitVs03ATR84Q==}
    dev: true

  /fast-glob@3.3.2:
    resolution: {integrity: sha512-oX2ruAFQwf/Orj8m737Y5adxDQO0LAB7/S5MnxCdTNDd4p6BsyIVsv9JQsATbTSq8KHRpLwIHbVlUNatxd+1Ow==}
    engines: {node: '>=8.6.0'}
    dependencies:
      '@nodelib/fs.stat': 2.0.5
      '@nodelib/fs.walk': 1.2.8
      glob-parent: 5.1.2
      merge2: 1.4.1
      micromatch: 4.0.5
    dev: true

  /fast-json-stable-stringify@2.1.0:
    resolution: {integrity: sha512-lhd/wF+Lk98HZoTCtlVraHtfh5XYijIjalXck7saUtuanSDyLMxnHhSXEDJqHxD7msR8D0uCmqlkwjCV8xvwHw==}
    dev: true

  /fast-levenshtein@2.0.6:
    resolution: {integrity: sha512-DCXu6Ifhqcks7TZKY3Hxp3y6qphY5SJZmrWMDrKcERSOXWQdMhU9Ig/PYrzyw/ul9jOIyh0N4M0tbC5hodg8dw==}
    dev: true

  /fastq@1.15.0:
    resolution: {integrity: sha512-wBrocU2LCXXa+lWBt8RoIRD89Fi8OdABODa/kEnyeyjS5aZO5/GNvI5sEINADqP/h8M29UHTHUb53sUu5Ihqdw==}
    dependencies:
      reusify: 1.0.4
    dev: true

  /file-entry-cache@6.0.1:
    resolution: {integrity: sha512-7Gps/XWymbLk2QLYK4NzpMOrYjMhdIxXuIvy2QBsLE6ljuodKvdkWs/cpyJJ3CVIVpH0Oi1Hvg1ovbMzLdFBBg==}
    engines: {node: ^10.12.0 || >=12.0.0}
    dependencies:
      flat-cache: 3.2.0
    dev: true

  /fill-range@7.0.1:
    resolution: {integrity: sha512-qOo9F+dMUmC2Lcb4BbVvnKJxTPjCm+RRpe4gDuGrzkL7mEVl/djYSu2OdQ2Pa302N4oqkSg9ir6jaLWJ2USVpQ==}
    engines: {node: '>=8'}
    dependencies:
      to-regex-range: 5.0.1
    dev: true

  /finalhandler@1.2.0:
    resolution: {integrity: sha512-5uXcUVftlQMFnWC9qu/svkWv3GTd2PfUhK/3PLkYNAe7FbqJMt3515HaxE6eRL74GdsriiwujiawdaB1BpEISg==}
    engines: {node: '>= 0.8'}
    dependencies:
      debug: 2.6.9
      encodeurl: 1.0.2
      escape-html: 1.0.3
      on-finished: 2.4.1
      parseurl: 1.3.3
      statuses: 2.0.1
      unpipe: 1.0.0
    transitivePeerDependencies:
      - supports-color
    dev: false

  /find-up@5.0.0:
    resolution: {integrity: sha512-78/PXT1wlLLDgTzDs7sjq9hzz0vXD+zn+7wypEe4fXQxCmdmqfGsEPQxmiCSQI3ajFV91bVSsvNtrJRiW6nGng==}
    engines: {node: '>=10'}
    dependencies:
      locate-path: 6.0.0
      path-exists: 4.0.0
    dev: true

  /flat-cache@3.2.0:
    resolution: {integrity: sha512-CYcENa+FtcUKLmhhqyctpclsq7QF38pKjZHsGNiSQF5r4FtoKDWabFDl3hzaEQMvT1LHEysw5twgLvpYYb4vbw==}
    engines: {node: ^10.12.0 || >=12.0.0}
    dependencies:
      flatted: 3.2.9
      keyv: 4.5.4
      rimraf: 3.0.2
    dev: true

  /flatted@3.2.9:
    resolution: {integrity: sha512-36yxDn5H7OFZQla0/jFJmbIKTdZAQHngCedGxiMmpNfEZM0sdEeT+WczLQrjK6D7o2aiyLYDnkw0R3JK0Qv1RQ==}
    dev: true

  /follow-redirects@1.15.3:
    resolution: {integrity: sha512-1VzOtuEM8pC9SFU1E+8KfTjZyMztRsgEfwQl44z8A25uy13jSzTj6dyK2Df52iV0vgHCfBwLhDWevLn95w5v6Q==}
    engines: {node: '>=4.0'}
    peerDependencies:
      debug: '*'
    peerDependenciesMeta:
      debug:
        optional: true

  /for-each@0.3.3:
    resolution: {integrity: sha512-jqYfLp7mo9vIyQf8ykW2v7A+2N4QjeCeI5+Dz9XraiO1ign81wjiH7Fb9vSOWvQfNtmSa4H2RoQTrrXivdUZmw==}
    dependencies:
      is-callable: 1.2.7

  /form-data-encoder@1.7.2:
    resolution: {integrity: sha512-qfqtYan3rxrnCk1VYaA4H+Ms9xdpPqvLZa6xmMgFvhO32x7/3J/ExcTd6qpxM0vH2GdMI+poehyBZvqfMTto8A==}
    dev: false

  /form-data@4.0.0:
    resolution: {integrity: sha512-ETEklSGi5t0QMZuiXoA/Q6vcnxcLQP5vdugSpuAyi6SVGi2clPPp+xgEhuMaHC+zGgn31Kd235W35f7Hykkaww==}
    engines: {node: '>= 6'}
    dependencies:
      asynckit: 0.4.0
      combined-stream: 1.0.8
      mime-types: 2.1.35

  /formdata-node@4.4.1:
    resolution: {integrity: sha512-0iirZp3uVDjVGt9p49aTaqjk84TrglENEDuqfdlZQ1roC9CWlPk6Avf8EEnZNcAqPonwkG35x4n3ww/1THYAeQ==}
    engines: {node: '>= 12.20'}
    dependencies:
      node-domexception: 1.0.0
      web-streams-polyfill: 4.0.0-beta.3
    dev: false

  /forwarded@0.2.0:
    resolution: {integrity: sha512-buRG0fpBtRHSTCOASe6hD258tEubFoRLb4ZNA6NxMVHNw2gOcwHo9wyablzMzOA5z9xA9L1KNjk/Nt6MT9aYow==}
    engines: {node: '>= 0.6'}
    dev: false

  /fraction.js@4.3.7:
    resolution: {integrity: sha512-ZsDfxO51wGAXREY55a7la9LScWpwv9RxIrYABrlvOFBlH/ShPnrtsXeuUIfXKKOVicNxQ+o8JTbJvjS4M89yew==}
    dev: true

  /fresh@0.5.2:
    resolution: {integrity: sha512-zJ2mQYM18rEFOudeV4GShTGIQ7RbzA7ozbU9I/XBpm7kqgMywgmylMwXHxZJmkVoYkna9d2pVXVXPdYTP9ej8Q==}
    engines: {node: '>= 0.6'}
    dev: false

  /fs.realpath@1.0.0:
    resolution: {integrity: sha512-OO0pH2lK6a0hZnAdau5ItzHPI6pUlvI7jMVnxUQRtw4owF2wk8lOSabtGDCTP4Ggrg2MbGnWO9X8K1t4+fGMDw==}
    dev: true

  /fsevents@2.3.3:
    resolution: {integrity: sha512-5xoDfX+fL7faATnagmWPpbFtwh/R77WmMMqqHGS65C3vvB0YHrgF+B1YmZ3441tMj5n63k0212XNoJwzlhffQw==}
    engines: {node: ^8.16.0 || ^10.6.0 || >=11.0.0}
    os: [darwin]
    requiresBuild: true
    dev: true
    optional: true

  /function-bind@1.1.2:
    resolution: {integrity: sha512-7XHNxH7qX9xG5mIwxkhumTox/MIRNcOgDrxWsMt2pAr23WHp6MrRlN7FBSFpCpr+oVO0F744iUgR82nJMfG2SA==}

  /function.prototype.name@1.1.6:
    resolution: {integrity: sha512-Z5kx79swU5P27WEayXM1tBi5Ze/lbIyiNgU3qyXUOf9b2rgXYyF9Dy9Cx+IQv/Lc8WCG6L82zwUPpSS9hGehIg==}
    engines: {node: '>= 0.4'}
    dependencies:
      call-bind: 1.0.5
      define-properties: 1.2.1
      es-abstract: 1.22.3
      functions-have-names: 1.2.3
    dev: true

  /functions-have-names@1.2.3:
    resolution: {integrity: sha512-xckBUXyTIqT97tq2x2AMb+g163b5JFysYk0x4qxNFwbfQkmNZoiRHb6sPzI9/QV33WeuvVYBUIiD4NzNIyqaRQ==}
    dev: true

  /generic-pool@3.9.0:
    resolution: {integrity: sha512-hymDOu5B53XvN4QT9dBmZxPX4CWhBPPLguTZ9MMFeFa/Kg0xWVfylOVNlJji/E7yTZWFd/q9GO5TxDLq156D7g==}
    engines: {node: '>= 4'}
    dev: false

  /get-intrinsic@1.2.2:
    resolution: {integrity: sha512-0gSo4ml/0j98Y3lngkFEot/zhiCeWsbYIlZ+uZOVgzLyLaUw7wxUL+nCTP0XJvJg1AXulJRI3UJi8GsbDuxdGA==}
    dependencies:
      function-bind: 1.1.2
      has-proto: 1.0.1
      has-symbols: 1.0.3
      hasown: 2.0.0

  /get-source@2.0.12:
    resolution: {integrity: sha512-X5+4+iD+HoSeEED+uwrQ07BOQr0kEDFMVqqpBuI+RaZBpBpHCuXxo70bjar6f0b0u/DQJsJ7ssurpP0V60Az+w==}
    dependencies:
      data-uri-to-buffer: 2.0.2
      source-map: 0.6.1
    dev: true

  /get-stream@6.0.1:
    resolution: {integrity: sha512-ts6Wi+2j3jQjqi70w5AlN8DFnkSwC+MqmxEzdEALB2qXZYV3X/b1CTfgPLGJNMeAWxdPfU8FO1ms3NUfaHCPYg==}
    engines: {node: '>=10'}
    dev: true

  /get-symbol-description@1.0.0:
    resolution: {integrity: sha512-2EmdH1YvIQiZpltCNgkuiUnyukzxM/R6NDJX31Ke3BG1Nq5b0S2PhX59UKi9vZpPDQVdqn+1IcaAwnzTT5vCjw==}
    engines: {node: '>= 0.4'}
    dependencies:
      call-bind: 1.0.5
      get-intrinsic: 1.2.2
    dev: true

  /get-tsconfig@4.7.2:
    resolution: {integrity: sha512-wuMsz4leaj5hbGgg4IvDU0bqJagpftG5l5cXIAvo8uZrqn0NJqwtfupTN00VnkQJPcIRrxYrm1Ue24btpCha2A==}
    dependencies:
      resolve-pkg-maps: 1.0.0
    dev: true

  /glob-parent@5.1.2:
    resolution: {integrity: sha512-AOIgSQCepiJYwP3ARnGx+5VnTu2HBYdzbGP45eLw1vr3zB3vZLeyed1sC9hnbcOc9/SrMyM5RPQrkGz4aS9Zow==}
    engines: {node: '>= 6'}
    dependencies:
      is-glob: 4.0.3
    dev: true

  /glob-parent@6.0.2:
    resolution: {integrity: sha512-XxwI8EOhVQgWp6iDL+3b0r86f4d6AX6zSU55HfB4ydCEuXLXc5FcYeOu+nnGftS4TEju/11rt4KJPTMgbfmv4A==}
    engines: {node: '>=10.13.0'}
    dependencies:
      is-glob: 4.0.3
    dev: true

  /glob-to-regexp@0.4.1:
    resolution: {integrity: sha512-lkX1HJXwyMcprw/5YUZc2s7DrpAiHB21/V+E1rHUrVNokkvB6bqMzT0VfV6/86ZNabt1k14YOIaT7nDvOX3Iiw==}

  /glob@7.1.6:
    resolution: {integrity: sha512-LwaxwyZ72Lk7vZINtNNrywX0ZuLyStrdDtabefZKAY5ZGJhVtgdznluResxNmPitE0SAO+O26sWTHeKSI2wMBA==}
    dependencies:
      fs.realpath: 1.0.0
      inflight: 1.0.6
      inherits: 2.0.4
      minimatch: 3.1.2
      once: 1.4.0
      path-is-absolute: 1.0.1
    dev: true

  /glob@7.1.7:
    resolution: {integrity: sha512-OvD9ENzPLbegENnYP5UUfJIirTg4+XwMWGaQfQTY0JenxNvvIKP3U3/tAQSPIu/lHxXYSZmpXlUHeqAIdKzBLQ==}
    dependencies:
      fs.realpath: 1.0.0
      inflight: 1.0.6
      inherits: 2.0.4
      minimatch: 3.1.2
      once: 1.4.0
      path-is-absolute: 1.0.1
    dev: true

  /glob@7.2.3:
    resolution: {integrity: sha512-nFR0zLpU2YCaRxwoCJvL6UvCH2JFyFVIvwTLsIf21AuHlMskA1hhTdk+LlYJtOlYt9v6dvszD2BGRqBL+iQK9Q==}
    dependencies:
      fs.realpath: 1.0.0
      inflight: 1.0.6
      inherits: 2.0.4
      minimatch: 3.1.2
      once: 1.4.0
      path-is-absolute: 1.0.1
    dev: true

  /globals@13.23.0:
    resolution: {integrity: sha512-XAmF0RjlrjY23MA51q3HltdlGxUpXPvg0GioKiD9X6HD28iMjo2dKC8Vqwm7lne4GNr78+RHTfliktR6ZH09wA==}
    engines: {node: '>=8'}
    dependencies:
      type-fest: 0.20.2
    dev: true

  /globals@13.24.0:
    resolution: {integrity: sha512-AhO5QUcj8llrbG09iWhPU2B204J1xnPeL8kQmVorSsy+Sjj1sk8gIyh6cUocGmH4L0UuhAJy+hJMRA4mgA4mFQ==}
    engines: {node: '>=8'}
    dependencies:
      type-fest: 0.20.2
    dev: true

  /globalthis@1.0.3:
    resolution: {integrity: sha512-sFdI5LyBiNTHjRd7cGPWapiHWMOXKyuBNX/cWJ3NfzrZQVa8GI/8cofCl74AOVqq9W5kNmguTIzJ/1s2gyI9wA==}
    engines: {node: '>= 0.4'}
    dependencies:
      define-properties: 1.2.1
    dev: true

  /globby@11.1.0:
    resolution: {integrity: sha512-jhIXaOzy1sb8IyocaruWSn1TjmnBVs8Ayhcy83rmxNJ8q2uWKCAj3CnJY+KpGSXCueAPc0i05kVvVKtP1t9S3g==}
    engines: {node: '>=10'}
    dependencies:
      array-union: 2.1.0
      dir-glob: 3.0.1
      fast-glob: 3.3.2
      ignore: 5.3.0
      merge2: 1.4.1
      slash: 3.0.0
    dev: true

  /gopd@1.0.1:
    resolution: {integrity: sha512-d65bNlIadxvpb/A2abVdlqKqV563juRnZ1Wtk6s1sIR8uNsXR70xqIzVqxVf1eTqDunwT2MkczEeaezCKTZhwA==}
    dependencies:
      get-intrinsic: 1.2.2

  /graceful-fs@4.2.11:
    resolution: {integrity: sha512-RbJ5/jmFcNNCcDV5o9eTnBLJ/HszWV0P73bc+Ff4nS/rJj+YaS6IGyiOL0VoBYX+l1Wrl3k63h/KrH+nhJ0XvQ==}

  /grapheme-splitter@1.0.4:
    resolution: {integrity: sha512-bzh50DW9kTPM00T8y4o8vQg89Di9oLJVLW/KaOGIXJWP/iqCN6WKYkbNOF04vFLJhwcpYUh9ydh/+5vpOqV4YQ==}
    dev: true

  /graphemer@1.4.0:
    resolution: {integrity: sha512-EtKwoO6kxCL9WO5xipiHTZlSzBm7WLT627TqC/uVRd0HKmq8NXyebnNYxDoBi7wt8eTWrUrKXCOVaFq9x1kgag==}
    dev: true

  /has-bigints@1.0.2:
    resolution: {integrity: sha512-tSvCKtBr9lkF0Ex0aQiP9N+OpV4zi2r/Nee5VkRDbaqv35RLYMzbwQfFSZZH0kR+Rd6302UJZ2p/bJCEoR3VoQ==}
    dev: true

  /has-flag@3.0.0:
    resolution: {integrity: sha512-sKJf1+ceQBr4SMkvQnBDNDtf4TXpVhVGateu0t918bl30FnbE2m4vNLX+VWe/dpjlb+HugGYzW7uQXH98HPEYw==}
    engines: {node: '>=4'}
    dev: true

  /has-flag@4.0.0:
    resolution: {integrity: sha512-EykJT/Q1KjTWctppgIAgfSO0tKVuZUjhgMr17kqTumMl6Afv3EISleU7qZUzoXDFTAHTDC4NOoG/ZxU3EvlMPQ==}
    engines: {node: '>=8'}
    dev: true

  /has-property-descriptors@1.0.1:
    resolution: {integrity: sha512-VsX8eaIewvas0xnvinAe9bw4WfIeODpGYikiWYLH+dma0Jw6KHYqWiWfhQlgOVK8D6PvjubK5Uc4P0iIhIcNVg==}
    dependencies:
      get-intrinsic: 1.2.2

  /has-proto@1.0.1:
    resolution: {integrity: sha512-7qE+iP+O+bgF9clE5+UoBFzE65mlBiVj3tKCrlNQ0Ogwm0BjpT/gK4SlLYDMybDh5I3TCTKnPPa0oMG7JDYrhg==}
    engines: {node: '>= 0.4'}

  /has-symbols@1.0.3:
    resolution: {integrity: sha512-l3LCuF6MgDNwTDKkdYGEihYjt5pRPbEg46rtlmnSPlUbgmB8LOIrKJbYYFBSbnPaJexMKtiPO8hmeRjRz2Td+A==}
    engines: {node: '>= 0.4'}

  /has-tostringtag@1.0.0:
    resolution: {integrity: sha512-kFjcSNhnlGV1kyoGk7OXKSawH5JOb/LzUc5w9B02hOTO0dfFRjbHQKvg1d6cf3HbeUmtU9VbbV3qzZ2Teh97WQ==}
    engines: {node: '>= 0.4'}
    dependencies:
      has-symbols: 1.0.3

  /hasown@2.0.0:
    resolution: {integrity: sha512-vUptKVTpIJhcczKBbgnS+RtcuYMB8+oNzPK2/Hp3hanz8JmpATdmmgLgSaadVREkDm+e2giHwY3ZRkyjSIDDFA==}
    engines: {node: '>= 0.4'}
    dependencies:
      function-bind: 1.1.2

  /hosted-git-info@2.8.9:
    resolution: {integrity: sha512-mxIDAb9Lsm6DoOJ7xH+5+X4y1LU/4Hi50L9C5sIswK3JzULS4bwk1FvjdBgvYR4bzT4tuUQiC15FE2f5HbLvYw==}
    dev: true

  /http-errors@2.0.0:
    resolution: {integrity: sha512-FtwrG/euBzaEjYeRqOgly7G0qviiXoJWnvEH2Z1plBdXgbyjv34pHTSb9zoeHMyDy33+DWy5Wt9Wo+TURtOYSQ==}
    engines: {node: '>= 0.8'}
    dependencies:
      depd: 2.0.0
      inherits: 2.0.4
      setprototypeof: 1.2.0
      statuses: 2.0.1
      toidentifier: 1.0.1
    dev: false

  /human-signals@2.1.0:
    resolution: {integrity: sha512-B4FFZ6q/T2jhhksgkbEW3HBvWIfDW85snkQgawt07S7J5QXTk6BkNV+0yAeZrM5QpMAdYlocGoljn0sJ/WQkFw==}
    engines: {node: '>=10.17.0'}
    dev: true

  /humanize-ms@1.2.1:
    resolution: {integrity: sha512-Fl70vYtsAFb/C06PTS9dZBo7ihau+Tu/DNCk/OyHhea07S+aeMWpFFkUaXRa8fI+ScZbEI8dfSxwY7gxZ9SAVQ==}
    dependencies:
      ms: 2.1.3
    dev: false

  /iconv-lite@0.4.24:
    resolution: {integrity: sha512-v3MXnZAcvnywkTUEZomIActle7RXXeedOR31wwl7VlyoXO4Qi9arvSenNQWne1TcRwhCL1HwLI21bEqdpj8/rA==}
    engines: {node: '>=0.10.0'}
    dependencies:
      safer-buffer: 2.1.2
    dev: false

  /ieee754@1.1.13:
    resolution: {integrity: sha512-4vf7I2LYV/HaWerSo3XmlMkp5eZ83i+/CDluXi/IGTs/O1sejBNhTtnxzmRZfvOUqj7lZjqHkeTvpgSFDlWZTg==}
    dev: false

  /ignore-by-default@1.0.1:
    resolution: {integrity: sha512-Ius2VYcGNk7T90CppJqcIkS5ooHUZyIQK+ClZfMfMNFEF9VSE73Fq+906u/CWu92x4gzZMWOwfFYckPObzdEbA==}
    dev: true

  /ignore@5.2.0:
    resolution: {integrity: sha512-CmxgYGiEPCLhfLnpPp1MoRmifwEIOgjcHXxOBjv7mY96c+eWScsOP9c112ZyLdWHi0FxHjI+4uVhKYp/gcdRmQ==}
    engines: {node: '>= 4'}
    dev: true

  /ignore@5.3.0:
    resolution: {integrity: sha512-g7dmpshy+gD7mh88OC9NwSGTKoc3kyLAZQRU1mt53Aw/vnvfXnbC+F/7F7QoYVKbV+KNvJx8wArewKy1vXMtlg==}
    engines: {node: '>= 4'}
    dev: true

  /import-fresh@3.3.0:
    resolution: {integrity: sha512-veYYhQa+D1QBKznvhUHxb8faxlrwUnxseDAbAp457E0wLNio2bOSKnjYDhMj+YiAq61xrMGhQk9iXVk5FzgQMw==}
    engines: {node: '>=6'}
    dependencies:
      parent-module: 1.0.1
      resolve-from: 4.0.0
    dev: true

  /imurmurhash@0.1.4:
    resolution: {integrity: sha512-JmXMZ6wuvDmLiHEml9ykzqO6lwFbof0GG4IkcGaENdCRDDmMVnny7s5HsIgHCbaq0w2MyPhDqkhTUgS2LU2PHA==}
    engines: {node: '>=0.8.19'}
    dev: true

  /inflight@1.0.6:
    resolution: {integrity: sha512-k92I/b08q4wvFscXCLvqfsHCrjrF7yiXsQuIVvVE7N82W3+aqpzuUdBbfhWcy/FZR3/4IgflMgKLOsvPDrGCJA==}
    dependencies:
      once: 1.4.0
      wrappy: 1.0.2
    dev: true

  /inherits@2.0.4:
    resolution: {integrity: sha512-k/vGaX4/Yla3WzyMCvTQOXYeIHvqOKtnqBduzTHpzpQZzAskKMhZ2K+EnBiSM9zGSoIFeMpXKxa4dYeZIQqewQ==}

  /internal-slot@1.0.6:
    resolution: {integrity: sha512-Xj6dv+PsbtwyPpEflsejS+oIZxmMlV44zAhG479uYu89MsjcYOhCFnNyKrkJrihbsiasQyY0afoCl/9BLR65bg==}
    engines: {node: '>= 0.4'}
    dependencies:
      get-intrinsic: 1.2.2
      hasown: 2.0.0
      side-channel: 1.0.4
    dev: true

  /ipaddr.js@1.9.1:
    resolution: {integrity: sha512-0KI/607xoxSToH7GjN1FfSbLoU0+btTicjsQSWQlh/hZykN8KpmMf7uYwPW3R+akZ6R/w18ZlXSHBYXiYUPO3g==}
    engines: {node: '>= 0.10'}
    dev: false

  /is-arguments@1.1.1:
    resolution: {integrity: sha512-8Q7EARjzEnKpt/PCD7e1cgUS0a6X8u5tdSiMqXhojOdoV9TsMsiO+9VLC5vAmO8N7/GmXn7yjR8qnA6bVAEzfA==}
    engines: {node: '>= 0.4'}
    dependencies:
      call-bind: 1.0.5
      has-tostringtag: 1.0.0
    dev: false

  /is-array-buffer@3.0.2:
    resolution: {integrity: sha512-y+FyyR/w8vfIRq4eQcM1EYgSTnmHXPqaF+IgzgraytCFq5Xh8lllDVmAZolPJiZttZLeFSINPYMaEJ7/vWUa1w==}
    dependencies:
      call-bind: 1.0.5
      get-intrinsic: 1.2.2
      is-typed-array: 1.1.12
    dev: true

  /is-arrayish@0.2.1:
    resolution: {integrity: sha512-zz06S8t0ozoDXMG+ube26zeCTNXcKIPJZJi8hBrF4idCLms4CG9QtK7qBl1boi5ODzFpjswb5JPmHCbMpjaYzg==}
    dev: true

  /is-async-function@2.0.0:
    resolution: {integrity: sha512-Y1JXKrfykRJGdlDwdKlLpLyMIiWqWvuSd17TvZk68PLAOGOoF4Xyav1z0Xhoi+gCYjZVeC5SI+hYFOfvXmGRCA==}
    engines: {node: '>= 0.4'}
    dependencies:
      has-tostringtag: 1.0.0
    dev: true

  /is-bigint@1.0.4:
    resolution: {integrity: sha512-zB9CruMamjym81i2JZ3UMn54PKGsQzsJeo6xvN3HJJ4CAsQNB6iRutp2To77OfCNuoxspsIhzaPoO1zyCEhFOg==}
    dependencies:
      has-bigints: 1.0.2
    dev: true

  /is-binary-path@2.1.0:
    resolution: {integrity: sha512-ZMERYes6pDydyuGidse7OsHxtbI7WVeUEozgR/g7rd0xUimYNlvZRE/K2MgZTjWy725IfelLeVcEM97mmtRGXw==}
    engines: {node: '>=8'}
    dependencies:
      binary-extensions: 2.2.0
    dev: true

  /is-boolean-object@1.1.2:
    resolution: {integrity: sha512-gDYaKHJmnj4aWxyj6YHyXVpdQawtVLHU5cb+eztPGczf6cjuTdwve5ZIEfgXqH4e57An1D1AKf8CZ3kYrQRqYA==}
    engines: {node: '>= 0.4'}
    dependencies:
      call-bind: 1.0.5
      has-tostringtag: 1.0.0
    dev: true

  /is-buffer@1.1.6:
    resolution: {integrity: sha512-NcdALwpXkTm5Zvvbk7owOUSvVvBKDgKP5/ewfXEznmQFfs4ZRmanOeKBTjRVjka3QFoN6XJ+9F3USqfHqTaU5w==}
    dev: false

  /is-callable@1.2.7:
    resolution: {integrity: sha512-1BC0BVFhS/p0qtw6enp8e+8OD0UrK0oFLztSjNzhcKA3WDuJxxAPXzPuPtKkjEY9UUoEWlX/8fgKeu2S8i9JTA==}
    engines: {node: '>= 0.4'}

  /is-core-module@2.13.1:
    resolution: {integrity: sha512-hHrIjvZsftOsvKSn2TRYl63zvxsgE0K+0mYMoH6gD4omR5IWB2KynivBQczo3+wF1cCkjzvptnI9Q0sPU66ilw==}
    dependencies:
      hasown: 2.0.0
    dev: true

  /is-date-object@1.0.5:
    resolution: {integrity: sha512-9YQaSxsAiSwcvS33MBk3wTCVnWK+HhF8VZR2jRxehM16QcVOdHqPn4VPHmRK4lSr38n9JriurInLcP90xsYNfQ==}
    engines: {node: '>= 0.4'}
    dependencies:
      has-tostringtag: 1.0.0
    dev: true

  /is-extglob@2.1.1:
    resolution: {integrity: sha512-SbKbANkN603Vi4jEZv49LeVJMn4yGwsbzZworEoyEiutsN3nJYdbO36zfhGJ6QEDpOZIFkDtnq5JRxmvl3jsoQ==}
    engines: {node: '>=0.10.0'}
    dev: true

  /is-finalizationregistry@1.0.2:
    resolution: {integrity: sha512-0by5vtUJs8iFQb5TYUHHPudOR+qXYIMKtiUzvLIZITZUjknFmziyBJuLhVRc+Ds0dREFlskDNJKYIdIzu/9pfw==}
    dependencies:
      call-bind: 1.0.5
    dev: true

  /is-generator-function@1.0.10:
    resolution: {integrity: sha512-jsEjy9l3yiXEQ+PsXdmBwEPcOxaXWLspKdplFUVI9vq1iZgIekeC0L167qeu86czQaxed3q/Uzuw0swL0irL8A==}
    engines: {node: '>= 0.4'}
    dependencies:
      has-tostringtag: 1.0.0

  /is-glob@4.0.3:
    resolution: {integrity: sha512-xelSayHH36ZgE7ZWhli7pW34hNbNl8Ojv5KVmkJD4hBdD3th8Tfk9vYasLM+mXWOZhFkgZfxhLSnrwRr4elSSg==}
    engines: {node: '>=0.10.0'}
    dependencies:
      is-extglob: 2.1.1
    dev: true

  /is-map@2.0.2:
    resolution: {integrity: sha512-cOZFQQozTha1f4MxLFzlgKYPTyj26picdZTx82hbc/Xf4K/tZOOXSCkMvU4pKioRXGDLJRn0GM7Upe7kR721yg==}
    dev: true

  /is-negative-zero@2.0.2:
    resolution: {integrity: sha512-dqJvarLawXsFbNDeJW7zAz8ItJ9cd28YufuuFzh0G8pNHjJMnY08Dv7sYX2uF5UpQOwieAeOExEYAWWfu7ZZUA==}
    engines: {node: '>= 0.4'}
    dev: true

  /is-number-object@1.0.7:
    resolution: {integrity: sha512-k1U0IRzLMo7ZlYIfzRu23Oh6MiIFasgpb9X76eqfFZAqwH44UI4KTBvBYIZ1dSL9ZzChTB9ShHfLkR4pdW5krQ==}
    engines: {node: '>= 0.4'}
    dependencies:
      has-tostringtag: 1.0.0
    dev: true

  /is-number@7.0.0:
    resolution: {integrity: sha512-41Cifkg6e8TylSpdtTpeLVMqvSBEVzTttHvERD741+pnZ8ANv0004MRL43QKPDlK9cGvNp6NZWZUBlbGXYxxng==}
    engines: {node: '>=0.12.0'}
    dev: true

  /is-path-inside@3.0.3:
    resolution: {integrity: sha512-Fd4gABb+ycGAmKou8eMftCupSir5lRxqf4aD/vd0cD2qc4HL07OjCeuHMr8Ro4CoMaeCKDB0/ECBOVWjTwUvPQ==}
    engines: {node: '>=8'}
    dev: true

  /is-reference@3.0.2:
    resolution: {integrity: sha512-v3rht/LgVcsdZa3O2Nqs+NMowLOxeOm7Ay9+/ARQ2F+qEoANRcqrjAZKGN0v8ymUetZGgkp26LTnGT7H0Qo9Pg==}
    dependencies:
      '@types/estree': 1.0.5
    dev: false

  /is-regex@1.1.4:
    resolution: {integrity: sha512-kvRdxDsxZjhzUX07ZnLydzS1TU/TJlTUHHY4YLL87e37oUA49DfkLqgy+VjFocowy29cKvcSiu+kIv728jTTVg==}
    engines: {node: '>= 0.4'}
    dependencies:
      call-bind: 1.0.5
      has-tostringtag: 1.0.0
    dev: true

  /is-set@2.0.2:
    resolution: {integrity: sha512-+2cnTEZeY5z/iXGbLhPrOAaK/Mau5k5eXq9j14CpRTftq0pAJu2MwVRSZhyZWBzx3o6X795Lz6Bpb6R0GKf37g==}
    dev: true

  /is-shared-array-buffer@1.0.2:
    resolution: {integrity: sha512-sqN2UDu1/0y6uvXyStCOzyhAjCSlHceFoMKJW8W9EU9cvic/QdsZ0kEU93HEy3IUEFZIiH/3w+AH/UQbPHNdhA==}
    dependencies:
      call-bind: 1.0.5
    dev: true

  /is-stream@2.0.1:
    resolution: {integrity: sha512-hFoiJiTl63nn+kstHGBtewWSKnQLpyb155KHheA1l39uvtO9nWIop1p3udqPcUd/xbF1VLMO4n7OI6p7RbngDg==}
    engines: {node: '>=8'}
    dev: true

  /is-string@1.0.7:
    resolution: {integrity: sha512-tE2UXzivje6ofPW7l23cjDOMa09gb7xlAqG6jG5ej6uPV32TlWP3NKPigtaGeHNu9fohccRYvIiZMfOOnOYUtg==}
    engines: {node: '>= 0.4'}
    dependencies:
      has-tostringtag: 1.0.0
    dev: true

  /is-symbol@1.0.4:
    resolution: {integrity: sha512-C/CPBqKWnvdcxqIARxyOh4v1UUEOCHpgDa0WYgpKDFMszcrPcffg5uhwSgPCLD2WWxmq6isisz87tzT01tuGhg==}
    engines: {node: '>= 0.4'}
    dependencies:
      has-symbols: 1.0.3
    dev: true

  /is-typed-array@1.1.12:
    resolution: {integrity: sha512-Z14TF2JNG8Lss5/HMqt0//T9JeHXttXy5pH/DBU4vi98ozO2btxzq9MwYDZYnKwU8nRsz/+GVFVRDq3DkVuSPg==}
    engines: {node: '>= 0.4'}
    dependencies:
      which-typed-array: 1.1.13

  /is-typedarray@1.0.0:
    resolution: {integrity: sha512-cyA56iCMHAh5CdzjJIa4aohJyeO1YbwLi3Jc35MmRU6poroFjIGZzUzupGiRPOjgHg9TLu43xbpwXk523fMxKA==}
    dev: false

  /is-weakmap@2.0.1:
    resolution: {integrity: sha512-NSBR4kH5oVj1Uwvv970ruUkCV7O1mzgVFO4/rev2cLRda9Tm9HrL70ZPut4rOHgY0FNrUu9BCbXA2sdQ+x0chA==}
    dev: true

  /is-weakref@1.0.2:
    resolution: {integrity: sha512-qctsuLZmIQ0+vSSMfoVvyFe2+GSEvnmZ2ezTup1SBse9+twCCeial6EEi3Nc2KFcf6+qz2FBPnjXsk8xhKSaPQ==}
    dependencies:
      call-bind: 1.0.5
    dev: true

  /is-weakset@2.0.2:
    resolution: {integrity: sha512-t2yVvttHkQktwnNNmBQ98AhENLdPUTDTE21uPqAQ0ARwQfGeQKRVS0NNurH7bTf7RrvcVn1OOge45CnBeHCSmg==}
    dependencies:
      call-bind: 1.0.5
      get-intrinsic: 1.2.2
    dev: true

  /isarray@1.0.0:
    resolution: {integrity: sha512-VLghIWNM6ELQzo7zwmcg0NmTVyWKYjvIeM83yjp0wRDTmUnrM678fQbcKBo6n2CJEF0szoG//ytg+TKla89ALQ==}
    dev: false

  /isarray@2.0.5:
    resolution: {integrity: sha512-xHjhDr3cNBK0BzdUJSPXZntQUx/mwMS5Rw4A7lPJ90XGAO6ISP/ePDNuo0vhqOZU+UD5JoodwCAAoZQd3FeAKw==}
    dev: true

  /isexe@2.0.0:
    resolution: {integrity: sha512-RHxMLp9lnKHGHRng9QFhRCMbYAcVpn69smSGcq3f36xjgVVWThj4qqLbTLlq7Ssj8B+fIQ1EuCEGI2lKsyQeIw==}
    dev: true

  /isomorphic-fetch@3.0.0:
    resolution: {integrity: sha512-qvUtwJ3j6qwsF3jLxkZ72qCgjMysPzDfeV240JHiGZsANBYd+EEuu35v7dfrJ9Up0Ak07D7GGSkGhCHTqg/5wA==}
    dependencies:
      node-fetch: 2.7.0
      whatwg-fetch: 3.6.19
    transitivePeerDependencies:
      - encoding
    dev: false

  /iterator.prototype@1.1.2:
    resolution: {integrity: sha512-DR33HMMr8EzwuRL8Y9D3u2BMj8+RqSE850jfGu59kS7tbmPLzGkZmVSfyCFSDxuZiEY6Rzt3T2NA/qU+NwVj1w==}
    dependencies:
      define-properties: 1.2.1
      get-intrinsic: 1.2.2
      has-symbols: 1.0.3
      reflect.getprototypeof: 1.0.4
      set-function-name: 2.0.1
    dev: true

  /itty-router@3.0.12:
    resolution: {integrity: sha512-s98XTPhle6GGbaFf0kYrOD3Q8gyhnqvOqkwYijC3AmkceNKqWUp13YHg6dWmqmVv4pP7l7c94XI92I0EXVGO0w==}
    dev: true

  /jmespath@0.16.0:
    resolution: {integrity: sha512-9FzQjJ7MATs1tSpnco1K6ayiYE3figslrXA72G2HQ/n76RzvYlofyi5QM+iX4YRs/pu3yzxlVQSST23+dMDknw==}
    engines: {node: '>= 0.6.0'}
    dev: false

  /joycon@3.1.1:
    resolution: {integrity: sha512-34wB/Y7MW7bzjKRjUKTa46I2Z7eV62Rkhva+KkopW7Qvv/OSWBqvkSY7vusOPrNuZcUG3tApvdVgNB8POj3SPw==}
    engines: {node: '>=10'}
    dev: true

  /js-sdsl@4.2.0:
    resolution: {integrity: sha512-dyBIzQBDkCqCu+0upx25Y2jGdbTGxE9fshMsCdK0ViOongpV+n5tXRcZY9v7CaVQ79AGS9KA1KHtojxiM7aXSQ==}
    dev: true

  /js-tokens@4.0.0:
    resolution: {integrity: sha512-RdJUflcE3cUzKiMqQgsCu06FPu9UdIJO0beYbPhHN4k6apgJtifcoCtT9bcxOpYBtpD2kCM6Sbzg4CausW/PKQ==}

  /js-yaml@3.14.1:
    resolution: {integrity: sha512-okMH7OXXJ7YrN9Ok3/SXrnu4iX9yOk+25nqX4imS2npuvTYDmo/QEZoqwZkYaIDk3jVvBOTOIEgEhaLOynBS9g==}
    hasBin: true
    dependencies:
      argparse: 1.0.10
      esprima: 4.0.1
    dev: false

  /js-yaml@4.1.0:
    resolution: {integrity: sha512-wpxZs9NoxZaJESJGIZTyDEaYpl0FKSA+FB9aJiyemKhMwkxQg63h4T1KJgUGHpTqPDNRcmmYLugrRjJlBtWvRA==}
    hasBin: true
    dependencies:
      argparse: 2.0.1
    dev: true

  /json-buffer@3.0.1:
    resolution: {integrity: sha512-4bV5BfR2mqfQTJm+V5tPPdf+ZpuhiIvTuAB5g8kcrXOZpTT/QwwVRWBywX1ozr6lEuPdbHxwaJlm9G6mI2sfSQ==}
    dev: true

  /json-parse-better-errors@1.0.2:
    resolution: {integrity: sha512-mrqyZKfX5EhL7hvqcV6WG1yYjnjeuYDzDhhcAAUrq8Po85NBQBJP+ZDUT75qZQ98IkUoBqdkExkukOU7Ts2wrw==}
    dev: true

  /json-schema-traverse@0.4.1:
    resolution: {integrity: sha512-xbbCH5dCYU5T8LcEhhuh7HJ88HXuW3qsI3Y0zOZFKfZEHcpWiHU/Jxzk629Brsab/mMiHQti9wMP+845RPe3Vg==}
    dev: true

  /json-stable-stringify-without-jsonify@1.0.1:
    resolution: {integrity: sha512-Bdboy+l7tA3OGW6FjyFHWkP5LuByj1Tk33Ljyq0axyzdk9//JSi2u3fP1QSmd1KNwq6VOKYGlAu87CisVir6Pw==}
    dev: true

  /json5@1.0.2:
    resolution: {integrity: sha512-g1MWMLBiz8FKi1e4w0UyVL3w+iJceWAFBAaBnnGKOpNa5f8TLktkbre1+s6oICydWAm+HRUGTmI+//xv2hvXYA==}
    hasBin: true
    dependencies:
      minimist: 1.2.8
    dev: true

  /jsx-ast-utils@3.3.5:
    resolution: {integrity: sha512-ZZow9HBI5O6EPgSJLUb8n2NKgmVWTwCvHGwFuJlMjvLFqlGG6pjirPhtdsseaLZjSibD8eegzmYpUZwoIlj2cQ==}
    engines: {node: '>=4.0'}
    dependencies:
      array-includes: 3.1.7
      array.prototype.flat: 1.3.2
      object.assign: 4.1.5
      object.values: 1.1.7
    dev: true

  /keyv@4.5.4:
    resolution: {integrity: sha512-oxVHkHR/EJf2CNXnWxRLW6mg7JyCCUcG0DtEGmL2ctUo1PNTin1PUil+r/+4r5MpVgC/fn1kjsx7mjSujKqIpw==}
    dependencies:
      json-buffer: 3.0.1
    dev: true

  /language-subtag-registry@0.3.22:
    resolution: {integrity: sha512-tN0MCzyWnoz/4nHS6uxdlFWoUZT7ABptwKPQ52Ea7URk6vll88bWBVhodtnlfEuCcKWNGoc+uGbw1cwa9IKh/w==}
    dev: true

  /language-tags@1.0.9:
    resolution: {integrity: sha512-MbjN408fEndfiQXbFQ1vnd+1NoLDsnQW41410oQBXiyXDMYH5z505juWa4KUE1LqxRC7DgOgZDbKLxHIwm27hA==}
    engines: {node: '>=0.10'}
    dependencies:
      language-subtag-registry: 0.3.22
    dev: true

  /levn@0.4.1:
    resolution: {integrity: sha512-+bT2uH4E5LGE7h/n3evcS/sQlJXCpIp6ym8OWJ5eV6+67Dsql/LaaT7qJBAt2rzfoa/5QBGBhxDix1dMt2kQKQ==}
    engines: {node: '>= 0.8.0'}
    dependencies:
      prelude-ls: 1.2.1
      type-check: 0.4.0
    dev: true

  /lilconfig@2.1.0:
    resolution: {integrity: sha512-utWOt/GHzuUxnLKxB6dk81RoOeoNeHgbrXiuGk4yyF5qlRz+iIVWu56E2fqGHFrXz0QNUhLB/8nKqvRH66JKGQ==}
    engines: {node: '>=10'}
    dev: true

  /lilconfig@3.0.0:
    resolution: {integrity: sha512-K2U4W2Ff5ibV7j7ydLr+zLAkIg5JJ4lPn1Ltsdt+Tz/IjQ8buJ55pZAxoP34lqIiwtF9iAvtLv3JGv7CAyAg+g==}
    engines: {node: '>=14'}
    dev: true

  /lines-and-columns@1.2.4:
    resolution: {integrity: sha512-7ylylesZQ/PV29jhEDl3Ufjo6ZX7gCqJr5F7PKrqc93v7fzSymt1BpwEU8nAUXs8qzzvqhbjhK5QZg6Mt/HkBg==}
    dev: true

  /load-json-file@4.0.0:
    resolution: {integrity: sha512-Kx8hMakjX03tiGTLAIdJ+lL0htKnXjEZN6hk/tozf/WOuYGdZBJrZ+rCJRbVCugsjB3jMLn9746NsQIf5VjBMw==}
    engines: {node: '>=4'}
    dependencies:
      graceful-fs: 4.2.11
      parse-json: 4.0.0
      pify: 3.0.0
      strip-bom: 3.0.0
    dev: true

  /load-tsconfig@0.2.5:
    resolution: {integrity: sha512-IXO6OCs9yg8tMKzfPZ1YmheJbZCiEsnBdcB03l0OcfK9prKnJb96siuHCr5Fl37/yo9DnKU+TLpxzTUspw9shg==}
    engines: {node: ^12.20.0 || ^14.13.1 || >=16.0.0}
    dev: true

  /locate-character@3.0.0:
    resolution: {integrity: sha512-SW13ws7BjaeJ6p7Q6CO2nchbYEc3X3J6WrmTTDto7yMPqVSZTUyY5Tjbid+Ab8gLnATtygYtiDIJGQRRn2ZOiA==}
    dev: false

  /locate-path@6.0.0:
    resolution: {integrity: sha512-iPZK6eYjbxRu3uB4/WZ3EsEIMJFMqAoopl3R+zuq0UjcAm/MO6KCweDgPfP3elTztoKP3KtnVHxTn2NHBSDVUw==}
    engines: {node: '>=10'}
    dependencies:
      p-locate: 5.0.0
    dev: true

  /lodash.merge@4.6.2:
    resolution: {integrity: sha512-0KpjqXRVvrYyCsX1swR/XTK0va6VQkQM6MNo7PqW77ByjAhoARA8EfrP1N4+KlKj8YS0ZUCtRT/YUuhyYDujIQ==}

  /lodash.sortby@4.7.0:
    resolution: {integrity: sha512-HDWXG8isMntAyRF5vZ7xKuEvOhT4AhlRt/3czTSjvGUxjYCBVRQY48ViDHyfYz9VIoBkW4TMGQNapx+l3RUwdA==}
    dev: true

  /loose-envify@1.4.0:
    resolution: {integrity: sha512-lyuxPGr/Wfhrlem2CL/UcnUc1zcqKAImBDzukY7Y5F/yQiNdko6+fRLevlw1HgMySw7f611UIY408EtxRSoK3Q==}
    hasBin: true
    dependencies:
      js-tokens: 4.0.0

  /lru-cache@6.0.0:
    resolution: {integrity: sha512-Jo6dJ04CmSjuznwJSS3pUeWmd/H0ffTlkXXgwZi+eq1UCmqQwCh+eLsYOYCwY991i2Fah4h1BEMCx4qThGbsiA==}
    engines: {node: '>=10'}
    dependencies:
      yallist: 4.0.0
    dev: true

  /magic-string@0.25.9:
    resolution: {integrity: sha512-RmF0AsMzgt25qzqqLc1+MbHmhdx0ojF2Fvs4XnOqz2ZOBXzzkEwc/dJQZCYHAn7v1jbVOjAZfK8msRn4BxO4VQ==}
    dependencies:
      sourcemap-codec: 1.4.8
    dev: true

  /magic-string@0.30.5:
    resolution: {integrity: sha512-7xlpfBaQaP/T6Vh8MO/EqXSW5En6INHEvEXQiuff7Gku0PWjU3uf6w/j9o7O+SpB5fOAkrI5HeoNgwjEO0pFsA==}
    engines: {node: '>=12'}
    dependencies:
      '@jridgewell/sourcemap-codec': 1.4.15
    dev: false

  /md5@2.3.0:
    resolution: {integrity: sha512-T1GITYmFaKuO91vxyoQMFETst+O71VUPEU3ze5GNzDm0OWdP8v1ziTaAEPUr/3kLsY3Sftgz242A1SetQiDL7g==}
    dependencies:
      charenc: 0.0.2
      crypt: 0.0.2
      is-buffer: 1.1.6
    dev: false

  /mdn-data@2.0.30:
    resolution: {integrity: sha512-GaqWWShW4kv/G9IEucWScBx9G1/vsFZZJUO+tD26M8J8z3Kw5RDQjaoZe03YAClgeS/SWPOcb4nkFBTEi5DUEA==}
    dev: false

  /media-typer@0.3.0:
    resolution: {integrity: sha512-dq+qelQ9akHpcOl/gUVRTxVIOkAJ1wR3QAvb4RsVjS8oVoFjDGTc679wJYmUmknUF5HwMLOgb5O+a3KxfWapPQ==}
    engines: {node: '>= 0.6'}
    dev: false

  /memorystream@0.3.1:
    resolution: {integrity: sha512-S3UwM3yj5mtUSEfP41UZmt/0SCoVYUcU1rkXv+BQ5Ig8ndL4sPoJNBUJERafdPb5jjHJGuMgytgKvKIf58XNBw==}
    engines: {node: '>= 0.10.0'}
    dev: true

  /merge-descriptors@1.0.1:
    resolution: {integrity: sha512-cCi6g3/Zr1iqQi6ySbseM1Xvooa98N0w31jzUYrXPX2xqObmFGHJ0tQ5u74H3mVh7wLouTseZyYIq39g8cNp1w==}
    dev: false

  /merge-stream@2.0.0:
    resolution: {integrity: sha512-abv/qOcuPfk3URPfDzmZU1LKmuw8kT+0nIHvKrKgFrwifol/doWcdA4ZqsWQ8ENrFKkd67Mfpo/LovbIUsbt3w==}
    dev: true

  /merge2@1.4.1:
    resolution: {integrity: sha512-8q7VEgMJW4J8tcfVPy8g09NcQwZdbwFEqhe/WZkoIzjn/3TGDwtOCYtXGxA3O8tPzpczCCDgv+P2P5y00ZJOOg==}
    engines: {node: '>= 8'}
    dev: true

  /methods@1.1.2:
    resolution: {integrity: sha512-iclAHeNqNm68zFtnZ0e+1L2yUIdvzNoauKU4WBA3VvH/vPFieF7qfRlwUZU+DA9P9bPXIS90ulxoUoCH23sV2w==}
    engines: {node: '>= 0.6'}
    dev: false

  /micromatch@4.0.5:
    resolution: {integrity: sha512-DMy+ERcEW2q8Z2Po+WNXuw3c5YaUSFjAO5GsJqfEl7UjvtIuFKO6ZrKvcItdy98dwFI2N1tg3zNIdKaQT+aNdA==}
    engines: {node: '>=8.6'}
    dependencies:
      braces: 3.0.2
      picomatch: 2.3.1
    dev: true

  /mime-db@1.52.0:
    resolution: {integrity: sha512-sPU4uV7dYlvtWJxwwxHD0PuihVNiE7TyAbQ5SWxDCB9mUYvOgroQOwYQQOKPJ8CIbE+1ETVlOoK1UC2nU3gYvg==}
    engines: {node: '>= 0.6'}

  /mime-types@2.1.35:
    resolution: {integrity: sha512-ZDY+bPm5zTTF+YpCrAU9nK0UgICYPT0QtT1NZWFv4s++TNkcgVaT0g6+4R2uI4MjQjzysHB1zxuWL50hzaeXiw==}
    engines: {node: '>= 0.6'}
    dependencies:
      mime-db: 1.52.0

  /mime@1.6.0:
    resolution: {integrity: sha512-x0Vn8spI+wuJ1O6S7gnbaQg8Pxh4NNHb7KSINmEWKiPE4RKOplvijn+NkmYmmRgP68mc70j2EbeTFRsrswaQeg==}
    engines: {node: '>=4'}
    hasBin: true
    dev: false

  /mime@3.0.0:
    resolution: {integrity: sha512-jSCU7/VB1loIWBZe14aEYHU/+1UMEHoaO7qxCOVJOw9GgH72VAWppxNcjU+x9a2k3GSIBXNKxXQFqRvvZ7vr3A==}
    engines: {node: '>=10.0.0'}
    hasBin: true
    dev: true

  /mimic-fn@2.1.0:
    resolution: {integrity: sha512-OqbOk5oEQeAZ8WXWydlu9HJjz9WVdEIvamMCcXmuqUYjTknH/sqsWvhQ3vgwKFRR1HpjvNBKQ37nbJgYzGqGcg==}
    engines: {node: '>=6'}
    dev: true

  /miniflare@3.20231030.3:
    resolution: {integrity: sha512-lquHSh0XiO8uoWDujOLHtDS9mkUTJTc5C5amiQ6A++5y0f+DWiMqbDBvvwjlYf4Dvqk6ChFya9dztk7fg2ZVxA==}
    engines: {node: '>=16.13'}
    hasBin: true
    dependencies:
      acorn: 8.11.2
      acorn-walk: 8.3.0
      capnp-ts: 0.7.0
      exit-hook: 2.2.1
      glob-to-regexp: 0.4.1
      source-map-support: 0.5.21
      stoppable: 1.1.0
      undici: 5.28.2
      workerd: 1.20231030.0
      ws: 8.14.2
      youch: 3.3.3
      zod: 3.22.4
    transitivePeerDependencies:
      - bufferutil
      - supports-color
      - utf-8-validate
    dev: true

  /minimatch@3.1.2:
    resolution: {integrity: sha512-J7p63hRiAjw1NDEww1W7i37+ByIrOWO5XQQAzZ3VOcL0PNybwpfmV/N05zFAzwQ9USyEcX6t3UO+K5aqBQOIHw==}
    dependencies:
      brace-expansion: 1.1.11
    dev: true

  /minimist@1.2.8:
    resolution: {integrity: sha512-2yyAR8qBkN3YuheJanUpWC5U3bb5osDywNB8RzDVlDwDHbocAJveqqj1u8+SVD7jkWT4yvsHCpWqqWqAxb0zCA==}
    dev: true

  /ms@2.0.0:
    resolution: {integrity: sha512-Tpp60P6IUJDTuOq/5Z8cdskzJujfwqfOTkrwIwj7IRISpnkJnT6SyJ4PCPnGMoFjC9ddhal5KVIYtAt97ix05A==}
    dev: false

  /ms@2.1.2:
    resolution: {integrity: sha512-sGkPx+VjMtmA6MX27oA4FBFELFCZZ4S4XqeGOXCv68tT+jb3vk/RyaKWP0PTKyWtmLSM0b+adUTEvbs1PEaH2w==}
    dev: true

  /ms@2.1.3:
    resolution: {integrity: sha512-6FlzubTLZG3J2a/NVCAleEhjzq5oxgHyaCU9yYXvcLsvoVaHJq/s5xXI6/XXP6tz7R9xAOtHnSO/tXtF3WRTlA==}
    dev: false

  /mustache@4.2.0:
    resolution: {integrity: sha512-71ippSywq5Yb7/tVYyGbkBggbU8H3u5Rz56fH60jGFgr8uHwxs+aSKeqmluIVzM0m0kB7xQjKS6qPfd0b2ZoqQ==}
    hasBin: true
    dev: true

  /mz@2.7.0:
    resolution: {integrity: sha512-z81GNO7nnYMEhrGh9LeymoE4+Yr0Wn5McHIZMK5cfQCl+NDX08sCZgUc9/6MHni9IWuFLm1Z3HTCXu2z9fN62Q==}
    dependencies:
      any-promise: 1.3.0
      object-assign: 4.1.1
      thenify-all: 1.6.0
    dev: true

  /nanoid@3.3.6:
    resolution: {integrity: sha512-BGcqMMJuToF7i1rt+2PWSNVnWIkGCU78jBG3RxO/bZlnZPK2Cmi2QaffxGO/2RvWi9sL+FAiRiXMgsyxQ1DIDA==}
    engines: {node: ^10 || ^12 || ^13.7 || ^14 || >=15.0.1}
    hasBin: true
    dev: false

  /nanoid@3.3.7:
    resolution: {integrity: sha512-eSRppjcPIatRIMC1U6UngP8XFcz8MQWGQdt1MTBQ7NaAmvXDfvNxbvWV3x2y6CdEUciCSsDHDQZbhYaB8QEo2g==}
    engines: {node: ^10 || ^12 || ^13.7 || ^14 || >=15.0.1}
    hasBin: true

  /natural-compare@1.4.0:
    resolution: {integrity: sha512-OWND8ei3VtNC9h7V60qff3SVobHr996CTwgxubgyQYEpg290h9J0buyECNNJexkFm5sOajh5G116RYA1c8ZMSw==}
    dev: true

  /negotiator@0.6.3:
    resolution: {integrity: sha512-+EUsqGPLsM+j/zdChZjsnX51g4XrHFOIXwfnCVPGlQk/k5giakcKsuxCObBRu6DSm9opw/O6slWbJdghQM4bBg==}
    engines: {node: '>= 0.6'}
    dev: false

  /next-tick@1.1.0:
    resolution: {integrity: sha512-CXdUiJembsNjuToQvxayPZF9Vqht7hewsvy2sOWafLvi2awflj9mOC6bHIg50orX8IJvWKY9wYQ/zB2kogPslQ==}
    dev: false

  /next@14.0.5-canary.17(react-dom@18.2.0)(react@18.2.0):
    resolution: {integrity: sha512-qetVXiLdRjbfvAbZW8MXlY/R0N2BvhkHhNOB2mGmAdOtp4YWDqM1XlYdBwoDhv1LO9sA7WGREczZIp8qyBQxVg==}
    engines: {node: '>=18.17.0'}
    hasBin: true
    peerDependencies:
      '@opentelemetry/api': ^1.1.0
      react: ^18.2.0
      react-dom: ^18.2.0
      sass: ^1.3.0
    peerDependenciesMeta:
      '@opentelemetry/api':
        optional: true
      sass:
        optional: true
    dependencies:
      '@next/env': 14.0.5-canary.17
      '@swc/helpers': 0.5.2
      busboy: 1.6.0
      caniuse-lite: 1.0.30001570
      graceful-fs: 4.2.11
      postcss: 8.4.31
      react: 18.2.0
      react-dom: 18.2.0(react@18.2.0)
      styled-jsx: 5.1.1(react@18.2.0)
      watchpack: 2.4.0
    optionalDependencies:
      '@next/swc-darwin-arm64': 14.0.5-canary.17
      '@next/swc-darwin-x64': 14.0.5-canary.17
      '@next/swc-linux-arm64-gnu': 14.0.5-canary.17
      '@next/swc-linux-arm64-musl': 14.0.5-canary.17
      '@next/swc-linux-x64-gnu': 14.0.5-canary.17
      '@next/swc-linux-x64-musl': 14.0.5-canary.17
      '@next/swc-win32-arm64-msvc': 14.0.5-canary.17
      '@next/swc-win32-ia32-msvc': 14.0.5-canary.17
      '@next/swc-win32-x64-msvc': 14.0.5-canary.17
    transitivePeerDependencies:
      - '@babel/core'
      - babel-plugin-macros
    dev: false

  /nice-try@1.0.5:
    resolution: {integrity: sha512-1nh45deeb5olNY7eX82BkPO7SSxR5SSYJiPTrTdFUVYwAl8CKMA5N9PjTYkHiRjisVcxcQ1HXdLhx2qxxJzLNQ==}
    dev: true

  /node-domexception@1.0.0:
    resolution: {integrity: sha512-/jKZoMpw0F8GRwl4/eLROPA3cfcXtLApP0QzLmUT/HuPCZWyB7IY9ZrMeKw2O/nFIqPQB3PVM9aYm0F312AXDQ==}
    engines: {node: '>=10.5.0'}
    dev: false

  /node-fetch@2.7.0:
    resolution: {integrity: sha512-c4FRfUm/dbcWZ7U+1Wq0AwCyFL+3nt2bEw05wfxSz+DWpWsitgmSgYmy2dQdWyKC1694ELPqMs/YzUSNozLt8A==}
    engines: {node: 4.x || >=6.0.0}
    peerDependencies:
      encoding: ^0.1.0
    peerDependenciesMeta:
      encoding:
        optional: true
    dependencies:
      whatwg-url: 5.0.0
    dev: false

  /node-forge@1.3.1:
    resolution: {integrity: sha512-dPEtOeMvF9VMcYV/1Wb8CPoVAXtp6MKMlcbAt4ddqmGqUJ6fQZFXkNZNkNlfevtNkGtaSoXf/vNNNSvgrdXwtA==}
    engines: {node: '>= 6.13.0'}
    dev: true

  /node-gyp-build@4.7.0:
    resolution: {integrity: sha512-PbZERfeFdrHQOOXiAKOY0VPbykZy90ndPKk0d+CFDegTKmWp1VgOTz2xACVbr1BjCWxrQp68CXtvNsveFhqDJg==}
    hasBin: true
    dev: false

  /node-releases@2.0.13:
    resolution: {integrity: sha512-uYr7J37ae/ORWdZeQ1xxMJe3NtdmqMC/JZK+geofDrkLUApKRHPd18/TxtBOJ4A0/+uUIliorNrfYV6s1b02eQ==}
    dev: true

  /nodemon@3.0.1:
    resolution: {integrity: sha512-g9AZ7HmkhQkqXkRc20w+ZfQ73cHLbE8hnPbtaFbFtCumZsjyMhKk9LajQ07U5Ux28lvFjZ5X7HvWR1xzU8jHVw==}
    engines: {node: '>=10'}
    hasBin: true
    dependencies:
      chokidar: 3.5.3
      debug: 3.2.7(supports-color@5.5.0)
      ignore-by-default: 1.0.1
      minimatch: 3.1.2
      pstree.remy: 1.1.8
      semver: 7.5.4
      simple-update-notifier: 2.0.0
      supports-color: 5.5.0
      touch: 3.1.0
      undefsafe: 2.0.5
    dev: true

  /nopt@1.0.10:
    resolution: {integrity: sha512-NWmpvLSqUrgrAC9HCuxEvb+PSloHpqVu+FqcO4eeF2h5qYRhA7ev6KvelyQAKtegUbC6RypJnlEOhd8vloNKYg==}
    hasBin: true
    dependencies:
      abbrev: 1.1.1
    dev: true

  /normalize-package-data@2.5.0:
    resolution: {integrity: sha512-/5CMN3T0R4XTj4DcGaexo+roZSdSFW/0AOOTROrjxzCG1wrWXEsGbRKevjlIL+ZDE4sZlJr5ED4YW0yqmkK+eA==}
    dependencies:
      hosted-git-info: 2.8.9
      resolve: 1.22.8
      semver: 5.7.2
      validate-npm-package-license: 3.0.4
    dev: true

  /normalize-path@3.0.0:
    resolution: {integrity: sha512-6eZs5Ls3WtCisHWp9S2GUy8dqkpGi4BVSz3GaqiE6ezub0512ESztXUwUB6C6IKbQkY2Pnb/mD4WYojCRwcwLA==}
    engines: {node: '>=0.10.0'}
    dev: true

  /normalize-range@0.1.2:
    resolution: {integrity: sha512-bdok/XvKII3nUpklnV6P2hxtMNrCboOjAcyBuQnWEhO665FwrSNRxU+AqpsyvO6LgGYPspN+lu5CLtw4jPRKNA==}
    engines: {node: '>=0.10.0'}
    dev: true

  /npm-run-all@4.1.5:
    resolution: {integrity: sha512-Oo82gJDAVcaMdi3nuoKFavkIHBRVqQ1qvMb+9LHk/cF4P6B2m8aP04hGf7oL6wZ9BuGwX1onlLhpuoofSyoQDQ==}
    engines: {node: '>= 4'}
    hasBin: true
    dependencies:
      ansi-styles: 3.2.1
      chalk: 2.4.2
      cross-spawn: 6.0.5
      memorystream: 0.3.1
      minimatch: 3.1.2
      pidtree: 0.3.1
      read-pkg: 3.0.0
      shell-quote: 1.8.1
      string.prototype.padend: 3.1.5
    dev: true

  /npm-run-path@4.0.1:
    resolution: {integrity: sha512-S48WzZW777zhNIrn7gxOlISNAqi9ZC/uQFnRdbeIHhZhCA6UqpkOT8T1G7BvfdgP4Er8gF4sUbaS0i7QvIfCWw==}
    engines: {node: '>=8'}
    dependencies:
      path-key: 3.1.1
    dev: true

  /object-assign@4.1.1:
    resolution: {integrity: sha512-rJgTQnkUnH1sFw8yT6VSU3zD3sWmu6sZhIseY8VX+GRu3P6F7Fu+JNDoXfklElbLJSnc3FUQHVe4cU5hj+BcUg==}
    engines: {node: '>=0.10.0'}

  /object-hash@3.0.0:
    resolution: {integrity: sha512-RSn9F68PjH9HqtltsSnqYC1XXoWe9Bju5+213R98cNGttag9q9yAOTzdbsqvIa7aNm5WffBZFpWYr2aWrklWAw==}
    engines: {node: '>= 6'}
    dev: true

  /object-inspect@1.13.1:
    resolution: {integrity: sha512-5qoj1RUiKOMsCCNLV1CBiPYE10sziTsnmNxkAI/rZhiD63CF7IqdFGC/XzjWjpSgLf0LxXX3bDFIh0E18f6UhQ==}

  /object-keys@1.1.1:
    resolution: {integrity: sha512-NuAESUOUMrlIXOfHKzD6bpPu3tYt3xvjNdRIQ+FeT0lNb4K8WR70CaDxhuNguS2XG+GjkyMwOzsN5ZktImfhLA==}
    engines: {node: '>= 0.4'}
    dev: true

  /object.assign@4.1.5:
    resolution: {integrity: sha512-byy+U7gp+FVwmyzKPYhW2h5l3crpmGsxl7X2s8y43IgxvG4g3QZ6CffDtsNQy1WsmZpQbO+ybo0AlW7TY6DcBQ==}
    engines: {node: '>= 0.4'}
    dependencies:
      call-bind: 1.0.5
      define-properties: 1.2.1
      has-symbols: 1.0.3
      object-keys: 1.1.1
    dev: true

  /object.entries@1.1.7:
    resolution: {integrity: sha512-jCBs/0plmPsOnrKAfFQXRG2NFjlhZgjjcBLSmTnEhU8U6vVTsVe8ANeQJCHTl3gSsI4J+0emOoCgoKlmQPMgmA==}
    engines: {node: '>= 0.4'}
    dependencies:
      call-bind: 1.0.5
      define-properties: 1.2.1
      es-abstract: 1.22.3
    dev: true

  /object.fromentries@2.0.7:
    resolution: {integrity: sha512-UPbPHML6sL8PI/mOqPwsH4G6iyXcCGzLin8KvEPenOZN5lpCNBZZQ+V62vdjB1mQHrmqGQt5/OJzemUA+KJmEA==}
    engines: {node: '>= 0.4'}
    dependencies:
      call-bind: 1.0.5
      define-properties: 1.2.1
      es-abstract: 1.22.3
    dev: true

  /object.groupby@1.0.1:
    resolution: {integrity: sha512-HqaQtqLnp/8Bn4GL16cj+CUYbnpe1bh0TtEaWvybszDG4tgxCJuRpV8VGuvNaI1fAnI4lUJzDG55MXcOH4JZcQ==}
    dependencies:
      call-bind: 1.0.5
      define-properties: 1.2.1
      es-abstract: 1.22.3
      get-intrinsic: 1.2.2
    dev: true

  /object.hasown@1.1.3:
    resolution: {integrity: sha512-fFI4VcYpRHvSLXxP7yiZOMAd331cPfd2p7PFDVbgUsYOfCT3tICVqXWngbjr4m49OvsBwUBQ6O2uQoJvy3RexA==}
    dependencies:
      define-properties: 1.2.1
      es-abstract: 1.22.3
    dev: true

  /object.values@1.1.7:
    resolution: {integrity: sha512-aU6xnDFYT3x17e/f0IiiwlGPTy2jzMySGfUB4fq6z7CV8l85CWHDk5ErhyhpfDHhrOMwGFhSQkhMGHaIotA6Ng==}
    engines: {node: '>= 0.4'}
    dependencies:
      call-bind: 1.0.5
      define-properties: 1.2.1
      es-abstract: 1.22.3
    dev: true

  /on-finished@2.4.1:
    resolution: {integrity: sha512-oVlzkg3ENAhCk2zdv7IJwd/QUD4z2RxRwpkcGY8psCVcCYZNq4wYnVWALHM+brtuJjePWiYF/ClmuDr8Ch5+kg==}
    engines: {node: '>= 0.8'}
    dependencies:
      ee-first: 1.1.1
    dev: false

  /once@1.4.0:
    resolution: {integrity: sha512-lNaJgI+2Q5URQBkccEKHTQOPaXdUxnZZElQTZY0MFUAuaEqe1E+Nyvgdz/aIyNi6Z9MzO5dv1H8n58/GELp3+w==}
    dependencies:
      wrappy: 1.0.2
    dev: true

  /onetime@5.1.2:
    resolution: {integrity: sha512-kbpaSSGJTWdAY5KPVeMOKXSrPtr8C8C7wodJbcsd51jRnmD+GZu8Y0VoU6Dm5Z4vWr0Ig/1NKuWRKf7j5aaYSg==}
    engines: {node: '>=6'}
    dependencies:
      mimic-fn: 2.1.0
    dev: true

  /openai@4.23.0:
    resolution: {integrity: sha512-ey2CXh1OTcTUa0AWZWuTpgA9t5GuAG3DVU1MofCRUI7fQJij8XJ3Sr0VtgxoAE69C9wbHBMCux8Z/IQZfSwHiA==}
    hasBin: true
    dependencies:
      '@types/node': 18.18.12
      '@types/node-fetch': 2.6.9
      abort-controller: 3.0.0
      agentkeepalive: 4.5.0
      digest-fetch: 1.3.0
      form-data-encoder: 1.7.2
      formdata-node: 4.4.1
      node-fetch: 2.7.0
      web-streams-polyfill: 3.2.1
    transitivePeerDependencies:
      - encoding
    dev: false

  /optionator@0.9.1:
    resolution: {integrity: sha512-74RlY5FCnhq4jRxVUPKDaRwrVNXMqsGsiW6AJw4XK8hmtm10wC0ypZBLw5IIp85NZMr91+qd1RvvENwg7jjRFw==}
    engines: {node: '>= 0.8.0'}
    dependencies:
      deep-is: 0.1.4
      fast-levenshtein: 2.0.6
      levn: 0.4.1
      prelude-ls: 1.2.1
      type-check: 0.4.0
      word-wrap: 1.2.3
    dev: true

  /optionator@0.9.3:
    resolution: {integrity: sha512-JjCoypp+jKn1ttEFExxhetCKeJt9zhAgAve5FXHixTvFDW/5aEktX9bufBKLRRMdU7bNtpLfcGu94B3cdEJgjg==}
    engines: {node: '>= 0.8.0'}
    dependencies:
      '@aashutoshrathi/word-wrap': 1.2.6
      deep-is: 0.1.4
      fast-levenshtein: 2.0.6
      levn: 0.4.1
      prelude-ls: 1.2.1
      type-check: 0.4.0
    dev: true

  /p-limit@3.1.0:
    resolution: {integrity: sha512-TYOanM3wGwNGsZN2cVTYPArw454xnXj5qmWF1bEoAc4+cU/ol7GVh7odevjp1FNHduHc3KZMcFduxU5Xc6uJRQ==}
    engines: {node: '>=10'}
    dependencies:
      yocto-queue: 0.1.0
    dev: true

  /p-locate@5.0.0:
    resolution: {integrity: sha512-LaNjtRWUBY++zB5nE/NwcaoMylSPk+S+ZHNB1TzdbMJMny6dynpAGt7X/tl/QYq3TIeE6nxHppbo2LGymrG5Pw==}
    engines: {node: '>=10'}
    dependencies:
      p-limit: 3.1.0
    dev: true

  /parent-module@1.0.1:
    resolution: {integrity: sha512-GQ2EWRpQV8/o+Aw8YqtfZZPfNRWZYkbidE9k5rpl/hC3vtHHBfGm2Ifi6qWV+coDGkrUKZAxE3Lot5kcsRlh+g==}
    engines: {node: '>=6'}
    dependencies:
      callsites: 3.1.0
    dev: true

  /parse-json@4.0.0:
    resolution: {integrity: sha512-aOIos8bujGN93/8Ox/jPLh7RwVnPEysynVFE+fQZyg6jKELEHwzgKdLRFHUgXJL6kylijVSBC4BvN9OmsB48Rw==}
    engines: {node: '>=4'}
    dependencies:
      error-ex: 1.3.2
      json-parse-better-errors: 1.0.2
    dev: true

  /parseurl@1.3.3:
    resolution: {integrity: sha512-CiyeOxFT/JZyN5m0z9PfXw4SCBJ6Sygz1Dpl0wqjlhDEGGBP1GnsUVEL0p63hoG1fcj3fHynXi9NYO4nWOL+qQ==}
    engines: {node: '>= 0.8'}
    dev: false

  /path-exists@4.0.0:
    resolution: {integrity: sha512-ak9Qy5Q7jYb2Wwcey5Fpvg2KoAc/ZIhLSLOSBmRmygPsGwkVVt0fZa0qrtMz+m6tJTAHfZQ8FnmB4MG4LWy7/w==}
    engines: {node: '>=8'}
    dev: true

  /path-is-absolute@1.0.1:
    resolution: {integrity: sha512-AVbw3UJ2e9bq64vSaS9Am0fje1Pa8pbGqTTsmXfaIiMpnr5DlDhfJOuLj9Sf95ZPVDAUerDfEk88MPmPe7UCQg==}
    engines: {node: '>=0.10.0'}
    dev: true

  /path-key@2.0.1:
    resolution: {integrity: sha512-fEHGKCSmUSDPv4uoj8AlD+joPlq3peND+HRYyxFz4KPw4z926S/b8rIuFs2FYJg3BwsxJf6A9/3eIdLaYC+9Dw==}
    engines: {node: '>=4'}
    dev: true

  /path-key@3.1.1:
    resolution: {integrity: sha512-ojmeN0qd+y0jszEtoY48r0Peq5dwMEkIlCOu6Q5f41lfkswXuKtYrhgoTpLnyIcHm24Uhqx+5Tqm2InSwLhE6Q==}
    engines: {node: '>=8'}
    dev: true

  /path-parse@1.0.7:
    resolution: {integrity: sha512-LDJzPVEEEPR+y48z93A0Ed0yXb8pAByGWo/k5YYdYgpY2/2EsOsksJrq7lOHxryrVOn1ejG6oAp8ahvOIQD8sw==}
    dev: true

  /path-to-regexp@0.1.7:
    resolution: {integrity: sha512-5DFkuoqlv1uYQKxy8omFBeJPQcdoE07Kv2sferDCrAq1ohOU+MSDswDIbnx3YAM60qIOnYa53wBhXW0EbMonrQ==}
    dev: false

  /path-to-regexp@6.2.1:
    resolution: {integrity: sha512-JLyh7xT1kizaEvcaXOQwOc2/Yhw6KZOvPf1S8401UyLk86CU79LN3vl7ztXGm/pZ+YjoyAJ4rxmHwbkBXJX+yw==}
    dev: true

  /path-type@3.0.0:
    resolution: {integrity: sha512-T2ZUsdZFHgA3u4e5PfPbjd7HDDpxPnQb5jN0SrDsjNSuVXHJqtwTnWqG0B1jZrgmJ/7lj1EmVIByWt1gxGkWvg==}
    engines: {node: '>=4'}
    dependencies:
      pify: 3.0.0
    dev: true

  /path-type@4.0.0:
    resolution: {integrity: sha512-gDKb8aZMDeD/tZWs9P6+q0J9Mwkdl6xMV8TjnGP3qJVJ06bdMgkbBlLU8IdfOsIsFz2BW1rNVT3XuNEl8zPAvw==}
    engines: {node: '>=8'}
    dev: true

  /periscopic@3.1.0:
    resolution: {integrity: sha512-vKiQ8RRtkl9P+r/+oefh25C3fhybptkHKCZSPlcXiJux2tJF55GnEj3BVn4A5gKfq9NWWXXrxkHBwVPUfH0opw==}
    dependencies:
      '@types/estree': 1.0.5
      estree-walker: 3.0.3
      is-reference: 3.0.2
    dev: false

  /picocolors@1.0.0:
    resolution: {integrity: sha512-1fygroTLlHu66zi26VoTDv8yRgm0Fccecssto+MhsZ0D/DGW2sm8E8AjW7NU5VVTRt5GxbeZ5qBuJr+HyLYkjQ==}

  /picomatch@2.3.1:
    resolution: {integrity: sha512-JU3teHTNjmE2VCGFzuY8EXzCDVwEqB2a8fsIvwaStHhAWJEeVd1o1QD80CU6+ZdEXXSLbSsuLwJjkCBWqRQUVA==}
    engines: {node: '>=8.6'}
    dev: true

  /pidtree@0.3.1:
    resolution: {integrity: sha512-qQbW94hLHEqCg7nhby4yRC7G2+jYHY4Rguc2bjw7Uug4GIJuu1tvf2uHaZv5Q8zdt+WKJ6qK1FOI6amaWUo5FA==}
    engines: {node: '>=0.10'}
    hasBin: true
    dev: true

  /pify@2.3.0:
    resolution: {integrity: sha512-udgsAY+fTnvv7kI7aaxbqwWNb0AHiB0qBO89PZKPkoTmGOgdbrHDKD+0B2X4uTfJ/FT1R09r9gTsjUjNJotuog==}
    engines: {node: '>=0.10.0'}
    dev: true

  /pify@3.0.0:
    resolution: {integrity: sha512-C3FsVNH1udSEX48gGX1xfvwTWfsYWj5U+8/uK15BGzIGrKoUpghX8hWZwa/OFnakBiiVNmBvemTJR5mcy7iPcg==}
    engines: {node: '>=4'}
    dev: true

  /pirates@4.0.6:
    resolution: {integrity: sha512-saLsH7WeYYPiD25LDuLRRY/i+6HaPYr6G1OUlN39otzkSTxKnubR9RTxS3/Kk50s1g2JTgFwWQDQyplC5/SHZg==}
    engines: {node: '>= 6'}
    dev: true

  /postcss-import@14.1.0(postcss@8.4.21):
    resolution: {integrity: sha512-flwI+Vgm4SElObFVPpTIT7SU7R3qk2L7PyduMcokiaVKuWv9d/U+Gm/QAd8NDLuykTWTkcrjOeD2Pp1rMeBTGw==}
    engines: {node: '>=10.0.0'}
    peerDependencies:
      postcss: ^8.0.0
    dependencies:
      postcss: 8.4.21
      postcss-value-parser: 4.2.0
      read-cache: 1.0.0
      resolve: 1.22.8
    dev: true

  /postcss-js@4.0.1(postcss@8.4.21):
    resolution: {integrity: sha512-dDLF8pEO191hJMtlHFPRa8xsizHaM82MLfNkUHdUtVEV3tgTp5oj+8qbEqYM57SLfc74KSbw//4SeJma2LRVIw==}
    engines: {node: ^12 || ^14 || >= 16}
    peerDependencies:
      postcss: ^8.4.21
    dependencies:
      camelcase-css: 2.0.1
      postcss: 8.4.21
    dev: true

  /postcss-load-config@3.1.4(postcss@8.4.21):
    resolution: {integrity: sha512-6DiM4E7v4coTE4uzA8U//WhtPwyhiim3eyjEMFCnUpzbrkK9wJHgKDT2mR+HbtSrd/NubVaYTOpSpjUl8NQeRg==}
    engines: {node: '>= 10'}
    peerDependencies:
      postcss: '>=8.0.9'
      ts-node: '>=9.0.0'
    peerDependenciesMeta:
      postcss:
        optional: true
      ts-node:
        optional: true
    dependencies:
      lilconfig: 2.1.0
      postcss: 8.4.21
      yaml: 1.10.2
    dev: true

  /postcss-load-config@4.0.2:
    resolution: {integrity: sha512-bSVhyJGL00wMVoPUzAVAnbEoWyqRxkjv64tUl427SKnPrENtq6hJwUojroMz2VB+Q1edmi4IfrAPpami5VVgMQ==}
    engines: {node: '>= 14'}
    peerDependencies:
      postcss: '>=8.0.9'
      ts-node: '>=9.0.0'
    peerDependenciesMeta:
      postcss:
        optional: true
      ts-node:
        optional: true
    dependencies:
      lilconfig: 3.0.0
      yaml: 2.3.4
    dev: true

  /postcss-nested@6.0.0(postcss@8.4.21):
    resolution: {integrity: sha512-0DkamqrPcmkBDsLn+vQDIrtkSbNkv5AD/M322ySo9kqFkCIYklym2xEmWkwo+Y3/qZo34tzEPNUw4y7yMCdv5w==}
    engines: {node: '>=12.0'}
    peerDependencies:
      postcss: ^8.2.14
    dependencies:
      postcss: 8.4.21
      postcss-selector-parser: 6.0.13
    dev: true

  /postcss-selector-parser@6.0.13:
    resolution: {integrity: sha512-EaV1Gl4mUEV4ddhDnv/xtj7sxwrwxdetHdWUGnT4VJQf+4d05v6lHYZr8N573k5Z0BViss7BDhfWtKS3+sfAqQ==}
    engines: {node: '>=4'}
    dependencies:
      cssesc: 3.0.0
      util-deprecate: 1.0.2
    dev: true

  /postcss-value-parser@4.2.0:
    resolution: {integrity: sha512-1NNCs6uurfkVbeXG4S8JFT9t19m45ICnif8zWLd5oPSZ50QnwMfK+H3jv408d4jw/7Bttv5axS5IiHoLaVNHeQ==}
    dev: true

  /postcss@8.4.21:
    resolution: {integrity: sha512-tP7u/Sn/dVxK2NnruI4H9BG+x+Wxz6oeZ1cJ8P6G/PZY0IKk4k/63TDsQf2kQq3+qoJeLm2kIBUNlZe3zgb4Zg==}
    engines: {node: ^10 || ^12 || >=14}
    dependencies:
      nanoid: 3.3.7
      picocolors: 1.0.0
      source-map-js: 1.0.2
    dev: true

  /postcss@8.4.31:
    resolution: {integrity: sha512-PS08Iboia9mts/2ygV3eLpY5ghnUcfLV/EXTOW1E2qYxJKGGBUtNjN76FYHnMs36RmARn41bC0AZmn+rR0OVpQ==}
    engines: {node: ^10 || ^12 || >=14}
    dependencies:
      nanoid: 3.3.7
      picocolors: 1.0.0
      source-map-js: 1.0.2
    dev: false

  /postcss@8.4.32:
    resolution: {integrity: sha512-D/kj5JNu6oo2EIy+XL/26JEDTlIbB8hw85G8StOE6L74RQAVVP5rej6wxCNqyMbR4RkPfqvezVbPw81Ngd6Kcw==}
    engines: {node: ^10 || ^12 || >=14}
    dependencies:
      nanoid: 3.3.7
      picocolors: 1.0.0
      source-map-js: 1.0.2
    dev: false

  /prelude-ls@1.2.1:
    resolution: {integrity: sha512-vkcDPrRZo1QZLbn5RLGPpg/WmIQ65qoWWhcGKf/b5eplkkarX0m9z8ppCat4mlOqUsWpyNuYgO3VRyrYHSzX5g==}
    engines: {node: '>= 0.8.0'}
    dev: true

  /printable-characters@1.0.42:
    resolution: {integrity: sha512-dKp+C4iXWK4vVYZmYSd0KBH5F/h1HoZRsbJ82AVKRO3PEo8L4lBS/vLwhVtpwwuYcoIsVY+1JYKR268yn480uQ==}
    dev: true

  /prop-types@15.8.1:
    resolution: {integrity: sha512-oj87CgZICdulUohogVAR7AjlC0327U4el4L6eAvOqCeudMDVU0NThNaV+b9Df4dXgSP1gXMTnPdhfe/2qDH5cg==}
    dependencies:
      loose-envify: 1.4.0
      object-assign: 4.1.1
      react-is: 16.13.1
    dev: true

  /proxy-addr@2.0.7:
    resolution: {integrity: sha512-llQsMLSUDUPT44jdrU/O37qlnifitDP+ZwrmmZcoSKyLKvtZxpyV0n2/bD/N4tBAAZ/gJEdZU7KMraoK1+XYAg==}
    engines: {node: '>= 0.10'}
    dependencies:
      forwarded: 0.2.0
      ipaddr.js: 1.9.1
    dev: false

  /proxy-from-env@1.1.0:
    resolution: {integrity: sha512-D+zkORCbA9f1tdWRK0RaCR3GPv50cMxcrz4X8k5LTSUD1Dkw47mKJEZQNunItRTkWwgtaUSo1RVFRIG9ZXiFYg==}

  /pstree.remy@1.1.8:
    resolution: {integrity: sha512-77DZwxQmxKnu3aR542U+X8FypNzbfJ+C5XQDk3uWjWxn6151aIMGthWYRXTqT1E5oJvg+ljaa2OJi+VfvCOQ8w==}
    dev: true

  /punycode@1.3.2:
    resolution: {integrity: sha512-RofWgt/7fL5wP1Y7fxE7/EmTLzQVnB0ycyibJ0OOHIlJqTNzglYFxVwETOcIoJqJmpDXJ9xImDv+Fq34F/d4Dw==}
    dev: false

  /punycode@2.1.1:
    resolution: {integrity: sha512-XRsRjdf+j5ml+y/6GKHPZbrF/8p2Yga0JPtdqTIY2Xe5ohJPD9saDJJLPvp9+NSBprVvevdXZybnj2cv8OEd0A==}
    engines: {node: '>=6'}
    dev: true

  /qs@6.11.0:
    resolution: {integrity: sha512-MvjoMCJwEarSbUYk5O+nmoSzSutSsTwF85zcHPQ9OrlFoZOYIjaqBAJIqIXjptyD5vThxGq52Xu/MaJzRkIk4Q==}
    engines: {node: '>=0.6'}
    dependencies:
      side-channel: 1.0.4
    dev: false

  /querystring@0.2.0:
    resolution: {integrity: sha512-X/xY82scca2tau62i9mDyU9K+I+djTMUsvwf7xnUX5GLvVzgJybOJf4Y6o9Zx3oJK/LSXg5tTZBjwzqVPaPO2g==}
    engines: {node: '>=0.4.x'}
    deprecated: The querystring API is considered Legacy. new code should use the URLSearchParams API instead.
    dev: false

  /queue-microtask@1.2.3:
    resolution: {integrity: sha512-NuaNSa6flKT5JaSYQzJok04JzTL1CA6aGhv5rfLW3PgqA+M2ChpZQnAC8h8i4ZFkBS8X5RqkDBHA7r4hej3K9A==}
    dev: true

  /quick-lru@5.1.1:
    resolution: {integrity: sha512-WuyALRjWPDGtt/wzJiadO5AXY+8hZ80hVpe6MyivgraREW751X3SbhRvG3eLKOYN+8VEvqLcf3wdnt44Z4S4SA==}
    engines: {node: '>=10'}
    dev: true

  /range-parser@1.2.1:
    resolution: {integrity: sha512-Hrgsx+orqoygnmhFbKaHE6c296J+HTAQXoxEF6gNupROmmGJRoyzfG3ccAveqCBrwr/2yxQ5BVd/GTl5agOwSg==}
    engines: {node: '>= 0.6'}
    dev: false

  /raw-body@2.5.1:
    resolution: {integrity: sha512-qqJBtEyVgS0ZmPGdCFPWJ3FreoqvG4MVQln/kCgF7Olq95IbOp0/BWyMwbdtn4VTvkM8Y7khCQ2Xgk/tcrCXig==}
    engines: {node: '>= 0.8'}
    dependencies:
      bytes: 3.1.2
      http-errors: 2.0.0
      iconv-lite: 0.4.24
      unpipe: 1.0.0
    dev: false

  /react-dom@18.2.0(react@18.2.0):
    resolution: {integrity: sha512-6IMTriUmvsjHUjNtEDudZfuDQUoWXVxKHhlEGSk81n4YFS+r/Kl99wXiwlVXtPBtJenozv2P+hxDsw9eA7Xo6g==}
    peerDependencies:
      react: ^18.2.0
    dependencies:
      loose-envify: 1.4.0
      react: 18.2.0
      scheduler: 0.23.0
    dev: false

  /react-is@16.13.1:
    resolution: {integrity: sha512-24e6ynE2H+OKt4kqsOvNd8kBpV65zoxbA4BVsEOB3ARVWQki/DHzaUoC5KuON/BiccDaCCTZBuOcfZs70kR8bQ==}
    dev: true

  /react@18.2.0:
    resolution: {integrity: sha512-/3IjMdb2L9QbBdWiW5e3P2/npwMBaU9mHCSCUzNln0ZCYbcfTsGbTJrU/kGemdH2IWmB2ioZ+zkxtmq6g09fGQ==}
    engines: {node: '>=0.10.0'}
    dependencies:
      loose-envify: 1.4.0
    dev: false

  /read-cache@1.0.0:
    resolution: {integrity: sha512-Owdv/Ft7IjOgm/i0xvNDZ1LrRANRfew4b2prF3OWMQLxLfu3bS8FVhCsrSCMK4lR56Y9ya+AThoTpDCTxCmpRA==}
    dependencies:
      pify: 2.3.0
    dev: true

  /read-pkg@3.0.0:
    resolution: {integrity: sha512-BLq/cCO9two+lBgiTYNqD6GdtK8s4NpaWrl6/rCO9w0TUS8oJl7cmToOZfRYllKTISY6nt1U7jQ53brmKqY6BA==}
    engines: {node: '>=4'}
    dependencies:
      load-json-file: 4.0.0
      normalize-package-data: 2.5.0
      path-type: 3.0.0
    dev: true

  /readdirp@3.6.0:
    resolution: {integrity: sha512-hOS089on8RduqdbhvQ5Z37A0ESjsqz6qnRcffsMU3495FuTdqSm+7bhJ29JvIOsBDEEnan5DPu9t3To9VRlMzA==}
    engines: {node: '>=8.10.0'}
    dependencies:
      picomatch: 2.3.1
    dev: true

  /redis@4.6.8:
    resolution: {integrity: sha512-S7qNkPUYrsofQ0ztWlTHSaK0Qqfl1y+WMIxrzeAGNG+9iUZB4HGeBgkHxE6uJJ6iXrkvLd1RVJ2nvu6H1sAzfQ==}
    dependencies:
      '@redis/bloom': 1.2.0(@redis/client@1.5.9)
      '@redis/client': 1.5.9
      '@redis/graph': 1.1.0(@redis/client@1.5.9)
      '@redis/json': 1.0.4(@redis/client@1.5.9)
      '@redis/search': 1.1.3(@redis/client@1.5.9)
      '@redis/time-series': 1.0.5(@redis/client@1.5.9)
    dev: false

  /reflect.getprototypeof@1.0.4:
    resolution: {integrity: sha512-ECkTw8TmJwW60lOTR+ZkODISW6RQ8+2CL3COqtiJKLd6MmB45hN51HprHFziKLGkAuTGQhBb91V8cy+KHlaCjw==}
    engines: {node: '>= 0.4'}
    dependencies:
      call-bind: 1.0.5
      define-properties: 1.2.1
      es-abstract: 1.22.3
      get-intrinsic: 1.2.2
      globalthis: 1.0.3
      which-builtin-type: 1.1.3
    dev: true

  /regenerator-runtime@0.14.1:
    resolution: {integrity: sha512-dYnhHh0nJoMfnkZs6GmmhFknAGRrLznOu5nc9ML+EJxGvrx6H7teuevqVqCuPcPK//3eDrrjQhehXVx9cnkGdw==}
    dev: true

  /regexp.prototype.flags@1.5.1:
    resolution: {integrity: sha512-sy6TXMN+hnP/wMy+ISxg3krXx7BAtWVO4UouuCN/ziM9UEne0euamVNafDfvC83bRNr95y0V5iijeDQFUNpvrg==}
    engines: {node: '>= 0.4'}
    dependencies:
      call-bind: 1.0.5
      define-properties: 1.2.1
      set-function-name: 2.0.1
    dev: true

  /resolve-from@4.0.0:
    resolution: {integrity: sha512-pb/MYmXstAkysRFx8piNI1tGFNQIFA3vkE3Gq4EuA1dF6gHp/+vgZqsCGJapvy8N3Q+4o7FwvquPJcnZ7RYy4g==}
    engines: {node: '>=4'}
    dev: true

  /resolve-from@5.0.0:
    resolution: {integrity: sha512-qYg9KP24dD5qka9J47d0aVky0N+b4fTU89LN9iDnjB5waksiC49rvMB0PrUJQGoTmH50XPiqOvAjDfaijGxYZw==}
    engines: {node: '>=8'}
    dev: true

  /resolve-pkg-maps@1.0.0:
    resolution: {integrity: sha512-seS2Tj26TBVOC2NIc2rOe2y2ZO7efxITtLZcGSOnHHNOQ7CkiUBfw0Iw2ck6xkIhPwLhKNLS8BO+hEpngQlqzw==}
    dev: true

  /resolve.exports@2.0.2:
    resolution: {integrity: sha512-X2UW6Nw3n/aMgDVy+0rSqgHlv39WZAlZrXCdnbyEiKm17DSqHX4MmQMaST3FbeWR5FTuRcUwYAziZajji0Y7mg==}
    engines: {node: '>=10'}
    dev: true

  /resolve@1.22.8:
    resolution: {integrity: sha512-oKWePCxqpd6FlLvGV1VU0x7bkPmmCNolxzjMf4NczoDnQcIWrAF+cPtZn5i6n+RfD2d9i0tzpKnG6Yk168yIyw==}
    hasBin: true
    dependencies:
      is-core-module: 2.13.1
      path-parse: 1.0.7
      supports-preserve-symlinks-flag: 1.0.0
    dev: true

  /resolve@2.0.0-next.5:
    resolution: {integrity: sha512-U7WjGVG9sH8tvjW5SmGbQuui75FiyjAX72HX15DwBBwF9dNiQZRQAg9nnPhYy+TUnE0+VcrttuvNI8oSxZcocA==}
    hasBin: true
    dependencies:
      is-core-module: 2.13.1
      path-parse: 1.0.7
      supports-preserve-symlinks-flag: 1.0.0
    dev: true

  /reusify@1.0.4:
    resolution: {integrity: sha512-U9nH88a3fc/ekCF1l0/UP1IosiuIjyTh7hBvXVMHYgVcfGvt897Xguj2UOLDeI5BG2m7/uwyaLVT6fbtCwTyzw==}
    engines: {iojs: '>=1.0.0', node: '>=0.10.0'}
    dev: true

  /rimraf@3.0.2:
    resolution: {integrity: sha512-JZkJMZkAGFFPP2YqXZXPbMlMBgsxzE8ILs4lMIX/2o0L9UBw9O/Y3o6wFw/i9YLapcUJWwqbi3kdxIPdC62TIA==}
    hasBin: true
    dependencies:
      glob: 7.2.3
    dev: true

  /rollup-plugin-inject@3.0.2:
    resolution: {integrity: sha512-ptg9PQwzs3orn4jkgXJ74bfs5vYz1NCZlSQMBUA0wKcGp5i5pA1AO3fOUEte8enhGUC+iapTCzEWw2jEFFUO/w==}
    deprecated: This package has been deprecated and is no longer maintained. Please use @rollup/plugin-inject.
    dependencies:
      estree-walker: 0.6.1
      magic-string: 0.25.9
      rollup-pluginutils: 2.8.2
    dev: true

  /rollup-plugin-node-polyfills@0.2.1:
    resolution: {integrity: sha512-4kCrKPTJ6sK4/gLL/U5QzVT8cxJcofO0OU74tnB19F40cmuAKSzH5/siithxlofFEjwvw1YAhPmbvGNA6jEroA==}
    dependencies:
      rollup-plugin-inject: 3.0.2
    dev: true

  /rollup-pluginutils@2.8.2:
    resolution: {integrity: sha512-EEp9NhnUkwY8aif6bxgovPHMoMoNr2FulJziTndpt5H9RdwC47GSGuII9XxpSdzVGM0GWrNPHV6ie1LTNJPaLQ==}
    dependencies:
      estree-walker: 0.6.1
    dev: true

  /rollup@4.5.1:
    resolution: {integrity: sha512-0EQribZoPKpb5z1NW/QYm3XSR//Xr8BeEXU49Lc/mQmpmVVG5jPUVrpc2iptup/0WMrY9mzas0fxH+TjYvG2CA==}
    engines: {node: '>=18.0.0', npm: '>=8.0.0'}
    hasBin: true
    optionalDependencies:
      '@rollup/rollup-android-arm-eabi': 4.5.1
      '@rollup/rollup-android-arm64': 4.5.1
      '@rollup/rollup-darwin-arm64': 4.5.1
      '@rollup/rollup-darwin-x64': 4.5.1
      '@rollup/rollup-linux-arm-gnueabihf': 4.5.1
      '@rollup/rollup-linux-arm64-gnu': 4.5.1
      '@rollup/rollup-linux-arm64-musl': 4.5.1
      '@rollup/rollup-linux-x64-gnu': 4.5.1
      '@rollup/rollup-linux-x64-musl': 4.5.1
      '@rollup/rollup-win32-arm64-msvc': 4.5.1
      '@rollup/rollup-win32-ia32-msvc': 4.5.1
      '@rollup/rollup-win32-x64-msvc': 4.5.1
      fsevents: 2.3.3
    dev: true

  /run-parallel@1.2.0:
    resolution: {integrity: sha512-5l4VyZR86LZ/lDxZTR6jqL8AFE2S0IFLMP26AbjsLVADxHdhB/c0GUsH+y39UfCi3dzz8OlQuPmnaJOMoDHQBA==}
    dependencies:
      queue-microtask: 1.2.3
    dev: true

  /safe-array-concat@1.0.1:
    resolution: {integrity: sha512-6XbUAseYE2KtOuGueyeobCySj9L4+66Tn6KQMOPQJrAJEowYKW/YR/MGJZl7FdydUdaFu4LYyDZjxf4/Nmo23Q==}
    engines: {node: '>=0.4'}
    dependencies:
      call-bind: 1.0.5
      get-intrinsic: 1.2.2
      has-symbols: 1.0.3
      isarray: 2.0.5
    dev: true

  /safe-buffer@5.2.1:
    resolution: {integrity: sha512-rp3So07KcdmmKbGvgaNxQSJr7bGVSVk5S9Eq1F+ppbRo70+YeaDxkw5Dd8NPN+GD6bjnYm2VuPuCXmpuYvmCXQ==}
    dev: false

  /safe-regex-test@1.0.0:
    resolution: {integrity: sha512-JBUUzyOgEwXQY1NuPtvcj/qcBDbDmEvWufhlnXZIm75DEHp+afM1r1ujJpJsV/gSM4t59tpDyPi1sd6ZaPFfsA==}
    dependencies:
      call-bind: 1.0.5
      get-intrinsic: 1.2.2
      is-regex: 1.1.4
    dev: true

  /safer-buffer@2.1.2:
    resolution: {integrity: sha512-YZo3K82SD7Riyi0E1EQPojLz7kpepnSQI9IyPbHHg1XXXevb5dJI7tpyN2ADxGcQbHG7vcyRHk0cbwqcQriUtg==}
    dev: false

  /sax@1.2.1:
    resolution: {integrity: sha512-8I2a3LovHTOpm7NV5yOyO8IHqgVsfK4+UuySrXU8YXkSRX7k6hCV9b3HrkKCr3nMpgj+0bmocaJJWpvp1oc7ZA==}
    dev: false

  /scheduler@0.23.0:
    resolution: {integrity: sha512-CtuThmgHNg7zIZWAXi3AsyIzA3n4xx7aNyjwC2VJldO2LMVDhFK+63xGqq6CsJH4rTAt6/M+N4GhZiDYPx9eUw==}
    dependencies:
      loose-envify: 1.4.0
    dev: false

  /selfsigned@2.4.1:
    resolution: {integrity: sha512-th5B4L2U+eGLq1TVh7zNRGBapioSORUeymIydxgFpwww9d2qyKvtuPU2jJuHvYAwwqi2Y596QBL3eEqcPEYL8Q==}
    engines: {node: '>=10'}
    dependencies:
      '@types/node-forge': 1.3.10
      node-forge: 1.3.1
    dev: true

  /semver@5.7.2:
    resolution: {integrity: sha512-cBznnQ9KjJqU67B52RMC65CMarK2600WFnbkcaiwWq3xy/5haFJlshgnpjovMVJ+Hff49d8GEn0b87C5pDQ10g==}
    hasBin: true
    dev: true

  /semver@6.3.1:
    resolution: {integrity: sha512-BR7VvDCVHO+q2xBEWskxS6DJE1qRnb7DxzUrogb71CWoSficBxYsiAGd+Kl0mmq/MprG9yArRkyrQxTO6XjMzA==}
    hasBin: true
    dev: true

  /semver@7.5.4:
    resolution: {integrity: sha512-1bCSESV6Pv+i21Hvpxp3Dx+pSD8lIPt8uVjRrxAUt/nbswYc+tK6Y2btiULjd4+fnq15PX+nqQDC7Oft7WkwcA==}
    engines: {node: '>=10'}
    hasBin: true
    dependencies:
      lru-cache: 6.0.0
    dev: true

  /send@0.18.0:
    resolution: {integrity: sha512-qqWzuOjSFOuqPjFe4NOsMLafToQQwBSOEpS+FwEt3A2V3vKubTquT3vmLTQpFgMXp8AlFWFuP1qKaJZOtPpVXg==}
    engines: {node: '>= 0.8.0'}
    dependencies:
      debug: 2.6.9
      depd: 2.0.0
      destroy: 1.2.0
      encodeurl: 1.0.2
      escape-html: 1.0.3
      etag: 1.8.1
      fresh: 0.5.2
      http-errors: 2.0.0
      mime: 1.6.0
      ms: 2.1.3
      on-finished: 2.4.1
      range-parser: 1.2.1
      statuses: 2.0.1
    transitivePeerDependencies:
      - supports-color
    dev: false

  /seroval@0.15.1:
    resolution: {integrity: sha512-OPVtf0qmeC7RW+ScVX+7aOS+xoIM7pWcZ0jOWg2aTZigCydgRB04adfteBRbecZnnrO1WuGQ+C3tLeBBzX2zSQ==}
    engines: {node: '>=10'}
    dev: false

  /serve-static@1.15.0:
    resolution: {integrity: sha512-XGuRDNjXUijsUL0vl6nSD7cwURuzEgglbOaFuZM9g3kwDXOWVTck0jLzjPzGD+TazWbboZYu52/9/XPdUgne9g==}
    engines: {node: '>= 0.8.0'}
    dependencies:
      encodeurl: 1.0.2
      escape-html: 1.0.3
      parseurl: 1.3.3
      send: 0.18.0
    transitivePeerDependencies:
      - supports-color
    dev: false

  /set-function-length@1.1.1:
    resolution: {integrity: sha512-VoaqjbBJKiWtg4yRcKBQ7g7wnGnLV3M8oLvVWwOk2PdYY6PEFegR1vezXR0tw6fZGF9csVakIRjrJiy2veSBFQ==}
    engines: {node: '>= 0.4'}
    dependencies:
      define-data-property: 1.1.1
      get-intrinsic: 1.2.2
      gopd: 1.0.1
      has-property-descriptors: 1.0.1

  /set-function-name@2.0.1:
    resolution: {integrity: sha512-tMNCiqYVkXIZgc2Hnoy2IvC/f8ezc5koaRFkCjrpWzGpCd3qbZXPzVy9MAZzK1ch/X0jvSkojys3oqJN0qCmdA==}
    engines: {node: '>= 0.4'}
    dependencies:
      define-data-property: 1.1.1
      functions-have-names: 1.2.3
      has-property-descriptors: 1.0.1
    dev: true

  /setprototypeof@1.2.0:
    resolution: {integrity: sha512-E5LDX7Wrp85Kil5bhZv46j8jOeboKq5JMmYM3gVGdGH8xFpPWXUMsNrlODCrkoxMEeNi/XZIwuRvY4XNwYMJpw==}
    dev: false

  /shebang-command@1.2.0:
    resolution: {integrity: sha512-EV3L1+UQWGor21OmnvojK36mhg+TyIKDh3iFBKBohr5xeXIhNBcx8oWdgkTEEQ+BEFFYdLRuqMfd5L84N1V5Vg==}
    engines: {node: '>=0.10.0'}
    dependencies:
      shebang-regex: 1.0.0
    dev: true

  /shebang-command@2.0.0:
    resolution: {integrity: sha512-kHxr2zZpYtdmrN1qDjrrX/Z1rR1kG8Dx+gkpK1G4eXmvXswmcE1hTWBWYUzlraYw1/yZp6YuDY77YtvbN0dmDA==}
    engines: {node: '>=8'}
    dependencies:
      shebang-regex: 3.0.0
    dev: true

  /shebang-regex@1.0.0:
    resolution: {integrity: sha512-wpoSFAxys6b2a2wHZ1XpDSgD7N9iVjg29Ph9uV/uaP9Ex/KXlkTZTeddxDPSYQpgvzKLGJke2UU0AzoGCjNIvQ==}
    engines: {node: '>=0.10.0'}
    dev: true

  /shebang-regex@3.0.0:
    resolution: {integrity: sha512-7++dFhtcx3353uBaq8DDR4NuxBetBzC7ZQOhmTQInHEd6bSrXdiEyzCvG07Z44UYdLShWUyXt5M/yhz8ekcb1A==}
    engines: {node: '>=8'}
    dev: true

  /shell-quote@1.8.1:
    resolution: {integrity: sha512-6j1W9l1iAs/4xYBI1SYOVZyFcCis9b4KCLQ8fgAGG07QvzaRLVVRQvAy85yNmmZSjYjg4MWh4gNvlPujU/5LpA==}
    dev: true

  /side-channel@1.0.4:
    resolution: {integrity: sha512-q5XPytqFEIKHkGdiMIrY10mvLRvnQh42/+GoBlFW3b2LXLE2xxJpZFdm94we0BaoV3RwJyGqg5wS7epxTv0Zvw==}
    dependencies:
      call-bind: 1.0.5
      get-intrinsic: 1.2.2
      object-inspect: 1.13.1

  /signal-exit@3.0.7:
    resolution: {integrity: sha512-wnD2ZE+l+SPC/uoS0vXeE9L1+0wuaMqKlfz9AMUo38JsyLSBWSFcHR1Rri62LZc12vLr1gb3jl7iwQhgwpAbGQ==}
    dev: true

  /simple-update-notifier@2.0.0:
    resolution: {integrity: sha512-a2B9Y0KlNXl9u/vsW6sTIu9vGEpfKu2wRV6l1H3XEas/0gUIzGzBoP/IouTcUQbm9JWZLH3COxyn03TYlFax6w==}
    engines: {node: '>=10'}
    dependencies:
      semver: 7.5.4
    dev: true

  /slash@3.0.0:
    resolution: {integrity: sha512-g9Q1haeby36OSStwb4ntCGGGaKsaVSjQ68fBxoQcutl5fS1vuY18H3wSt3jFyFtrkx+Kz0V1G85A4MyAdDMi2Q==}
    engines: {node: '>=8'}
    dev: true

  /solid-js@1.8.7:
    resolution: {integrity: sha512-9dzrSVieh2zj3SnJ02II6xZkonR6c+j/91b7XZUNcC6xSaldlqjjGh98F1fk5cRJ8ZTkzqF5fPIWDxEOs6QZXA==}
    dependencies:
      csstype: 3.1.3
      seroval: 0.15.1
    dev: false

  /solid-swr-store@0.10.7(solid-js@1.8.7)(swr-store@0.10.6):
    resolution: {integrity: sha512-A6d68aJmRP471aWqKKPE2tpgOiR5fH4qXQNfKIec+Vap+MGQm3tvXlT8n0I8UgJSlNAsSAUuw2VTviH2h3Vv5g==}
    engines: {node: '>=10'}
    peerDependencies:
      solid-js: ^1.2
      swr-store: ^0.10
    dependencies:
      solid-js: 1.8.7
      swr-store: 0.10.6
    dev: false

  /source-map-js@1.0.2:
    resolution: {integrity: sha512-R0XvVJ9WusLiqTCEiGCmICCMplcCkIwwR11mOSD9CR5u+IXYdiseeEuXCVAjS54zqwkLcPNnmU4OeJ6tUrWhDw==}
    engines: {node: '>=0.10.0'}

  /source-map-support@0.5.21:
    resolution: {integrity: sha512-uBHU3L3czsIyYXKX88fdrGovxdSCoTGDRZ6SYXtSRxLZUzHg5P/66Ht6uoUlHu9EZod+inXhKo3qQgwXUT/y1w==}
    dependencies:
      buffer-from: 1.1.2
      source-map: 0.6.1
    dev: true

  /source-map@0.6.1:
    resolution: {integrity: sha512-UjgapumWlbMhkBgzT7Ykc5YXUT46F0iKu8SGXq0bcwP5dz/h0Plj6enJqjz1Zbq2l5WaqYnrVbwWOWMyF3F47g==}
    engines: {node: '>=0.10.0'}
    requiresBuild: true
    dev: true

  /source-map@0.8.0-beta.0:
    resolution: {integrity: sha512-2ymg6oRBpebeZi9UUNsgQ89bhx01TcTkmNTGnNO88imTmbSgy4nfujrgVEFKWpMTEGA11EDkTt7mqObTPdigIA==}
    engines: {node: '>= 8'}
    dependencies:
      whatwg-url: 7.1.0
    dev: true

  /sourcemap-codec@1.4.8:
    resolution: {integrity: sha512-9NykojV5Uih4lgo5So5dtw+f0JgJX30KCNI8gwhz2J9A15wD0Ml6tjHKwf6fTSa6fAdVBdZeNOs9eJ71qCk8vA==}
    deprecated: Please use @jridgewell/sourcemap-codec instead
    dev: true

  /spdx-correct@3.2.0:
    resolution: {integrity: sha512-kN9dJbvnySHULIluDHy32WHRUu3Og7B9sbY7tsFLctQkIqnMh3hErYgdMjTYuqmcXX+lK5T1lnUt3G7zNswmZA==}
    dependencies:
      spdx-expression-parse: 3.0.1
      spdx-license-ids: 3.0.16
    dev: true

  /spdx-exceptions@2.3.0:
    resolution: {integrity: sha512-/tTrYOC7PPI1nUAgx34hUpqXuyJG+DTHJTnIULG4rDygi4xu/tfgmq1e1cIRwRzwZgo4NLySi+ricLkZkw4i5A==}
    dev: true

  /spdx-expression-parse@3.0.1:
    resolution: {integrity: sha512-cbqHunsQWnJNE6KhVSMsMeH5H/L9EpymbzqTQ3uLwNCLZ1Q481oWaofqH7nO6V07xlXwY6PhQdQ2IedWx/ZK4Q==}
    dependencies:
      spdx-exceptions: 2.3.0
      spdx-license-ids: 3.0.16
    dev: true

  /spdx-license-ids@3.0.16:
    resolution: {integrity: sha512-eWN+LnM3GR6gPu35WxNgbGl8rmY1AEmoMDvL/QD6zYmPWgywxWqJWNdLGT+ke8dKNWrcYgYjPpG5gbTfghP8rw==}
    dev: true

  /sprintf-js@1.0.3:
    resolution: {integrity: sha512-D9cPgkvLlV3t3IzL0D0YLvGA9Ahk4PcvVwUbN0dSGr1aP0Nrt4AEnTUbuGvquEC0mA64Gqt1fzirlRs5ibXx8g==}
    dev: false

  /sswr@2.0.0(svelte@4.2.8):
    resolution: {integrity: sha512-mV0kkeBHcjcb0M5NqKtKVg/uTIYNlIIniyDfSGrSfxpEdM9C365jK0z55pl9K0xAkNTJi2OAOVFQpgMPUk+V0w==}
    peerDependencies:
      svelte: ^4.0.0
    dependencies:
      svelte: 4.2.8
      swrev: 4.0.0
    dev: false

  /stacktracey@2.1.8:
    resolution: {integrity: sha512-Kpij9riA+UNg7TnphqjH7/CzctQ/owJGNbFkfEeve4Z4uxT5+JapVLFXcsurIfN34gnTWZNJ/f7NMG0E8JDzTw==}
    dependencies:
      as-table: 1.0.55
      get-source: 2.0.12
    dev: true

  /statuses@2.0.1:
    resolution: {integrity: sha512-RwNA9Z/7PrK06rYLIzFMlaF+l73iwpzsqRIFgbMLbTcLD6cOao82TaWefPXQvB2fOC4AjuYSEndS7N/mTCbkdQ==}
    engines: {node: '>= 0.8'}
    dev: false

  /stoppable@1.1.0:
    resolution: {integrity: sha512-KXDYZ9dszj6bzvnEMRYvxgeTHU74QBFL54XKtP3nyMuJ81CFYtABZ3bAzL2EdFUaEwJOBOgENyFj3R7oTzDyyw==}
    engines: {node: '>=4', npm: '>=6'}
    dev: true

  /streamsearch@1.1.0:
    resolution: {integrity: sha512-Mcc5wHehp9aXz1ax6bZUyY5afg9u2rv5cqQI3mRrYkGC8rW2hM02jWuwjtL++LS5qinSyhj2QfLyNsuc+VsExg==}
    engines: {node: '>=10.0.0'}
    dev: false

  /string.prototype.matchall@4.0.10:
    resolution: {integrity: sha512-rGXbGmOEosIQi6Qva94HUjgPs9vKW+dkG7Y8Q5O2OYkWL6wFaTRZO8zM4mhP94uX55wgyrXzfS2aGtGzUL7EJQ==}
    dependencies:
      call-bind: 1.0.5
      define-properties: 1.2.1
      es-abstract: 1.22.3
      get-intrinsic: 1.2.2
      has-symbols: 1.0.3
      internal-slot: 1.0.6
      regexp.prototype.flags: 1.5.1
      set-function-name: 2.0.1
      side-channel: 1.0.4
    dev: true

  /string.prototype.padend@3.1.5:
    resolution: {integrity: sha512-DOB27b/2UTTD+4myKUFh+/fXWcu/UDyASIXfg+7VzoCNNGOfWvoyU/x5pvVHr++ztyt/oSYI1BcWBBG/hmlNjA==}
    engines: {node: '>= 0.4'}
    dependencies:
      call-bind: 1.0.5
      define-properties: 1.2.1
      es-abstract: 1.22.3
    dev: true

  /string.prototype.trim@1.2.8:
    resolution: {integrity: sha512-lfjY4HcixfQXOfaqCvcBuOIapyaroTXhbkfJN3gcB1OtyupngWK4sEET9Knd0cXd28kTUqu/kHoV4HKSJdnjiQ==}
    engines: {node: '>= 0.4'}
    dependencies:
      call-bind: 1.0.5
      define-properties: 1.2.1
      es-abstract: 1.22.3
    dev: true

  /string.prototype.trimend@1.0.7:
    resolution: {integrity: sha512-Ni79DqeB72ZFq1uH/L6zJ+DKZTkOtPIHovb3YZHQViE+HDouuU4mBrLOLDn5Dde3RF8qw5qVETEjhu9locMLvA==}
    dependencies:
      call-bind: 1.0.5
      define-properties: 1.2.1
      es-abstract: 1.22.3
    dev: true

  /string.prototype.trimstart@1.0.7:
    resolution: {integrity: sha512-NGhtDFu3jCEm7B4Fy0DpLewdJQOZcQ0rGbwQ/+stjnrp2i+rlKeCvos9hOIeCmqwratM47OBxY7uFZzjxHXmrg==}
    dependencies:
      call-bind: 1.0.5
      define-properties: 1.2.1
      es-abstract: 1.22.3
    dev: true

  /strip-ansi@6.0.1:
    resolution: {integrity: sha512-Y38VPSHcqkFrCpFnQ9vuSXmquuv5oXOKpGeT6aGrr3o3Gc9AlVa6JBfUSOCnbxGGZF+/0ooI7KrPuUSztUdU5A==}
    engines: {node: '>=8'}
    dependencies:
      ansi-regex: 5.0.1
    dev: true

  /strip-bom@3.0.0:
    resolution: {integrity: sha512-vavAMRXOgBVNF6nyEEmL3DBK19iRpDcoIwW+swQ+CbGiu7lju6t+JklA1MHweoWtadgt4ISVUsXLyDq34ddcwA==}
    engines: {node: '>=4'}
    dev: true

  /strip-final-newline@2.0.0:
    resolution: {integrity: sha512-BrpvfNAE3dcvq7ll3xVumzjKjZQ5tI1sEUIKr3Uoks0XUl45St3FlatVqef9prk4jRDzhW6WZg+3bk93y6pLjA==}
    engines: {node: '>=6'}
    dev: true

  /strip-json-comments@3.1.1:
    resolution: {integrity: sha512-6fPc+R4ihwqP6N/aIv2f1gMH8lOVtWQHoqC4yK6oSDVVocumAsfCqjkXnqiYMhmMwS/mEHLp7Vehlt3ql6lEig==}
    engines: {node: '>=8'}
    dev: true

  /styled-jsx@5.1.1(react@18.2.0):
    resolution: {integrity: sha512-pW7uC1l4mBZ8ugbiZrcIsiIvVx1UmTfw7UkC3Um2tmfUq9Bhk8IiyEIPl6F8agHgjzku6j0xQEZbfA5uSgSaCw==}
    engines: {node: '>= 12.0.0'}
    peerDependencies:
      '@babel/core': '*'
      babel-plugin-macros: '*'
      react: '>= 16.8.0 || 17.x.x || ^18.0.0-0'
    peerDependenciesMeta:
      '@babel/core':
        optional: true
      babel-plugin-macros:
        optional: true
    dependencies:
      client-only: 0.0.1
      react: 18.2.0
    dev: false

  /sucrase@3.34.0:
    resolution: {integrity: sha512-70/LQEZ07TEcxiU2dz51FKaE6hCTWC6vr7FOk3Gr0U60C3shtAN+H+BFr9XlYe5xqf3RA8nrc+VIwzCfnxuXJw==}
    engines: {node: '>=8'}
    hasBin: true
    dependencies:
      '@jridgewell/gen-mapping': 0.3.3
      commander: 4.1.1
      glob: 7.1.6
      lines-and-columns: 1.2.4
      mz: 2.7.0
      pirates: 4.0.6
      ts-interface-checker: 0.1.13
    dev: true

  /sugar-high@0.4.7:
    resolution: {integrity: sha512-vCg55qNhUBbBylR1DNWAYvqlwSVPebBJPh+fNzknN70b9CIyS1xoCRa0CnRzrAw4RYiqprteDfZg8ZeToZqqug==}
    dev: false

  /supports-color@5.5.0:
    resolution: {integrity: sha512-QjVjwdXIt408MIiAqCX4oUKsgU2EqAGzs2Ppkm4aQYbjm+ZEWEcW4SfFNTr4uMNZma0ey4f5lgLrkB0aX0QMow==}
    engines: {node: '>=4'}
    dependencies:
      has-flag: 3.0.0
    dev: true

  /supports-color@7.2.0:
    resolution: {integrity: sha512-qpCAvRl9stuOHveKsn7HncJRvv501qIacKzQlO/+Lwxc9+0q2wLyv4Dfvt80/DPn2pqOBsJdDiogXGR9+OvwRw==}
    engines: {node: '>=8'}
    dependencies:
      has-flag: 4.0.0
    dev: true

  /supports-preserve-symlinks-flag@1.0.0:
    resolution: {integrity: sha512-ot0WnXS9fgdkgIcePe6RHNk1WA8+muPa6cSjeR3V8K27q9BB1rTE3R1p7Hv0z1ZyAc8s6Vvv8DIyWf681MAt0w==}
    engines: {node: '>= 0.4'}
    dev: true

  /svelte@4.2.8:
    resolution: {integrity: sha512-hU6dh1MPl8gh6klQZwK/n73GiAHiR95IkFsesLPbMeEZi36ydaXL/ZAb4g9sayT0MXzpxyZjR28yderJHxcmYA==}
    engines: {node: '>=16'}
    dependencies:
      '@ampproject/remapping': 2.2.1
      '@jridgewell/sourcemap-codec': 1.4.15
      '@jridgewell/trace-mapping': 0.3.20
      acorn: 8.11.2
      aria-query: 5.3.0
      axobject-query: 3.2.1
      code-red: 1.0.4
      css-tree: 2.3.1
      estree-walker: 3.0.3
      is-reference: 3.0.2
      locate-character: 3.0.0
      magic-string: 0.30.5
      periscopic: 3.1.0
    dev: false

  /swr-store@0.10.6:
    resolution: {integrity: sha512-xPjB1hARSiRaNNlUQvWSVrG5SirCjk2TmaUyzzvk69SZQan9hCJqw/5rG9iL7xElHU784GxRPISClq4488/XVw==}
    engines: {node: '>=10'}
    dependencies:
      dequal: 2.0.3
    dev: false

  /swr@2.2.0(react@18.2.0):
    resolution: {integrity: sha512-AjqHOv2lAhkuUdIiBu9xbuettzAzWXmCEcLONNKJRba87WAefz8Ca9d6ds/SzrPc235n1IxWYdhJ2zF3MNUaoQ==}
    peerDependencies:
      react: ^16.11.0 || ^17.0.0 || ^18.0.0
    dependencies:
      react: 18.2.0
      use-sync-external-store: 1.2.0(react@18.2.0)
    dev: false

  /swrev@4.0.0:
    resolution: {integrity: sha512-LqVcOHSB4cPGgitD1riJ1Hh4vdmITOp+BkmfmXRh4hSF/t7EnS4iD+SOTmq7w5pPm/SiPeto4ADbKS6dHUDWFA==}
    dev: false

  /swrv@1.0.4(vue@3.3.12):
    resolution: {integrity: sha512-zjEkcP8Ywmj+xOJW3lIT65ciY/4AL4e/Or7Gj0MzU3zBJNMdJiT8geVZhINavnlHRMMCcJLHhraLTAiDOTmQ9g==}
    peerDependencies:
      vue: '>=3.2.26 < 4'
    dependencies:
      vue: 3.3.12(typescript@5.3.3)
    dev: false

  /tailwindcss@3.2.7(postcss@8.4.21):
    resolution: {integrity: sha512-B6DLqJzc21x7wntlH/GsZwEXTBttVSl1FtCzC8WP4oBc/NKef7kaax5jeihkkCEWc831/5NDJ9gRNDK6NEioQQ==}
    engines: {node: '>=12.13.0'}
    hasBin: true
    peerDependencies:
      postcss: ^8.0.9
    dependencies:
      arg: 5.0.2
      chokidar: 3.5.3
      color-name: 1.1.4
      detective: 5.2.1
      didyoumean: 1.2.2
      dlv: 1.1.3
      fast-glob: 3.3.2
      glob-parent: 6.0.2
      is-glob: 4.0.3
      lilconfig: 2.1.0
      micromatch: 4.0.5
      normalize-path: 3.0.0
      object-hash: 3.0.0
      picocolors: 1.0.0
      postcss: 8.4.21
      postcss-import: 14.1.0(postcss@8.4.21)
      postcss-js: 4.0.1(postcss@8.4.21)
      postcss-load-config: 3.1.4(postcss@8.4.21)
      postcss-nested: 6.0.0(postcss@8.4.21)
      postcss-selector-parser: 6.0.13
      postcss-value-parser: 4.2.0
      quick-lru: 5.1.1
      resolve: 1.22.8
    transitivePeerDependencies:
      - ts-node
    dev: true

  /tapable@2.2.1:
    resolution: {integrity: sha512-GNzQvQTOIP6RyTfE2Qxb8ZVlNmw0n88vp1szwWRimP02mnTsx3Wtn5qRdqY9w2XduFNUgvOwhNnQsjwCp+kqaQ==}
    engines: {node: '>=6'}
    dev: true

  /text-table@0.2.0:
    resolution: {integrity: sha512-N+8UisAXDGk8PFXP4HAzVR9nbfmVJ3zYLAWiTIoqC5v5isinhr+r5uaO8+7r3BMfuNIufIsA7RdpVgacC2cSpw==}
    dev: true

  /thenify-all@1.6.0:
    resolution: {integrity: sha512-RNxQH/qI8/t3thXJDwcstUO4zeqo64+Uy/+sNVRBx4Xn2OX+OZ9oP+iJnNFqplFra2ZUVeKCSa2oVWi3T4uVmA==}
    engines: {node: '>=0.8'}
    dependencies:
      thenify: 3.3.1
    dev: true

  /thenify@3.3.1:
    resolution: {integrity: sha512-RVZSIV5IG10Hk3enotrhvz0T9em6cyHBLkH/YAZuKqd8hRkKhSfCGIcP2KUY0EPxndzANBmNllzWPwak+bheSw==}
    dependencies:
      any-promise: 1.3.0
    dev: true

  /to-fast-properties@2.0.0:
    resolution: {integrity: sha512-/OaKK0xYrs3DmxRYqL/yDc+FxFUVYhDlXMhRmv3z915w2HF1tnN1omB354j8VUGO/hbRzyD6Y3sA7v7GS/ceog==}
    engines: {node: '>=4'}
    dev: false

  /to-regex-range@5.0.1:
    resolution: {integrity: sha512-65P7iz6X5yEr1cwcgvQxbbIw7Uk3gOy5dIdtZ4rDveLqhrdJP+Li/Hx6tyK0NEb+2GCyneCMJiGqrADCSNk8sQ==}
    engines: {node: '>=8.0'}
    dependencies:
      is-number: 7.0.0
    dev: true

  /toidentifier@1.0.1:
    resolution: {integrity: sha512-o5sSPKEkg/DIQNmH43V0/uerLrpzVedkUh8tGNvaeXpfpuwjKenlSox/2O/BTlZUtEe+JG7s5YhEz608PlAHRA==}
    engines: {node: '>=0.6'}
    dev: false

  /touch@3.1.0:
    resolution: {integrity: sha512-WBx8Uy5TLtOSRtIq+M03/sKDrXCLHxwDcquSP2c43Le03/9serjQBIztjRz6FkJez9D/hleyAXTBGLwwZUw9lA==}
    hasBin: true
    dependencies:
      nopt: 1.0.10
    dev: true

  /tr46@0.0.3:
    resolution: {integrity: sha512-N3WMsuqV66lT30CrXNbEjx4GEwlow3v6rr4mCcv6prnfwhS01rkgyFdjPNBYd9br7LpXV1+Emh01fHnq2Gdgrw==}
    dev: false

  /tr46@1.0.1:
    resolution: {integrity: sha512-dTpowEjclQ7Kgx5SdBkqRzVhERQXov8/l9Ft9dVM9fmg0W0KQSVaXX9T4i6twCPNtYiZM53lpSSUAwJbFPOHxA==}
    dependencies:
      punycode: 2.1.1
    dev: true

  /tree-kill@1.2.2:
    resolution: {integrity: sha512-L0Orpi8qGpRG//Nd+H90vFB+3iHnue1zSSGmNOOCh1GLJ7rUKVwV2HvijphGQS2UmhUZewS9VgvxYIdgr+fG1A==}
    hasBin: true
    dev: true

  /ts-api-utils@1.0.3(typescript@4.7.4):
    resolution: {integrity: sha512-wNMeqtMz5NtwpT/UZGY5alT+VoKdSsOOP/kqHFcUW1P/VRhH2wJ48+DN2WwUliNbQ976ETwDL0Ifd2VVvgonvg==}
    engines: {node: '>=16.13.0'}
    peerDependencies:
      typescript: '>=4.2.0'
    dependencies:
      typescript: 4.7.4
    dev: true

  /ts-interface-checker@0.1.13:
    resolution: {integrity: sha512-Y/arvbn+rrz3JCKl9C4kVNfTfSm2/mEp5FSz5EsZSANGPSlQrpRI5M4PKF+mJnE52jOO90PnPSc3Ur3bTQw0gA==}
    dev: true

  /tsconfig-paths@3.15.0:
    resolution: {integrity: sha512-2Ac2RgzDe/cn48GvOe3M+o82pEFewD3UPbyoUHHdKasHwJKjds4fLXWf/Ux5kATBKN20oaFGu+jbElp1pos0mg==}
    dependencies:
      '@types/json5': 0.0.29
      json5: 1.0.2
      minimist: 1.2.8
      strip-bom: 3.0.0
    dev: true

  /tslib@2.6.2:
    resolution: {integrity: sha512-AEYxH93jGFPn/a2iVAwW87VuUIkR1FVUKB77NwMF7nBTDkDrrT/Hpt/IrCJ0QXhW27jTBDcf5ZY7w6RiqTMw2Q==}

  /tsup@8.0.1(typescript@5.3.3):
    resolution: {integrity: sha512-hvW7gUSG96j53ZTSlT4j/KL0q1Q2l6TqGBFc6/mu/L46IoNWqLLUzLRLP1R8Q7xrJTmkDxxDoojV5uCVs1sVOg==}
    engines: {node: '>=18'}
    hasBin: true
    peerDependencies:
      '@microsoft/api-extractor': ^7.36.0
      '@swc/core': ^1
      postcss: ^8.4.12
      typescript: '>=4.5.0'
    peerDependenciesMeta:
      '@microsoft/api-extractor':
        optional: true
      '@swc/core':
        optional: true
      postcss:
        optional: true
      typescript:
        optional: true
    dependencies:
      bundle-require: 4.0.2(esbuild@0.19.9)
      cac: 6.7.14
      chokidar: 3.5.3
      debug: 4.3.4
      esbuild: 0.19.9
      execa: 5.1.1
      globby: 11.1.0
      joycon: 3.1.1
      postcss-load-config: 4.0.2
      resolve-from: 5.0.0
      rollup: 4.5.1
      source-map: 0.8.0-beta.0
      sucrase: 3.34.0
      tree-kill: 1.2.2
      typescript: 5.3.3
    transitivePeerDependencies:
      - supports-color
      - ts-node
    dev: true

  /turbo-darwin-64@1.11.2:
    resolution: {integrity: sha512-toFmRG/adriZY3hOps7nYCfqHAS+Ci6xqgX3fbo82kkLpC6OBzcXnleSwuPqjHVAaRNhVoB83L5njcE9Qwi2og==}
    cpu: [x64]
    os: [darwin]
    requiresBuild: true
    dev: true
    optional: true

  /turbo-darwin-64@1.8.5:
    resolution: {integrity: sha512-CAYh56bzeHfnh7jTm03r29bh8p5a/EjQo1Id5yLUH7hS7msTau/+YpxJWPodLbN0UQsUYivUqHQkglJ+eMJ7xA==}
    cpu: [x64]
    os: [darwin]
    requiresBuild: true
    dev: true
    optional: true

  /turbo-darwin-arm64@1.11.2:
    resolution: {integrity: sha512-FCsEDZ8BUSFYEOSC3rrARQrj7x2VOrmVcfrMUIhexTxproRh4QyMxLfr6LALk4ymx6jbDCxWa6Szal8ckldFbA==}
    cpu: [arm64]
    os: [darwin]
    requiresBuild: true
    dev: true
    optional: true

  /turbo-darwin-arm64@1.8.5:
    resolution: {integrity: sha512-R3jCPOv+lu3dcvMhj8b/Defv6dyUwX6W+tbX7d6YUCA46Plf/bGCQ8+MSbxmr/4E1GyGOVFsn1wRfiYk0us/Dg==}
    cpu: [arm64]
    os: [darwin]
    requiresBuild: true
    dev: true
    optional: true

  /turbo-linux-64@1.11.2:
    resolution: {integrity: sha512-Vzda/o/QyEske5CxLf0wcu7UUS+7zB90GgHZV4tyN+WZtoouTvbwuvZ3V6b5Wgd3OJ/JwWR0CXDK7Sf4VEMr7A==}
    cpu: [x64]
    os: [linux]
    requiresBuild: true
    dev: true
    optional: true

  /turbo-linux-64@1.8.5:
    resolution: {integrity: sha512-YRc/KNRZeUVvth11UO4SDQZR2IqGgl9MSsbzqoHuFz4B4Q5QXH7onHogv9aXWE/BZBBbcrSBTlwBSG0Gg+J8hg==}
    cpu: [x64]
    os: [linux]
    requiresBuild: true
    dev: true
    optional: true

  /turbo-linux-arm64@1.11.2:
    resolution: {integrity: sha512-bRLwovQRz0yxDZrM4tQEAYV0fBHEaTzUF0JZ8RG1UmZt/CqtpnUrJpYb1VK8hj1z46z9YehARpYCwQ2K0qU4yw==}
    cpu: [arm64]
    os: [linux]
    requiresBuild: true
    dev: true
    optional: true

  /turbo-linux-arm64@1.8.5:
    resolution: {integrity: sha512-8exVZb7XBl/V3gHSweuUyG2D9IzfWqwLvlXoeLWlVYSj61Ajgdv+WU7lvUmx+H2s+sSKqmIFmewA5Lw6YY37sg==}
    cpu: [arm64]
    os: [linux]
    requiresBuild: true
    dev: true
    optional: true

  /turbo-windows-64@1.11.2:
    resolution: {integrity: sha512-LgTWqkHAKgyVuLYcEPxZVGPInTjjeCnN5KQMdJ4uQZ+xMDROvMFS2rM93iQl4ieDJgidwHCxxCxaU9u8c3d/Kg==}
    cpu: [x64]
    os: [win32]
    requiresBuild: true
    dev: true
    optional: true

  /turbo-windows-64@1.8.5:
    resolution: {integrity: sha512-fA8PU5ZNoFnQkapG06WiEqfsVQ5wbIPkIqTwUsd/M2Lp+KgxE79SQbuEI+2vQ9SmwM5qoMi515IPjgvXAJXgCw==}
    cpu: [x64]
    os: [win32]
    requiresBuild: true
    dev: true
    optional: true

  /turbo-windows-arm64@1.11.2:
    resolution: {integrity: sha512-829aVBU7IX0c/B4G7g1VI8KniAGutHhIupkYMgF6xPkYVev2G3MYe6DMS/vsLt9GGM9ulDtdWxWrH5P2ngK8IQ==}
    cpu: [arm64]
    os: [win32]
    requiresBuild: true
    dev: true
    optional: true

  /turbo-windows-arm64@1.8.5:
    resolution: {integrity: sha512-SW/NvIdhckLsAWjU/iqBbCB0S8kXupKscUK3kEW1DZIr3MYcP/yIuaE/IdPuqcoF3VP0I3TLD4VTYCCKAo3tKA==}
    cpu: [arm64]
    os: [win32]
    requiresBuild: true
    dev: true
    optional: true

  /turbo@1.11.2:
    resolution: {integrity: sha512-jPC7LVQJzebs5gWf8FmEvsvXGNyKbN+O9qpvv98xpNaM59aS0/Irhd0H0KbcqnXfsz7ETlzOC3R+xFWthC4Z8A==}
    hasBin: true
    optionalDependencies:
      turbo-darwin-64: 1.11.2
      turbo-darwin-arm64: 1.11.2
      turbo-linux-64: 1.11.2
      turbo-linux-arm64: 1.11.2
      turbo-windows-64: 1.11.2
      turbo-windows-arm64: 1.11.2
    dev: true

  /turbo@1.8.5:
    resolution: {integrity: sha512-UBnH2wIFb5g6OQCk8f34Ud15ZXV4xEMmugeDJTU5Ur2LpVRsNEny0isSCYdb3Iu3howoNyyXmtpaxWsAwNYkkg==}
    hasBin: true
    requiresBuild: true
    optionalDependencies:
      turbo-darwin-64: 1.8.5
      turbo-darwin-arm64: 1.8.5
      turbo-linux-64: 1.8.5
      turbo-linux-arm64: 1.8.5
      turbo-windows-64: 1.8.5
      turbo-windows-arm64: 1.8.5
    dev: true

  /type-check@0.4.0:
    resolution: {integrity: sha512-XleUoc9uwGXqjWwXaUTZAmzMcFZ5858QA2vvx1Ur5xIcixXIP+8LnFDgRplU30us6teqdlskFfu+ae4K79Ooew==}
    engines: {node: '>= 0.8.0'}
    dependencies:
      prelude-ls: 1.2.1
    dev: true

  /type-fest@0.20.2:
    resolution: {integrity: sha512-Ne+eE4r0/iWnpAxD852z3A+N0Bt5RN//NjJwRd2VFHEmrywxf5vsZlh4R6lixl6B+wz/8d+maTSAkN1FIkI3LQ==}
    engines: {node: '>=10'}
    dev: true

  /type-is@1.6.18:
    resolution: {integrity: sha512-TkRKr9sUTxEH8MdfuCSP7VizJyzRNMjj2J2do2Jr3Kym598JVdEksuzPQCnlFPW4ky9Q+iA+ma9BGm06XQBy8g==}
    engines: {node: '>= 0.6'}
    dependencies:
      media-typer: 0.3.0
      mime-types: 2.1.35
    dev: false

  /type@1.2.0:
    resolution: {integrity: sha512-+5nt5AAniqsCnu2cEQQdpzCAh33kVx8n0VoFidKpB1dVVLAN/F+bgVOqOJqOnEnrhp222clB5p3vUlD+1QAnfg==}
    dev: false

  /type@2.7.2:
    resolution: {integrity: sha512-dzlvlNlt6AXU7EBSfpAscydQ7gXB+pPGsPnfJnZpiNJBDj7IaJzQlBZYGdEi4R9HmPdBv2XmWJ6YUtoTa7lmCw==}
    dev: false

  /typed-array-buffer@1.0.0:
    resolution: {integrity: sha512-Y8KTSIglk9OZEr8zywiIHG/kmQ7KWyjseXs1CbSo8vC42w7hg2HgYTxSWwP0+is7bWDc1H+Fo026CpHFwm8tkw==}
    engines: {node: '>= 0.4'}
    dependencies:
      call-bind: 1.0.5
      get-intrinsic: 1.2.2
      is-typed-array: 1.1.12
    dev: true

  /typed-array-byte-length@1.0.0:
    resolution: {integrity: sha512-Or/+kvLxNpeQ9DtSydonMxCx+9ZXOswtwJn17SNLvhptaXYDJvkFFP5zbfU/uLmvnBJlI4yrnXRxpdWH/M5tNA==}
    engines: {node: '>= 0.4'}
    dependencies:
      call-bind: 1.0.5
      for-each: 0.3.3
      has-proto: 1.0.1
      is-typed-array: 1.1.12
    dev: true

  /typed-array-byte-offset@1.0.0:
    resolution: {integrity: sha512-RD97prjEt9EL8YgAgpOkf3O4IF9lhJFr9g0htQkm0rchFp/Vx7LW5Q8fSXXub7BXAODyUQohRMyOc3faCPd0hg==}
    engines: {node: '>= 0.4'}
    dependencies:
      available-typed-arrays: 1.0.5
      call-bind: 1.0.5
      for-each: 0.3.3
      has-proto: 1.0.1
      is-typed-array: 1.1.12
    dev: true

  /typed-array-length@1.0.4:
    resolution: {integrity: sha512-KjZypGq+I/H7HI5HlOoGHkWUUGq+Q0TPhQurLbyrVrvnKTBgzLhIJ7j6J/XTQOi0d1RjyZ0wdas8bKs2p0x3Ng==}
    dependencies:
      call-bind: 1.0.5
      for-each: 0.3.3
      is-typed-array: 1.1.12
    dev: true

  /typedarray-to-buffer@3.1.5:
    resolution: {integrity: sha512-zdu8XMNEDepKKR+XYOXAVPtWui0ly0NtohUscw+UmaHiAWT8hrV1rr//H6V+0DvJ3OQ19S979M0laLfX8rm82Q==}
    dependencies:
      is-typedarray: 1.0.0
    dev: false

  /typescript@4.7.4:
    resolution: {integrity: sha512-C0WQT0gezHuw6AdY1M2jxUO83Rjf0HP7Sk1DtXj6j1EwkQNZrHAg2XPWlq62oqEhYvONq5pkC2Y9oPljWToLmQ==}
    engines: {node: '>=4.2.0'}
    hasBin: true
    dev: true

  /typescript@5.3.2:
    resolution: {integrity: sha512-6l+RyNy7oAHDfxC4FzSJcz9vnjTKxrLpDG5M2Vu4SHRVNg6xzqZp6LYSR9zjqQTu8DU/f5xwxUdADOkbrIX2gQ==}
    engines: {node: '>=14.17'}
    hasBin: true
    dev: true

  /typescript@5.3.3:
    resolution: {integrity: sha512-pXWcraxM0uxAS+tN0AG/BF2TyqmHO014Z070UsJ+pFvYuRSq8KH8DmWpnbXe0pEPDHXZV3FcAbJkijJ5oNEnWw==}
    engines: {node: '>=14.17'}
    hasBin: true

  /unbox-primitive@1.0.2:
    resolution: {integrity: sha512-61pPlCD9h51VoreyJ0BReideM3MDKMKnh6+V9L08331ipq6Q8OFXZYiqP6n/tbHx4s5I9uRhcye6BrbkizkBDw==}
    dependencies:
      call-bind: 1.0.5
      has-bigints: 1.0.2
      has-symbols: 1.0.3
      which-boxed-primitive: 1.0.2
    dev: true

  /undefsafe@2.0.5:
    resolution: {integrity: sha512-WxONCrssBM8TSPRqN5EmsjVrsv4A8X12J4ArBiiayv3DyyG3ZlIg6yysuuSYdZsVz3TKcTg2fd//Ujd4CHV1iA==}
    dev: true

  /undici-types@5.26.5:
    resolution: {integrity: sha512-JlCMO+ehdEIKqlFxk6IfVoAUVmgz7cU7zD/h9XZ0qzeosSHmUJVOzSQvvYSYWXkFXC+IfLKSIffhv0sVZup6pA==}

  /undici@5.28.2:
    resolution: {integrity: sha512-wh1pHJHnUeQV5Xa8/kyQhO7WFa8M34l026L5P/+2TYiakvGy5Rdc8jWZVyG7ieht/0WgJLEd3kcU5gKx+6GC8w==}
    engines: {node: '>=14.0'}
    dependencies:
      '@fastify/busboy': 2.1.0
    dev: true

  /unpipe@1.0.0:
    resolution: {integrity: sha512-pjy2bYhSsufwWlKwPc+l3cN7+wuJlK6uz0YdJEOlQDbl6jo/YlPi4mb8agUkVC8BF7V8NuzeyPNqRksA3hztKQ==}
    engines: {node: '>= 0.8'}
    dev: false

  /update-browserslist-db@1.0.13(browserslist@4.22.1):
    resolution: {integrity: sha512-xebP81SNcPuNpPP3uzeW1NYXxI3rxyJzF3pD6sH4jE7o/IX+WtSpwnVU+qIsDPyk0d3hmFQ7mjqc6AtV604hbg==}
    hasBin: true
    peerDependencies:
      browserslist: '>= 4.21.0'
    dependencies:
      browserslist: 4.22.1
      escalade: 3.1.1
      picocolors: 1.0.0
    dev: true

  /uri-js@4.4.1:
    resolution: {integrity: sha512-7rKUyy33Q1yc98pQ1DAmLtwX109F7TIfWlW1Ydo8Wl1ii1SeHieeh0HHfPeL2fMXK6z0s8ecKs9frCuLJvndBg==}
    dependencies:
      punycode: 2.1.1
    dev: true

  /url@0.10.3:
    resolution: {integrity: sha512-hzSUW2q06EqL1gKM/a+obYHLIO6ct2hwPuviqTTOcfFVc61UbfJ2Q32+uGL/HCPxKqrdGB5QUwIe7UqlDgwsOQ==}
    dependencies:
      punycode: 1.3.2
      querystring: 0.2.0
    dev: false

  /use-sync-external-store@1.2.0(react@18.2.0):
    resolution: {integrity: sha512-eEgnFxGQ1Ife9bzYs6VLi8/4X6CObHMw9Qr9tPY43iKwsPw8xE8+EFsf/2cFZ5S3esXgpWgtSCtLNS41F+sKPA==}
    peerDependencies:
      react: ^16.8.0 || ^17.0.0 || ^18.0.0
    dependencies:
      react: 18.2.0
    dev: false

  /utf-8-validate@5.0.10:
    resolution: {integrity: sha512-Z6czzLq4u8fPOyx7TU6X3dvUZVvoJmxSQ+IcrlmagKhilxlhZgxPK6C5Jqbkw1IDUmFTM+cz9QDnnLTwDz/2gQ==}
    engines: {node: '>=6.14.2'}
    requiresBuild: true
    dependencies:
      node-gyp-build: 4.7.0
    dev: false

  /util-deprecate@1.0.2:
    resolution: {integrity: sha512-EPD5q1uXyFxJpCrLnCc1nHnq3gOa6DZBocAIiI2TaSCA7VCJ1UJDMagCzIkXNsUYfD1daK//LTEQ8xiIbrHtcw==}
    dev: true

  /util@0.12.5:
    resolution: {integrity: sha512-kZf/K6hEIrWHI6XqOFUiiMa+79wE/D8Q+NCNAWclkyg3b4d2k7s0QGepNjiABc+aR3N1PAyHL7p6UcLY6LmrnA==}
    dependencies:
      inherits: 2.0.4
      is-arguments: 1.1.1
      is-generator-function: 1.0.10
      is-typed-array: 1.1.12
      which-typed-array: 1.1.13
    dev: false

  /utils-merge@1.0.1:
    resolution: {integrity: sha512-pMZTvIkT1d+TFGvDOqodOclx0QWkkgi6Tdoa8gC8ffGAAqz9pzPTZWAybbsHHoED/ztMtkv/VoYTYyShUn81hA==}
    engines: {node: '>= 0.4.0'}
    dev: false

  /uuid@8.0.0:
    resolution: {integrity: sha512-jOXGuXZAWdsTH7eZLtyXMqUb9EcWMGZNbL9YcGBJl4MH4nrxHmZJhEHvyLFrkxo+28uLb/NYRcStH48fnD0Vzw==}
    hasBin: true
    dev: false

  /uuid@9.0.1:
    resolution: {integrity: sha512-b+1eJOlsR9K8HJpow9Ok3fiWOWSIcIzXodvv0rQjVoOVNpWMpxf1wZNpt4y9h10odCNrqnYp1OBzRktckBe3sA==}
    hasBin: true
    dev: false

  /validate-npm-package-license@3.0.4:
    resolution: {integrity: sha512-DpKm2Ui/xN7/HQKCtpZxoRWBhZ9Z0kqtygG8XCgNQ8ZlDnxuQmWhj566j8fN4Cu3/JmbhsDo7fcAJq4s9h27Ew==}
    dependencies:
      spdx-correct: 3.2.0
      spdx-expression-parse: 3.0.1
    dev: true

  /vary@1.1.2:
    resolution: {integrity: sha512-BNGbWLfd0eUPabhkXUVm0j8uuvREyTh5ovRa/dyow/BqAbZJyC+5fU+IzQOzmAKzYqYRAISoRhdQr3eIZ/PXqg==}
    engines: {node: '>= 0.8'}
    dev: false

  /vue@3.3.12(typescript@5.3.3):
    resolution: {integrity: sha512-jYNv2QmET2OTHsFzfWHMnqgCfqL4zfo97QwofdET+GBRCHhSCHuMTTvNIgeSn0/xF3JRT5OGah6MDwUFN7MPlg==}
    peerDependencies:
      typescript: '*'
    peerDependenciesMeta:
      typescript:
        optional: true
    dependencies:
      '@vue/compiler-dom': 3.3.12
      '@vue/compiler-sfc': 3.3.12
      '@vue/runtime-dom': 3.3.12
      '@vue/server-renderer': 3.3.12(vue@3.3.12)
      '@vue/shared': 3.3.12
      typescript: 5.3.3
    dev: false

  /watchpack@2.4.0:
    resolution: {integrity: sha512-Lcvm7MGST/4fup+ifyKi2hjyIAwcdI4HRgtvTpIUxBRhB+RFtUh8XtDOxUfctVCnhVi+QQj49i91OyvzkJl6cg==}
    engines: {node: '>=10.13.0'}
    dependencies:
      glob-to-regexp: 0.4.1
      graceful-fs: 4.2.11
    dev: false

  /web-streams-polyfill@3.2.1:
    resolution: {integrity: sha512-e0MO3wdXWKrLbL0DgGnUV7WHVuw9OUvL4hjgnPkIeEvESk74gAITi5G606JtZPp39cd8HA9VQzCIvA49LpPN5Q==}
    engines: {node: '>= 8'}
    dev: false

  /web-streams-polyfill@4.0.0-beta.3:
    resolution: {integrity: sha512-QW95TCTaHmsYfHDybGMwO5IJIM93I/6vTRk+daHTWFPhwh+C8Cg7j7XyKrwrj8Ib6vYXe0ocYNrmzY4xAAN6ug==}
    engines: {node: '>= 14'}
    dev: false

  /webidl-conversions@3.0.1:
    resolution: {integrity: sha512-2JAn3z8AR6rjK8Sm8orRC0h/bcl/DqL7tRPdGZ4I1CjdF+EaMLmYxBHyXuKL849eucPFhvBoxMsflfOb8kxaeQ==}
    dev: false

  /webidl-conversions@4.0.2:
    resolution: {integrity: sha512-YQ+BmxuTgd6UXZW3+ICGfyqRyHXVlD5GtQr5+qjiNW7bF0cqrzX500HVXPBOvgXb5YnzDd+h0zqyv61KUD7+Sg==}
    dev: true

  /websocket@1.0.34:
    resolution: {integrity: sha512-PRDso2sGwF6kM75QykIesBijKSVceR6jL2G8NGYyq2XrItNC2P5/qL5XeR056GhA+Ly7JMFvJb9I312mJfmqnQ==}
    engines: {node: '>=4.0.0'}
    dependencies:
      bufferutil: 4.0.8
      debug: 2.6.9
      es5-ext: 0.10.62
      typedarray-to-buffer: 3.1.5
      utf-8-validate: 5.0.10
      yaeti: 0.0.6
    transitivePeerDependencies:
      - supports-color
    dev: false

  /whatwg-fetch@3.6.19:
    resolution: {integrity: sha512-d67JP4dHSbm2TrpFj8AbO8DnL1JXL5J9u0Kq2xW6d0TFDbCA3Muhdt8orXC22utleTVj7Prqt82baN6RBvnEgw==}
    dev: false

  /whatwg-url@5.0.0:
    resolution: {integrity: sha512-saE57nupxk6v3HY35+jzBwYa0rKSy0XR8JSxZPwgLr7ys0IBzhGviA1/TUGJLmSVqs8pb9AnvICXEuOHLprYTw==}
    dependencies:
      tr46: 0.0.3
      webidl-conversions: 3.0.1
    dev: false

  /whatwg-url@7.1.0:
    resolution: {integrity: sha512-WUu7Rg1DroM7oQvGWfOiAK21n74Gg+T4elXEQYkOhtyLeWiJFoOGLXPKI/9gzIie9CtwVLm8wtw6YJdKyxSjeg==}
    dependencies:
      lodash.sortby: 4.7.0
      tr46: 1.0.1
      webidl-conversions: 4.0.2
    dev: true

  /which-boxed-primitive@1.0.2:
    resolution: {integrity: sha512-bwZdv0AKLpplFY2KZRX6TvyuN7ojjr7lwkg6ml0roIy9YeuSr7JS372qlNW18UQYzgYK9ziGcerWqZOmEn9VNg==}
    dependencies:
      is-bigint: 1.0.4
      is-boolean-object: 1.1.2
      is-number-object: 1.0.7
      is-string: 1.0.7
      is-symbol: 1.0.4
    dev: true

  /which-builtin-type@1.1.3:
    resolution: {integrity: sha512-YmjsSMDBYsM1CaFiayOVT06+KJeXf0o5M/CAd4o1lTadFAtacTUM49zoYxr/oroopFDfhvN6iEcBxUyc3gvKmw==}
    engines: {node: '>= 0.4'}
    dependencies:
      function.prototype.name: 1.1.6
      has-tostringtag: 1.0.0
      is-async-function: 2.0.0
      is-date-object: 1.0.5
      is-finalizationregistry: 1.0.2
      is-generator-function: 1.0.10
      is-regex: 1.1.4
      is-weakref: 1.0.2
      isarray: 2.0.5
      which-boxed-primitive: 1.0.2
      which-collection: 1.0.1
      which-typed-array: 1.1.13
    dev: true

  /which-collection@1.0.1:
    resolution: {integrity: sha512-W8xeTUwaln8i3K/cY1nGXzdnVZlidBcagyNFtBdD5kxnb4TvGKR7FfSIS3mYpwWS1QUCutfKz8IY8RjftB0+1A==}
    dependencies:
      is-map: 2.0.2
      is-set: 2.0.2
      is-weakmap: 2.0.1
      is-weakset: 2.0.2
    dev: true

  /which-typed-array@1.1.13:
    resolution: {integrity: sha512-P5Nra0qjSncduVPEAr7xhoF5guty49ArDTwzJ/yNuPIbZppyRxFQsRCWrocxIY+CnMVG+qfbU2FmDKyvSGClow==}
    engines: {node: '>= 0.4'}
    dependencies:
      available-typed-arrays: 1.0.5
      call-bind: 1.0.5
      for-each: 0.3.3
      gopd: 1.0.1
      has-tostringtag: 1.0.0

  /which@1.3.1:
    resolution: {integrity: sha512-HxJdYWq1MTIQbJ3nw0cqssHoTNU267KlrDuGZ1WYlxDStUtKUhOaJmh112/TZmHxxUfuJqPXSOm7tDyas0OSIQ==}
    hasBin: true
    dependencies:
      isexe: 2.0.0
    dev: true

  /which@2.0.2:
    resolution: {integrity: sha512-BLI3Tl1TW3Pvl70l3yq3Y64i+awpwXqsGBYWkkqMtnbXgrMD+yj7rhW0kuEDxzJaYXGjEW5ogapKNMEKNMjibA==}
    engines: {node: '>= 8'}
    hasBin: true
    dependencies:
      isexe: 2.0.0
    dev: true

  /word-wrap@1.2.3:
    resolution: {integrity: sha512-Hz/mrNwitNRh/HUAtM/VT/5VH+ygD6DV7mYKZAtHOrbs8U7lvPS6xf7EJKMF0uW1KJCl0H701g3ZGus+muE5vQ==}
    engines: {node: '>=0.10.0'}
    dev: true

  /workerd@1.20231030.0:
    resolution: {integrity: sha512-+FSW+d31f8RrjHanFf/R9A+Z0csf3OtsvzdPmAKuwuZm/5HrBv83cvG9fFeTxl7/nI6irUUXIRF9xcj/NomQzQ==}
    engines: {node: '>=16'}
    hasBin: true
    requiresBuild: true
    optionalDependencies:
      '@cloudflare/workerd-darwin-64': 1.20231030.0
      '@cloudflare/workerd-darwin-arm64': 1.20231030.0
      '@cloudflare/workerd-linux-64': 1.20231030.0
      '@cloudflare/workerd-linux-arm64': 1.20231030.0
      '@cloudflare/workerd-windows-64': 1.20231030.0
    dev: true

  /wrangler@3.19.0:
    resolution: {integrity: sha512-pY7xWqkQn6DJ+1vz9YHz2pCftEmK+JCTj9sqnucp0NZnlUiILDmBWegsjjCLZycgfiA62J213N7NvjLPr2LB8w==}
    engines: {node: '>=16.17.0'}
    hasBin: true
    dependencies:
      '@cloudflare/kv-asset-handler': 0.2.0
      '@esbuild-plugins/node-globals-polyfill': 0.2.3(esbuild@0.17.19)
      '@esbuild-plugins/node-modules-polyfill': 0.2.2(esbuild@0.17.19)
      blake3-wasm: 2.1.5
      chokidar: 3.5.3
      esbuild: 0.17.19
      miniflare: 3.20231030.3
      nanoid: 3.3.7
      path-to-regexp: 6.2.1
      resolve.exports: 2.0.2
      selfsigned: 2.4.1
      source-map: 0.6.1
      source-map-support: 0.5.21
      xxhash-wasm: 1.0.2
    optionalDependencies:
      fsevents: 2.3.3
    transitivePeerDependencies:
      - bufferutil
      - supports-color
      - utf-8-validate
    dev: true

  /wrappy@1.0.2:
    resolution: {integrity: sha512-l4Sp/DRseor9wL6EvV2+TuQn63dMkPjZ/sp9XkghTEbV9KlPS1xUsZ3u7/IQO4wxtcFB4bgpQPRcR3QCvezPcQ==}
    dev: true

  /ws@8.14.2:
    resolution: {integrity: sha512-wEBG1ftX4jcglPxgFCMJmZ2PLtSbJ2Peg6TmpJFTbe9GZYOQCDPdMYu/Tm0/bGZkw8paZnJY45J4K2PZrLYq8g==}
    engines: {node: '>=10.0.0'}
    peerDependencies:
      bufferutil: ^4.0.1
      utf-8-validate: '>=5.0.2'
    peerDependenciesMeta:
      bufferutil:
        optional: true
      utf-8-validate:
        optional: true
    dev: true

  /xml2js@0.5.0:
    resolution: {integrity: sha512-drPFnkQJik/O+uPKpqSgr22mpuFHqKdbS835iAQrUC73L2F5WkboIRd63ai/2Yg6I1jzifPFKH2NTK+cfglkIA==}
    engines: {node: '>=4.0.0'}
    dependencies:
      sax: 1.2.1
      xmlbuilder: 11.0.1
    dev: false

  /xmlbuilder@11.0.1:
    resolution: {integrity: sha512-fDlsI/kFEx7gLvbecc0/ohLG50fugQp8ryHzMTuW9vSa1GJ0XYWKnhsUx7oie3G98+r56aTQIUB4kht42R3JvA==}
    engines: {node: '>=4.0'}
    dev: false

  /xtend@4.0.2:
    resolution: {integrity: sha512-LKYU1iAXJXUgAXn9URjiu+MWhyUXHsvfp7mcuYm9dSUKK0/CjtrUwFAxD82/mCWbtLsGjFIad0wIsod4zrTAEQ==}
    engines: {node: '>=0.4'}
    dev: true

  /xxhash-wasm@1.0.2:
    resolution: {integrity: sha512-ibF0Or+FivM9lNrg+HGJfVX8WJqgo+kCLDc4vx6xMeTce7Aj+DLttKbxxRR/gNLSAelRc1omAPlJ77N/Jem07A==}
    dev: true

  /yaeti@0.0.6:
    resolution: {integrity: sha512-MvQa//+KcZCUkBTIC9blM+CU9J2GzuTytsOUwf2lidtvkx/6gnEp1QvJv34t9vdjhFmha/mUiNDbN0D0mJWdug==}
    engines: {node: '>=0.10.32'}
    dev: false

  /yallist@4.0.0:
    resolution: {integrity: sha512-3wdGidZyq5PB084XLES5TpOSRA3wjXAlIWMhum2kRcv/41Sn2emQ0dycQW4uZXLejwKvg6EsvbdlVL+FYEct7A==}

  /yaml@1.10.2:
    resolution: {integrity: sha512-r3vXyErRCYJ7wg28yvBY5VSoAF8ZvlcW9/BwUzEtUsjvX/DKs24dIkuwjtuprwJJHsbyUbLApepYTR1BN4uHrg==}
    engines: {node: '>= 6'}
    dev: true

  /yaml@2.3.4:
    resolution: {integrity: sha512-8aAvwVUSHpfEqTQ4w/KMlf3HcRdt50E5ODIQJBw1fQ5RL34xabzxtUlzTXVqc4rkZsPbvrXKWnABCD7kWSmocA==}
    engines: {node: '>= 14'}
    dev: true

  /yocto-queue@0.1.0:
    resolution: {integrity: sha512-rVksvsnNCdJ/ohGc6xgPwyN8eheCxsiLM8mxuE/t/mOVqJewPuO1miLpTHQiRgTKCLexL4MeAFVagts7HmNZ2Q==}
    engines: {node: '>=10'}
    dev: true

  /youch@3.3.3:
    resolution: {integrity: sha512-qSFXUk3UZBLfggAW3dJKg0BMblG5biqSF8M34E06o5CSsZtH92u9Hqmj2RzGiHDi64fhe83+4tENFP2DB6t6ZA==}
    dependencies:
      cookie: 0.5.0
      mustache: 4.2.0
      stacktracey: 2.1.8
    dev: true

  /zod@3.22.4:
    resolution: {integrity: sha512-iC+8Io04lddc+mVqQ9AZ7OQ2MrUKGN+oIQyq1vemgt46jwCwLfhq7/pwnBnNXXXZb8VTVLKwp9EDkx+ryxIWmg==}
    dev: true<|MERGE_RESOLUTION|>--- conflicted
+++ resolved
@@ -190,14 +190,7 @@
         version: 1.19.0(@opentelemetry/api@1.7.0)
       ai:
         specifier: 2.2.22
-<<<<<<< HEAD
-        version: 2.2.22(react@18.2.0)(solid-js@1.8.7)(svelte@4.2.8)(vue@3.3.10)
-      braintrust:
-        specifier: link:../../../sdk/js
-        version: link:../../../sdk/js
-=======
         version: 2.2.22(react@18.2.0)(solid-js@1.8.7)(svelte@4.2.8)(vue@3.3.12)
->>>>>>> 135d439c
       eventsource-parser:
         specifier: ^1.1.1
         version: 1.1.1
