--- conflicted
+++ resolved
@@ -18,11 +18,7 @@
     "wrangler": "^4.28.1"
   },
   "dependencies": {
-<<<<<<< HEAD
-    "@braintrust/core": "^0.0.85",
-=======
     "braintrust": "^0.3.7",
->>>>>>> 2d6af843
     "@braintrust/proxy": "workspace:*",
     "@openai/realtime-api-beta": "github:openai/openai-realtime-api-beta#cd8a9251dcfb0cba0d7b0501e9ff36c915f5090f",
     "@opentelemetry/resources": "^1.18.1",
