import { describe, it, expect } from "vitest";
import { callProxyV1 } from "../../utils/tests";
import {
  OpenAIChatCompletionChunk,
  OpenAIChatCompletionCreateParams,
} from "@types";
<<<<<<< HEAD
import { GenerateContentParameters } from "../../types/google";
import {
  geminiParamsToOpenAIParams,
  geminiParamsToOpenAIMessages,
  geminiParamsToOpenAITools,
} from "./google";
=======
import { zodToJsonSchema } from "zod-to-json-schema";
import { z } from "zod";
>>>>>>> a1f74490

for (const model of [
  "gemini-2.5-flash-preview-05-20",
  // TODO: re-enable when we have a working CI/CD solution
  // "publishers/google/models/gemini-2.5-flash-preview-05-20",
]) {
  describe(model, () => {
    it("should accept and should not return reasoning/thinking params and detail streaming", async () => {
      const { events, json } = await callProxyV1<
        OpenAIChatCompletionCreateParams,
        OpenAIChatCompletionChunk
      >({
        body: {
          model,
          reasoning_effort: "medium",
          messages: [
            {
              role: "user",
              content: "How many rs in 'ferrocarril'",
            },
            {
              role: "assistant",
              content: "There are 4 letter 'r's in the word \"ferrocarril\".",
              refusal: null,
              reasoning: [
                {
                  id: "",
                  content:
                    "To count the number of 'r's in the word 'ferrocarril', I'll just go through the word letter by letter.\n\n'ferrocarril' has the following letters:\nf-e-r-r-o-c-a-r-r-i-l\n\nLooking at each letter:\n- 'f': not an 'r'\n- 'e': not an 'r'\n- 'r': This is an 'r', so that's 1.\n- 'r': This is an 'r', so that's 2.\n- 'o': not an 'r'\n- 'c': not an 'r'\n- 'a': not an 'r'\n- 'r': This is an 'r', so that's 3.\n- 'r': This is an 'r', so that's 4.\n- 'i': not an 'r'\n- 'l': not an 'r'\n\nSo there are 4 'r's in the word 'ferrocarril'.",
                },
              ],
            },
            {
              role: "user",
              content: "How many e in what you said?",
            },
          ],
          stream: true,
        },
      });

      const streamedEvents = events();
      expect(streamedEvents.length).toBeGreaterThan(0);

      const hasContent = streamedEvents.some(
        (event) => event.data.choices[0]?.delta?.content !== undefined,
      );
      expect(hasContent).toBe(true);

      const hasReasoning = streamedEvents.some(
        (event) =>
          event.data.choices[0]?.delta?.reasoning?.content !== undefined,
      );
      expect(hasReasoning).toBe(true);
    });

    it("should accept and return reasoning/thinking params and detail non-streaming", async () => {
      const { json } = await callProxyV1<
        OpenAIChatCompletionCreateParams,
        OpenAIChatCompletionChunk
      >({
        body: {
          model,
          reasoning_effort: "medium",
          stream: false,
          messages: [
            {
              role: "user",
              content: "How many rs in 'ferrocarril'",
            },
            {
              role: "assistant",
              content: "There are 4 letter 'r's in the word \"ferrocarril\".",
              refusal: null,
              reasoning: [
                {
                  id: "",
                  content:
                    "To count the number of 'r's in the word 'ferrocarril', I'll just go through the word letter by letter.\n\n'ferrocarril' has the following letters:\nf-e-r-r-o-c-a-r-r-i-l\n\nLooking at each letter:\n- 'f': not an 'r'\n- 'e': not an 'r'\n- 'r': This is an 'r', so that's 1.\n- 'r': This is an 'r', so that's 2.\n- 'o': not an 'r'\n- 'c': not an 'r'\n- 'a': not an 'r'\n- 'r': This is an 'r', so that's 3.\n- 'r': This is an 'r', so that's 4.\n- 'i': not an 'r'\n- 'l': not an 'r'\n\nSo there are 4 'r's in the word 'ferrocarril'.",
                },
              ],
            },
            {
              role: "user",
              content: "How many e in what you said?",
            },
          ],
        },
      });

      expect(json()).toEqual({
        choices: [
          {
            finish_reason: "stop",
            index: 0,
            logprobs: null,
            message: {
              content: expect.any(String),
              reasoning: [
                {
                  id: expect.any(String),
                  content: expect.any(String),
                },
              ],
              refusal: null,
              role: "assistant",
            },
          },
        ],
        created: expect.any(Number),
        id: expect.any(String),
        model,
        object: "chat.completion",
        usage: {
          completion_tokens: expect.any(Number),
          completion_tokens_details: {
            reasoning_tokens: expect.any(Number),
          },
          prompt_tokens: expect.any(Number),
          total_tokens: expect.any(Number),
        },
      });
    });

    it("should disable reasoning/thinking non-streaming", async () => {
      const { json } = await callProxyV1<
        OpenAIChatCompletionCreateParams,
        OpenAIChatCompletionChunk
      >({
        body: {
          model,
          reasoning_enabled: true,
          reasoning_budget: 0,
          stream: false,
          messages: [
            {
              role: "user",
              content: "How many rs in 'ferrocarril'",
            },
            {
              role: "assistant",
              content: "There are 4 letter 'r's in the word \"ferrocarril\".",
              refusal: null,
              reasoning: [
                {
                  id: "",
                  content:
                    "To count the number of 'r's in the word 'ferrocarril', I'll just go through the word letter by letter.\n\n'ferrocarril' has the following letters:\nf-e-r-r-o-c-a-r-r-i-l\n\nLooking at each letter:\n- 'f': not an 'r'\n- 'e': not an 'r'\n- 'r': This is an 'r', so that's 1.\n- 'r': This is an 'r', so that's 2.\n- 'o': not an 'r'\n- 'c': not an 'r'\n- 'a': not an 'r'\n- 'r': This is an 'r', so that's 3.\n- 'r': This is an 'r', so that's 4.\n- 'i': not an 'r'\n- 'l': not an 'r'\n\nSo there are 4 'r's in the word 'ferrocarril'.",
                },
              ],
            },
            {
              role: "user",
              content: "How many e in what you said?",
            },
          ],
        },
      });

      expect(json()).toEqual({
        choices: [
          {
            finish_reason: "stop",
            index: 0,
            logprobs: null,
            message: {
              content: expect.any(String),
              refusal: null,
              role: "assistant",
            },
          },
        ],
        created: expect.any(Number),
        id: expect.any(String),
        model,
        object: "chat.completion",
        usage: {
          completion_tokens: expect.any(Number),
          prompt_tokens: expect.any(Number),
          total_tokens: expect.any(Number),
        },
      });
    });

    it("should work with zod-json-schemafied parameters (convert to valid gemini (openapi 3) objects)", async () => {
      // Test union types that include null with more than 2 options
      const unionSchema = z.object({
        status: z
          .union([z.literal("active"), z.literal("inactive"), z.null()])
          .optional(),
        count: z.union([z.number(), z.null()]),
        data: z
          .union([
            z.object({
              type: z.literal("text"),
              content: z.string(),
            }),
            z.object({
              type: z.literal("number"),
              value: z.number(),
            }),
            z.null(),
          ])
          .optional(),
      });

      // we do this in sdk/js/src/functions/upload.ts
      const jsonSchema = zodToJsonSchema(unionSchema);

      const body: OpenAIChatCompletionCreateParams = {
        model,
        messages: [
          {
            role: "user",
            content: "Use the union tool. Let's try 10.",
          },
        ],
        tools: [
          {
            type: "function",
            function: {
              name: "unionTool",
              description: "A tool with union types including null",
              parameters: jsonSchema as any,
            },
          },
        ],
        stream: false,
      };

      const result = await callProxyV1<
        OpenAIChatCompletionCreateParams,
        OpenAIChatCompletionChunk
      >({
        body,
      });

      expect(result.json()).toMatchObject({
        id: expect.any(String),
        choices: [
          {
            logprobs: null,
            index: 0,
            message: {
              role: "assistant",
              content: "",
              refusal: null,
              tool_calls: [
                {
                  function: {
                    arguments: expect.any(String),
                    name: "unionTool",
                  },
                  id: expect.any(String),
                  type: "function",
                },
              ],
            },
            finish_reason: "tool_calls",
          },
        ],
        created: expect.any(Number),
        model: "gemini-2.5-flash-preview-05-20",
        object: "chat.completion",
        usage: {
          prompt_tokens: expect.any(Number),
          completion_tokens: expect.any(Number),
          total_tokens: expect.any(Number),
          completion_tokens_details: { reasoning_tokens: expect.any(Number) },
        },
      });
    });

    it("should work with openapi 3 parameters", async () => {
      const body: OpenAIChatCompletionCreateParams = {
        model,
        messages: [
          {
            role: "user",
            content: "Use the union tool. Let's try 10.",
          },
        ],
        tools: [
          {
            type: "function",
            function: {
              name: "unionTool",
              description: "A tool with union types including null",
              parameters: {
                type: "object",
                properties: {
                  status: {
                    anyOf: [
                      { type: "string", nullable: true, enum: ["active"] },
                      { type: "string", nullable: true, enum: ["inactive"] },
                    ],
                  },
                  count: { type: "number", nullable: true },
                  data: {
                    anyOf: [
                      {
                        type: "object",
                        properties: {
                          type: { type: "string", enum: ["text"] },
                          content: { type: "string" },
                        },
                        required: ["type", "content"],
                        nullable: true,
                      },
                      {
                        type: "object",
                        properties: {
                          type: { type: "string", enum: ["number"] },
                          value: { type: "number" },
                        },
                        required: ["type", "value"],
                        nullable: true,
                      },
                    ],
                  },
                },
                required: ["count"],
              },
            },
          },
        ],
        stream: false,
      };

      const result = await callProxyV1<
        OpenAIChatCompletionCreateParams,
        OpenAIChatCompletionChunk
      >({
        body,
      });

      expect(result.json()).toMatchObject({
        id: expect.any(String),
        choices: [
          {
            logprobs: null,
            index: 0,
            message: {
              role: "assistant",
              content: "",
              refusal: null,
              tool_calls: [
                {
                  function: {
                    arguments: expect.any(String),
                    name: "unionTool",
                  },
                  id: expect.any(String),
                  type: "function",
                },
              ],
            },
            finish_reason: "tool_calls",
          },
        ],
        created: expect.any(Number),
        model: "gemini-2.5-flash-preview-05-20",
        object: "chat.completion",
        usage: {
          prompt_tokens: expect.any(Number),
          completion_tokens: expect.any(Number),
          total_tokens: expect.any(Number),
          completion_tokens_details: { reasoning_tokens: expect.any(Number) },
        },
      });
    });
  });

  describe("geminiParamsToOpenAIParams", () => {
    it("should convert basic Gemini params to OpenAI format", () => {
      const geminiParams: GenerateContentParameters = {
        model: "gemini-2.0-flash",
        contents: "Hello, world!",
        config: {
          temperature: 0.7,
          topP: 0.9,
          maxOutputTokens: 1024,
          stopSequences: ["STOP"],
          candidateCount: 2,
          seed: 42,
        },
      };

      const openaiParams = geminiParamsToOpenAIParams(geminiParams);

      expect(openaiParams).toEqual({
        model: "gemini-2.0-flash",
        messages: expect.any(Array),
        n: 2,
        top_p: 0.9,
        max_completion_tokens: 1024,
        stop: ["STOP"],
        temperature: 0.7,
        seed: 42,
        reasoning_enabled: false,
        reasoning_budget: 0,
      });
    });

    it("should handle thinking config", () => {
      const geminiParams: GenerateContentParameters = {
        model: "gemini-2.0-flash",
        contents: "Think about this",
        config: {
          thinkingConfig: {
            includeThoughts: true,
            thinkingBudget: 500,
          },
        },
      };

      const openaiParams = geminiParamsToOpenAIParams(geminiParams);

      expect(openaiParams.reasoning_enabled).toBe(true);
      expect(openaiParams.reasoning_budget).toBe(500);
    });

    it("should convert response format correctly", () => {
      const geminiParams: GenerateContentParameters = {
        model: "gemini-2.0-flash",
        contents: "Generate JSON",
        config: {
          responseMimeType: "application/json",
          responseSchema: {
            type: "object",
            properties: {
              name: { type: "string" },
              age: { type: "number" },
            },
            required: ["name", "age"],
          },
        },
      };

      const openaiParams = geminiParamsToOpenAIParams(geminiParams);

      expect(openaiParams.response_format).toEqual({
        type: "json_schema",
        json_schema: {
          name: "response",
          schema: {
            type: "object",
            properties: {
              name: { type: "string" },
              age: { type: "number" },
            },
            required: ["name", "age"],
          },
          strict: true,
        },
      });
    });

    it("should convert tool config to tool_choice", () => {
      const geminiParams: GenerateContentParameters = {
        model: "gemini-2.0-flash",
        contents: "Use a tool",
        config: {
          tools: [
            {
              functionDeclarations: [
                {
                  name: "get_weather",
                  description: "Get weather info",
                  parameters: {
                    type: "object",
                    properties: {
                      location: { type: "string" },
                    },
                  },
                },
              ],
            },
          ],
          toolConfig: {
            functionCallingConfig: {
              mode: "AUTO",
            },
          },
        },
      };

      const openaiParams = geminiParamsToOpenAIParams(geminiParams);

      expect(openaiParams.tool_choice).toBe("auto");
      expect(openaiParams.tools).toHaveLength(1);
      expect(openaiParams.tools[0]).toEqual({
        type: "function",
        function: {
          name: "get_weather",
          description: "Get weather info",
          parameters: {
            type: "object",
            properties: {
              location: { type: "string" },
            },
          },
        },
      });
    });
  });

  describe("geminiParamsToOpenAIMessages", () => {
    it("should convert simple text content to user message", () => {
      const geminiParams: GenerateContentParameters = {
        model: "gemini-2.0-flash",
        contents: "Hello, how are you?",
      };

      const messages = geminiParamsToOpenAIMessages(geminiParams);

      expect(messages).toEqual([
        {
          role: "user",
          content: "Hello, how are you?",
        },
      ]);
    });

    it("should include system instruction as system message", () => {
      const geminiParams: GenerateContentParameters = {
        model: "gemini-2.0-flash",
        contents: "Hello",
        config: {
          systemInstruction: "You are a helpful assistant.",
        },
      };

      const messages = geminiParamsToOpenAIMessages(geminiParams);

      expect(messages).toEqual([
        {
          role: "system",
          content: "You are a helpful assistant.",
        },
        {
          role: "user",
          content: "Hello",
        },
      ]);
    });

    it("should handle Content array with multiple turns", () => {
      const geminiParams: GenerateContentParameters = {
        model: "gemini-2.0-flash",
        contents: [
          {
            role: "user",
            parts: [{ text: "What's the weather?" }],
          },
          {
            role: "model",
            parts: [{ text: "I'll check the weather for you." }],
          },
          {
            role: "user",
            parts: [{ text: "Thanks!" }],
          },
        ],
      };

      const messages = geminiParamsToOpenAIMessages(geminiParams);

      expect(messages).toEqual([
        {
          role: "user",
          content: "What's the weather?",
        },
        {
          role: "assistant",
          content: "I'll check the weather for you.",
        },
        {
          role: "user",
          content: "Thanks!",
        },
      ]);
    });

    it("should handle function calls in assistant messages", () => {
      const geminiParams: GenerateContentParameters = {
        model: "gemini-2.0-flash",
        contents: [
          {
            role: "model",
            parts: [
              { text: "Let me check the weather." },
              {
                functionCall: {
                  name: "get_weather",
                  args: { location: "New York" },
                },
              },
            ],
          },
        ],
      };

      const messages = geminiParamsToOpenAIMessages(geminiParams);

      expect(messages).toEqual([
        {
          role: "assistant",
          content: "Let me check the weather.",
          tool_calls: [
            {
              id: expect.any(String),
              type: "function",
              function: {
                name: "get_weather",
                arguments: '{"location":"New York"}',
              },
            },
          ],
        },
      ]);
    });

    it("should handle function responses as tool messages", () => {
      const geminiParams: GenerateContentParameters = {
        model: "gemini-2.0-flash",
        contents: [
          {
            role: "user",
            parts: [
              {
                functionResponse: {
                  id: "call_123",
                  name: "get_weather",
                  response: { temperature: 72, condition: "sunny" },
                },
              },
            ],
          },
        ],
      };

      const messages = geminiParamsToOpenAIMessages(geminiParams);

      expect(messages).toEqual([
        {
          role: "tool",
          tool_call_id: "call_123",
          content: '{"temperature":72,"condition":"sunny"}',
        },
      ]);
    });
  });

  describe("geminiParamsToOpenAITools", () => {
    it("should convert function declarations to tools", () => {
      const geminiParams: GenerateContentParameters = {
        model: "gemini-2.0-flash",
        contents: "Test",
        config: {
          tools: [
            {
              functionDeclarations: [
                {
                  name: "search",
                  description: "Search the web",
                  parameters: {
                    type: "object",
                    properties: {
                      query: { type: "string" },
                    },
                    required: ["query"],
                  },
                },
                {
                  name: "calculate",
                  description: "Perform calculations",
                  parameters: {
                    type: "object",
                    properties: {
                      expression: { type: "string" },
                    },
                  },
                },
              ],
            },
          ],
        },
      };

      const tools = geminiParamsToOpenAITools(geminiParams);

      expect(tools).toHaveLength(2);
      expect(tools[0]).toEqual({
        type: "function",
        function: {
          name: "search",
          description: "Search the web",
          parameters: {
            type: "object",
            properties: {
              query: { type: "string" },
            },
            required: ["query"],
          },
        },
      });
      expect(tools[1]).toEqual({
        type: "function",
        function: {
          name: "calculate",
          description: "Perform calculations",
          parameters: {
            type: "object",
            properties: {
              expression: { type: "string" },
            },
          },
        },
      });
    });

    it("should return undefined for empty tools", () => {
      const geminiParams: GenerateContentParameters = {
        model: "gemini-2.0-flash",
        contents: "Test",
      };

      const tools = geminiParamsToOpenAITools(geminiParams);

      expect(tools).toBeUndefined();
    });
  });
}<|MERGE_RESOLUTION|>--- conflicted
+++ resolved
@@ -4,17 +4,14 @@
   OpenAIChatCompletionChunk,
   OpenAIChatCompletionCreateParams,
 } from "@types";
-<<<<<<< HEAD
 import { GenerateContentParameters } from "../../types/google";
 import {
   geminiParamsToOpenAIParams,
   geminiParamsToOpenAIMessages,
   geminiParamsToOpenAITools,
 } from "./google";
-=======
 import { zodToJsonSchema } from "zod-to-json-schema";
 import { z } from "zod";
->>>>>>> a1f74490
 
 for (const model of [
   "gemini-2.5-flash-preview-05-20",
